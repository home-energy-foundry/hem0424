{
<<<<<<< HEAD
    "SimulationTime": {
        "start": 5088,
        "end": 5112,
        "step": 1
    },
    "ExternalConditions": {
        "air_temperatures": [19.0, 19.0, 19.0, 19.0, 19.0, 19.0, 19.0, 19.0, 19.0, 19.0, 19.0, 19.0, 19.0, 19.0, 19.0, 19.0, 19.0, 19.0, 19.0, 19.0, 19.0, 19.0, 19.0, 19.0],
        "ground_temperatures": [8.0, 8.7, 9.4, 10.1, 10.8, 10.5, 11.0, 12.7, 8.0, 8.7, 9.4, 10.1, 10.8, 10.5, 11.0, 12.7, 8.0, 8.7, 9.4, 10.1, 10.8, 10.5, 11.0, 12.7],
        "diffuse_horizontal_radiation": [0, 0, 0, 0, 35, 73, 139, 244, 320, 361, 369, 348, 318, 249, 225, 198, 121, 68, 19, 0, 0, 0, 0, 0],
        "direct_beam_radiation": [0, 0, 0, 0, 0, 0, 7, 53, 63, 164, 339, 242, 315, 577, 385, 285, 332, 126, 7, 0, 0, 0, 0, 0],
        "solar_reflectivity_of_ground": [0.2, 0.2, 0.2, 0.2, 0.2, 0.2, 0.2, 0.2, 0.2, 0.2, 0.2, 0.2, 0.2, 0.2, 0.2, 0.2, 0.2, 0.2, 0.2, 0.2, 0.2, 0.2, 0.2, 0.2],
        "latitude": 51.383,
        "longitude": -0.783,
        "timezone": 0,
        "start_day": 212,
        "end_day": 212,
        "january_first": 1,
        "january_first": 1,
        "daylight_savings": "not applicable",
        "leap_day_included": false,
        "direct_beam_conversion_needed": false
        
    },
    "InternalGains": {
        "start_day": 212,
        "schedule_total_internal_gains": {
            "main": [3.2, 4.6, 7.3, 5.2, 8.9, 5.6, 10.2, 8.1, 3.2, 4.6, 7.3, 5.2, 8.9, 5.6, 10.2, 8.1, 3.2, 4.6, 7.3, 5.2, 8.9, 5.6, 10.2, 8.1]
        }
    },
    "ColdWaterSource": {
        "mains water": {
            "start_day": 212,
            "temperatures": [3.0, 3.1, 3.2, 3.3, 3.4, 3.5, 3.6, 3.7, 3.0, 3.1, 3.2, 3.3, 3.4, 3.5, 3.6, 3.7, 3.0, 3.1, 3.2, 3.3, 3.4, 3.5, 3.6, 3.7]
        }
    },
    "EnergySupply": {
        "mains elec": {
            "fuel": "electricity"
        }
    },
    "Control": {
        "hw timer": {
            "type": "OnOffTimeControl",
            "start_day": 212,
            "schedule": {
                "main": [{"value": true, "repeat": 24}]
            }
        }
    },
    "HotWaterSource": {
        "hw cylinder": {
            "type": "StorageTank",
            "volume": 80.0,
            "ColdWaterSource": "mains water",
            "HeatSource": {
                "immersion": {
                    "type": "ImmersionHeater",
                    "power": 3.0,
                    "EnergySupply": "mains elec",
                    "Control": "hw timer"
                }
            }
        }
    },
    "Shower": {
        "mixer": {
            "type": "MixerShower",
            "flowrate": 8.0,
            "ColdWaterSource": "mains water"
        },
        "IES": {
            "type": "InstantElecShower",
            "rated_power": 9.0,
            "ColdWaterSource": "mains water",
            "EnergySupply": "mains elec"
        }
    },
    "Events": {
        "Shower": {
            "IES": [
                {"start": 4.1, "duration": 6, "temperature": 41.0},
                {"start": 4.5, "duration": 6, "temperature": 41.0},
                {"start": 6, "duration": 6, "temperature": 41.0}
            ],
            "mixer": [
                {"start": 7, "duration": 6, "temperature": 41.0}
            ]
        }
    },
    "MVHR": {
        "ductwork": {
             "internal_diameter": 0.2,
             "external_diameter": 0.3,
             "length": 10.0,
             "insulation_thermal_conductivity": 0.023,
             "insulation_thickness": 0.1,
             "reflective": false,
             "MVHR_location": "inside"
        }
    },
    "SpaceHeatSystem": {
        "main": {
            "type": "InstantElecHeater",
            "rated_power": 6.0,
            "EnergySupply": "mains elec",
            "Control": "hw timer"
        }
    },
    "Infiltration": {
        "storey": 1,
        "shelter": "normal",
        "build_type": "house",
        "test_result": 4.0,
        "test_type": "4Pa",
        "env_area": 105.0,
        "volume": 250.0,
        "sheltered_sides": 1,
        "open_chimneys": 1,
        "open_flues": 1,
        "closed_fire": 2,
        "flues_d": 1,
        "flues_e": 1,
        "blocked_chimneys": 1,
        "extract_fans": 2,
        "passive_vents": 2,
        "gas_fires": 1
    },
    "Zone": {
        "zone 1": {
            "SpaceHeatSystem": "main",
            "area": 80.0,
            "volume": 250.0,
            "BuildingElement": {
                "wall 0": {
                    "type": "BuildingElementOpaque",
                    "area": 25.0,
                    "a_sol": 0.6,
                    "r_c": 0.7,
                    "k_m": 19000,
                    "mass_distribution_class": "IE",
                    "pitch": 90,
                    "orientation": 90
                },
                "wall 1":{
                    "type": "BuildingElementOpaque",
                    "area": 25.0,
                    "a_sol": 0.61,
                    "r_c": 0.71,
                    "k_m": 19100,
                    "mass_distribution_class": "M",
                    "pitch": 90,
                    "orientation": -90
                },
                "wall 2": {
                    "type": "BuildingElementOpaque",
                    "area": 20.0,
                    "a_sol": 0.62,
                    "r_c": 0.72,
                    "k_m": 19200,
                    "mass_distribution_class": "E",
                    "pitch": 90,
                    "orientation": 180
                },
                "wall 3":{
                    "type": "BuildingElementOpaque",
                    "area": 15.0,
                    "a_sol": 0.63,
                    "r_c": 0.73,
                    "k_m": 19300,
                    "mass_distribution_class": "I",
                    "pitch": 90,
                    "orientation": 0
                },
                "window 0":{
                    "type": "BuildingElementTransparent",
                    "area": 5.0,
                    "r_c": 0.4,
                    "pitch": 90,
                    "orientation": 90,
                    "g_value": 0.75,
                    "frame_area_fraction": 0.25
                },
                "ground":{
                    "type": "BuildingElementGround",
                    "area": 15.0,
                    "pitch": 180.0,
                    "u_value": 1.4,
                    "r_f": 0.2,
                    "k_m": 19300,
                    "mass_distribution_class": "D",
                    "h_pi": 2.0,
                    "h_pe": 2.5,
                    "perimeter": 16.0,
                    "psi_wall_floor_junc": 0.5
                }
            },
            "ThermalBridging": {
                "TB1": {
                    "type": "ThermalBridgeLinear",
                    "linear_thermal_transmittance": 1.0,
                    "length": 3.0
                },
                "TB2": {
                    "type": "ThermalBridgeLinear",
                    "linear_thermal_transmittance": 0.1,
                    "length": 2.0
                },
                "TB3": {
                    "type": "ThermalBridgePoint",
                    "heat_transfer_coeff": 2.0
                }
            }
        }
    }
=======
	"SimulationTime": {
		"start": 5088,
		"end": 5112,
		"step": 1
	},
	"ExternalConditions": {
		"air_temperatures": [19.0, 19.0, 19.0, 19.0, 19.0, 19.0, 19.0, 19.0, 19.0, 19.0, 19.0, 19.0, 19.0, 19.0, 19.0, 19.0, 19.0, 19.0, 19.0, 19.0, 19.0, 19.0, 19.0, 19.0],
		"wind_speeds": [3.9, 3.8, 3.9, 4.1, 3.8, 4.2, 4.3, 4.1, 3.9, 3.8, 3.9, 4.1, 3.8, 4.2, 4.3, 4.1, 3.9, 3.8, 3.9, 4.1, 3.8, 4.2, 4.3, 4.1],
		"ground_temperatures": [8.0, 8.7, 9.4, 10.1, 10.8, 10.5, 11.0, 12.7, 8.0, 8.7, 9.4, 10.1, 10.8, 10.5, 11.0, 12.7, 8.0, 8.7, 9.4, 10.1, 10.8, 10.5, 11.0, 12.7],
		"diffuse_horizontal_radiation": [0, 0, 0, 0, 35, 73, 139, 244, 320, 361, 369, 348, 318, 249, 225, 198, 121, 68, 19, 0, 0, 0, 0, 0],
		"direct_beam_radiation": [0, 0, 0, 0, 0, 0, 7, 53, 63, 164, 339, 242, 315, 577, 385, 285, 332, 126, 7, 0, 0, 0, 0, 0],
		"solar_reflectivity_of_ground": [0.2, 0.2, 0.2, 0.2, 0.2, 0.2, 0.2, 0.2, 0.2, 0.2, 0.2, 0.2, 0.2, 0.2, 0.2, 0.2, 0.2, 0.2, 0.2, 0.2, 0.2, 0.2, 0.2, 0.2],
		"latitude": 51.383,
		"longitude": -0.783,
		"timezone": 0,
		"start_day": 212,
		"end_day": 212,
		"january_first": 1,
		"daylight_savings": "not applicable",
		"leap_day_included": false,
		"direct_beam_conversion_needed": false,
		"shading_segments": [
			{"number": 1, "start": 180, "end": 135},
			{"number": 2, "start": 135, "end": 90},
			{"number": 3, "start": 90, "end": 45},
			{"number": 4, "start": 45, "end": 0, 
				"shading": [
					{"type": "obstacle", "height": 10.5, "distance": 12}
				]
			},
			{"number": 5, "start": 0, "end": -45},
			{"number": 6, "start": -45, "end": -90},
			{"number": 7, "start": -90, "end": -135},
			{"number": 8, "start": -135, "end": -180}
		]
		
	},
	"InternalGains": {
		"start_day": 212,
		"schedule_total_internal_gains": {
			"main": [3.2, 4.6, 7.3, 5.2, 8.9, 5.6, 10.2, 8.1, 3.2, 4.6, 7.3, 5.2, 8.9, 5.6, 10.2, 8.1, 3.2, 4.6, 7.3, 5.2, 8.9, 5.6, 10.2, 8.1]
		}
	},
	"ColdWaterSource": {
		"mains water": {
			"start_day": 212,
			"temperatures": [3.0, 3.1, 3.2, 3.3, 3.4, 3.5, 3.6, 3.7, 3.0, 3.1, 3.2, 3.3, 3.4, 3.5, 3.6, 3.7, 3.0, 3.1, 3.2, 3.3, 3.4, 3.5, 3.6, 3.7]
		}
	},
	"EnergySupply": {
		"mains elec": {
			"fuel": "electricity"
		}
	},
	"Control": {
		"hw timer": {
			"type": "OnOffTimeControl",
			"start_day": 212,
			"schedule": {
				"main": [{"value": true, "repeat": 24}]
			}
		}
	},
	"HotWaterSource": {
		"hw cylinder": {
			"type": "StorageTank",
			"volume": 80.0,
			"ColdWaterSource": "mains water",
			"HeatSource": {
				"immersion": {
					"type": "ImmersionHeater",
					"power": 3.0,
					"EnergySupply": "mains elec",
					"Control": "hw timer"
				}
			}
		}
	},
	"Shower": {
		"mixer": {
			"type": "MixerShower",
			"flowrate": 8.0,
			"ColdWaterSource": "mains water"
		},
		"IES": {
			"type": "InstantElecShower",
			"rated_power": 9.0,
			"ColdWaterSource": "mains water",
			"EnergySupply": "mains elec"
		}
	},
	"Events": {
		"Shower": {
			"IES": [
				{"start": 4.1, "duration": 6, "temperature": 41.0},
				{"start": 4.5, "duration": 6, "temperature": 41.0},
				{"start": 6, "duration": 6, "temperature": 41.0}
			],
			"mixer": [
				{"start": 7, "duration": 6, "temperature": 41.0}
			]
		}
	},
	"SpaceHeatSystem": {
		"main": {
			"type": "InstantElecHeater",
			"rated_power": 6.0,
			"EnergySupply": "mains elec",
			"Control": "hw timer"
		}
	},
	"Ventilation": {
		"type": "WHEV",
		"req_ach": 0.5,
		"SFP": 1.5,
		"EnergySupply": "mains elec"
	},
	"Infiltration": {
		"storey": 1,
		"shelter": "normal",
		"build_type": "house",
		"test_result": 4.0,
		"test_type": "4Pa",
		"env_area": 105.0,
		"volume": 250.0,
		"sheltered_sides": 1,
		"open_chimneys": 1,
		"open_flues": 1,
		"closed_fire": 2,
		"flues_d": 1,
		"flues_e": 1,
		"blocked_chimneys": 1,
		"extract_fans": 2,
		"passive_vents": 2,
		"gas_fires": 1
	},
	"Zone": {
		"zone 1": {
			"SpaceHeatSystem": "main",
			"area": 80.0,
			"volume": 250.0,
			"BuildingElement": {
				"wall 0": {
					"type": "BuildingElementOpaque",
					"a_sol": 0.6,
					"r_c": 0.7,
					"k_m": 19000,
					"mass_distribution_class": "IE",
					"pitch": 90,
					"orientation": 90,
					"base_height": 0,
					"height": 2.5,
					"width": 10,
					"area": 20.0
				},
				"wall 1":{
					"type": "BuildingElementOpaque",
					"a_sol": 0.61,
					"r_c": 0.71,
					"k_m": 19100,
					"mass_distribution_class": "M",
					"pitch": 90,
					"orientation": -90,
					"base_height": 0,
					"height": 2.5,
					"width": 10,
					"area": 25.0
				},
				"wall 2": {
					"type": "BuildingElementOpaque",
					"a_sol": 0.62,
					"r_c": 0.72,
					"k_m": 19200,
					"mass_distribution_class": "E",
					"pitch": 90,
					"orientation": 180,
					"base_height": 0,
					"height": 2.5,
					"width": 8,
					"area": 20.0
				},
				"wall 3":{
					"type": "BuildingElementOpaque",
					"a_sol": 0.63,
					"r_c": 0.73,
					"k_m": 19300,
					"mass_distribution_class": "I",
					"pitch": 90,
					"orientation": 0,
					"base_height": 0,
					"height": 2.5,
					"width": 6,
					"area": 15.0
				},
				"window 0":{
					"type": "BuildingElementTransparent",
					"r_c": 0.4,
					"pitch": 90,
					"orientation": 90,
					"g_value": 0.75,
					"frame_area_fraction": 0.25,
					"base_height": 1,
					"height": 1.25,
					"width": 4,
					"shading": [
						{"type": "overhang", "depth": 0.5, "distance": 0.5},
						{"type": "sidefinleft", "depth": 0.25, "distance": 0.1},
						{"type": "sidefinright", "depth":0.25, "distance":0.1}
					]
				},
				"ground":{
					"type": "BuildingElementGround",
					"area": 15.0,
					"pitch": 180.0,
					"u_value": 1.4,
					"r_f": 0.2,
					"k_m": 19300,
					"mass_distribution_class": "D",
					"h_pi": 2.0,
					"h_pe": 2.5,
					"perimeter": 16.0,
					"psi_wall_floor_junc": 0.5
				},
				"wall 4":{
					"type": "BuildingElementAdjacentZTC",
					"area": 20.0,
					"pitch": 0.0,
					"r_c": 0.74,
					"k_m": 19400,
					"mass_distribution_class": "I"
				}
			},
			"ThermalBridging": {
				"TB1": {
					"type": "ThermalBridgeLinear",
					"linear_thermal_transmittance": 1.0,
					"length": 3.0
				},
				"TB2": {
					"type": "ThermalBridgeLinear",
					"linear_thermal_transmittance": 0.1,
					"length": 2.0
				},
				"TB3": {
					"type": "ThermalBridgePoint",
					"heat_transfer_coeff": 2.0
				}
			}
		}
	},
	"OnSiteGeneration": {
		"PV 1": {
			"type": "PhotovoltaicSystem",
			"peak_power": 2.5,
			"ventilation_strategy": "moderately_ventilated",
			"pitch": 30,
			"orientation": 0,
			"EnergySupply": "mains elec"
		}
	}
>>>>>>> 0245fcbf
}<|MERGE_RESOLUTION|>--- conflicted
+++ resolved
@@ -1,5 +1,4 @@
 {
-<<<<<<< HEAD
     "SimulationTime": {
         "start": 5088,
         "end": 5112,
@@ -108,6 +107,12 @@
             "Control": "hw timer"
         }
     },
+	"Ventilation": {
+		"type": "WHEV",
+		"req_ach": 0.5,
+		"SFP": 1.5,
+		"EnergySupply": "mains elec"
+	},
     "Infiltration": {
         "storey": 1,
         "shelter": "normal",
@@ -214,7 +219,6 @@
             }
         }
     }
-=======
 	"SimulationTime": {
 		"start": 5088,
 		"end": 5112,
@@ -475,5 +479,4 @@
 			"EnergySupply": "mains elec"
 		}
 	}
->>>>>>> 0245fcbf
 }