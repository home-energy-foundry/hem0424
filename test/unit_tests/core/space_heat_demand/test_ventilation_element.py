--- conflicted
+++ resolved
@@ -40,7 +40,6 @@
                                 0, # Start day
                                 None,
                                 1, # Time-series step
-                                None,
                                 None,
                                 None,
                                 None,
@@ -142,10 +141,7 @@
                                 None,
                                 0, # Start day
                                 None,
-<<<<<<< HEAD
-=======
                                 1, # Time-series step
->>>>>>> d180ad76
                                 None,
                                 None,
                                 None,
@@ -212,10 +208,7 @@
                                 None,
                                 0, # Start day
                                 None,
-<<<<<<< HEAD
-=======
                                 1, # Time-series step
->>>>>>> d180ad76
                                 None,
                                 None,
                                 None,
