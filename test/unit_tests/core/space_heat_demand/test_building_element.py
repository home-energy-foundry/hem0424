#!/usr/bin/env python3

""" TODO Copyright & licensing notices

This module contains unit tests for the building_element module
"""

# Standard library imports
import unittest

# Set path to include modules to be tested (must be before local imports)
from unit_tests.common import test_setup
test_setup()

# Local imports
from core.external_conditions import ExternalConditions
from core.simulation_time import SimulationTime
from core.space_heat_demand.building_element import \
    BuildingElementOpaque, BuildingElementGround, BuildingElementTransparent, \
    BuildingElementAdjacentZTC

class TestBuildingElementOpaque(unittest.TestCase):
    """ Unit tests for BuildingElementOpaque class """

    def setUp(self):
        """ Create BuildingElementOpaque objects to be tested """
        self.simtime = SimulationTime(0, 4, 1)
        ec = ExternalConditions(self.simtime, [0.0, 5.0, 10.0, 15.0], None,
                                None,
                                None,
                                None,
                                None,
                                None,
                                None,
                                0, # Start day
                                None,
                                None,
                                None,
                                None,
                                None,
                                )
        #TODO implement rest of external conditions in unit tests

        # Create an object for each mass distribution class
<<<<<<< HEAD
        be_I = BuildingElementOpaque(20.0, 0.30, 0.40, 0.50, 0.20, 0.60, 0.25, 19000.0, "I", 0, 0, ec)
        be_E = BuildingElementOpaque(22.5, 0.31, 0.41, 0.51, 0.21, 0.61, 0.50, 18000.0, "E", 45, 180, ec)
        be_IE = BuildingElementOpaque(25.0, 0.32, 0.42, 0.52, 0.22, 0.62, 0.75, 17000.0, "IE", 90, 90, ec)
        be_D = BuildingElementOpaque(27.5, 0.33, 0.43, 0.53, 0.23, 0.63, 0.80, 16000.0, "D", 135, -90, ec)
        be_M = BuildingElementOpaque(30.0, 0.34, 0.44, 0.54, 0.24, 0.64, 0.40, 15000.0, "M", 180, 0, ec)
=======
        be_I = BuildingElementOpaque(20.0, 0, 0.60, 0.25, 19000.0, "I", ec)
        be_E = BuildingElementOpaque(22.5, 45, 0.61, 0.50, 18000.0, "E", ec)
        be_IE = BuildingElementOpaque(25.0, 90, 0.62, 0.75, 17000.0, "IE", ec)
        be_D = BuildingElementOpaque(27.5, 135, 0.63, 0.80, 16000.0, "D", ec)
        be_M = BuildingElementOpaque(30.0, 180, 0.64, 0.40, 15000.0, "M", ec)
>>>>>>> a08c447b

        # Put objects in a list that can be iterated over
        self.test_be_objs = [be_I, be_E, be_IE, be_D, be_M]

    def test_no_of_nodes(self):
        """ Test that number of nodes (total and inside) have been calculated correctly """
        for i, be in enumerate(self.test_be_objs):
            with self.subTest(i=i):
                self.assertEqual(be.no_of_nodes(), 5, "incorrect number of nodes")
                self.assertEqual(be.no_of_inside_nodes(), 3, "incorrect number of inside nodes")

    def test_area(self):
        """ Test that correct area is returned when queried """
        # Define increment between test cases
        area_inc = 2.5

        for i, be in enumerate(self.test_be_objs):
            with self.subTest(i=i):
                self.assertAlmostEqual(be.area, 20.0 + i * area_inc, msg="incorrect area returned")

    def test_h_ci(self):
        """ Test that correct h_ci is returned when queried """
        temp_int_air = 20.0
        temp_int_surface = [19.0, 21.0, 22.0, 21.0, 19.0]
        results = [0.7, 5.0, 2.5, 0.7, 5.0]

        for i, be in enumerate(self.test_be_objs):
            with self.subTest(i=i):
                self.assertAlmostEqual(
                    be.h_ci(temp_int_air, temp_int_surface[i]),
                    results[i],
                    msg="incorrect h_ci returned"
                    )

    def test_h_ri(self):
        """ Test that correct h_ri is returned when queried """
        for i, be in enumerate(self.test_be_objs):
            with self.subTest(i=i):
                self.assertAlmostEqual(be.h_ri(), 5.13, msg="incorrect h_ri returned")

    def test_h_ce(self):
        """ Test that correct h_ce is returned when queried """
        for i, be in enumerate(self.test_be_objs):
            with self.subTest(i=i):
                self.assertAlmostEqual(be.h_ce(), 20.0, msg="incorrect h_ce returned")

    def test_h_re(self):
        """ Test that correct h_re is returned when queried """
        for i, be in enumerate(self.test_be_objs):
            with self.subTest(i=i):
                self.assertAlmostEqual(be.h_re(), 4.14, msg="incorrect h_re returned")

    def test_a_sol(self):
        """ Test that correct a_sol is returned when queried """
        # Define increment between test cases
        a_sol_inc = 0.01

        for i, be in enumerate(self.test_be_objs):
            with self.subTest(i=i):
                self.assertAlmostEqual(be.a_sol, 0.6 + i * a_sol_inc, msg="incorrect a_sol returned")

    def test_therm_rad_to_sky(self):
        """ Test that correct therm_rad_to_sky is returned when queried """
        results = [45.54, 38.87082140761768, 22.77, 6.6691785923823135, 0.0]

        for i, be in enumerate(self.test_be_objs):
            with self.subTest(i=i):
                self.assertAlmostEqual(
                    be.therm_rad_to_sky,
                    results[i],
                    msg="incorrect therm_rad_to_sky returned",
                    )

    def test_h_pli(self):
        """ Test that correct h_pli list is returned when queried """
        results = [
            [24.0, 12.0, 12.0, 24.0],
            [12.0, 6.0, 6.0, 12.0],
            [8.0, 4.0, 4.0, 8.0],
            [7.5, 3.75, 3.75, 7.5],
            [15.0, 7.5, 7.5, 15.0],
            ]
        for i, be in enumerate(self.test_be_objs):
            with self.subTest(i=i):
                self.assertEqual(be.h_pli, results[i], "incorrect h_pli list returned")

    def test_k_pli(self):
        """ Test that correct k_pli list is returned when queried """
        results = [
            [0.0, 0.0, 0.0, 0.0, 19000.0],
            [18000.0, 0.0, 0.0, 0.0, 0.0],
            [8500.0, 0.0, 0.0, 0.0, 8500.0],
            [2000.0, 4000.0, 4000.0, 4000.0, 2000.0],
            [0.0, 0.0, 15000.0, 0.0, 0.0],
            ]
        for i, be in enumerate(self.test_be_objs):
            with self.subTest(i=i):
                self.assertEqual(be.k_pli, results[i], "incorrect k_pli list returned")

    def test_temp_ext(self):
        """ Test that the correct external temperature is returned when queried """
        for i, be in enumerate(self.test_be_objs):
            for t_idx, _, _ in self.simtime:
                with self.subTest(i = i * t_idx):
                    self.assertEqual(be.temp_ext(), t_idx * 5.0, "incorrect ext temp returned")

class TestBuildingElementAdjacentZTC(unittest.TestCase):
    """ Unit tests for BuildingElementAdjacentZTC class """

    def setUp(self):
        """ Create BuildingElementAdjacentZTC objects to be tested """
        self.simtime = SimulationTime(0, 4, 1)
        ec = ExternalConditions(self.simtime, [0.0, 5.0, 10.0, 15.0],None,
                                None,
                                None,
                                None,
                                None,
                                None,
                                None,
                                0, # Start day
                                None,
                                None,
                                None,
                                None,
                                None
                                )
        # Create an object for each mass distribution class
        be_I = BuildingElementAdjacentZTC(20.0, 0, 0.25, 19000.0, "I", ec)
        be_E = BuildingElementAdjacentZTC(22.5, 45, 0.50, 18000.0, "E", ec)
        be_IE = BuildingElementAdjacentZTC(25.0, 90, 0.75, 17000.0, "IE", ec)
        be_D = BuildingElementAdjacentZTC(27.5, 135, 0.80, 16000.0, "D", ec)
        be_M = BuildingElementAdjacentZTC(30.0, 180, 0.40, 15000.0, "M", ec)

        # Put objects in a list that can be iterated over
        self.test_be_objs = [be_I, be_E, be_IE, be_D, be_M]

    def test_no_of_nodes(self):
        """ Test that number of nodes (total and inside) have been calculated correctly """
        for i, be in enumerate(self.test_be_objs):
            with self.subTest(i=i):
                self.assertEqual(be.no_of_nodes(), 5, "incorrect number of nodes")
                self.assertEqual(be.no_of_inside_nodes(), 3, "incorrect number of inside nodes")

    def test_area(self):
        """ Test that correct area is returned when queried """
        # Define increment between test cases
        area_inc = 2.5

        for i, be in enumerate(self.test_be_objs):
            with self.subTest(i=i):
                self.assertAlmostEqual(be.area, 20.0 + i * area_inc, msg="incorrect area returned")

    def test_h_ci(self):
        """ Test that correct h_ci is returned when queried """
        temp_int_air = 20.0
        temp_int_surface = [19.0, 21.0, 22.0, 21.0, 19.0]
        results = [0.7, 5.0, 2.5, 0.7, 5.0]

        for i, be in enumerate(self.test_be_objs):
            with self.subTest(i=i):
                self.assertAlmostEqual(
                    be.h_ci(temp_int_air, temp_int_surface[i]),
                    results[i],
                    msg="incorrect h_ci returned"
                    )

    def test_h_ri(self):
        """ Test that correct h_ri is returned when queried """
        for i, be in enumerate(self.test_be_objs):
            with self.subTest(i=i):
                self.assertAlmostEqual(be.h_ri(), 5.13, msg="incorrect h_ri returned")

    def test_h_ce(self):
        """ Test that correct h_ce is returned when queried """
        for i, be in enumerate(self.test_be_objs):
            with self.subTest(i=i):
                self.assertAlmostEqual(be.h_ce(), 0.0, msg="incorrect h_ce returned")

    def test_h_re(self):
        """ Test that correct h_re is returned when queried """
        for i, be in enumerate(self.test_be_objs):
            with self.subTest(i=i):
                self.assertAlmostEqual(be.h_re(), 0.0, msg="incorrect h_re returned")

    def test_a_sol(self):
        """ Test that correct a_sol is returned when queried """
        for i, be in enumerate(self.test_be_objs):
            with self.subTest(i=i):
                self.assertAlmostEqual(be.a_sol, 0.0, msg="incorrect a_sol returned")

    def test_therm_rad_to_sky(self):
        """ Test that correct therm_rad_to_sky is returned when queried """
        for i, be in enumerate(self.test_be_objs):
            with self.subTest(i=i):
                self.assertAlmostEqual(
                    be.therm_rad_to_sky,
                    0.0,
                    msg="incorrect therm_rad_to_sky returned",
                    )

    def test_h_pli(self):
        """ Test that correct h_pli list is returned when queried """
        results = [
            [24.0, 12.0, 12.0, 24.0],
            [12.0, 6.0, 6.0, 12.0],
            [8.0, 4.0, 4.0, 8.0],
            [7.5, 3.75, 3.75, 7.5],
            [15.0, 7.5, 7.5, 15.0],
            ]
        for i, be in enumerate(self.test_be_objs):
            with self.subTest(i=i):
                self.assertEqual(be.h_pli, results[i], "incorrect h_pli list returned")

    def test_k_pli(self):
        """ Test that correct k_pli list is returned when queried """
        results = [
            [0.0, 0.0, 0.0, 0.0, 19000.0],
            [18000.0, 0.0, 0.0, 0.0, 0.0],
            [8500.0, 0.0, 0.0, 0.0, 8500.0],
            [2000.0, 4000.0, 4000.0, 4000.0, 2000.0],
            [0.0, 0.0, 15000.0, 0.0, 0.0],
            ]
        for i, be in enumerate(self.test_be_objs):
            with self.subTest(i=i):
                self.assertEqual(be.k_pli, results[i], "incorrect k_pli list returned")

    # No test for temp_ext - not relevant as the external wall bounds ZTC not the external environment

class TestBuildingElementGround(unittest.TestCase):
    """ Unit tests for BuildingElementGround class """

    def setUp(self):
        """ Create BuildingElementGround objects to be tested """
        self.simtime = SimulationTime(0, 4, 1)
        ec = ExternalConditions(self.simtime, None, [8.0, 9.0, 10.0, 11.0],
                                None,
                                None,
                                None,
                                None,
                                None,
                                None,
                                0, # Start day
                                None,
                                None,
                                None,
                                None,
                                None
                                )
        #TODO implement rest of external conditions in unit tests

        # Create an object for each mass distribution class
        be_I = BuildingElementGround(20.0, 0, 0.50, 0.20, 0.25, 0.5, 19000.0, 24000.0, "I", ec)
        be_E = BuildingElementGround(22.5, 45, 0.51, 0.21, 0.50, 0.5, 18000.0, 24000.0, "E", ec)
        be_IE = BuildingElementGround(25.0, 90, 0.52, 0.22, 0.75, 0.5, 17000.0, 24000.0, "IE", ec)
        be_D = BuildingElementGround(27.5, 135, 0.53, 0.23, 0.80, 0.5, 16000.0, 24000.0, "D", ec)
        be_M = BuildingElementGround(30.0, 180, 0.54, 0.24, 0.40, 0.5, 15000.0, 24000.0, "M", ec)

        # Put objects in a list that can be iterated over
        self.test_be_objs = [be_I, be_E, be_IE, be_D, be_M]

    def test_no_of_nodes(self):
        """ Test that number of nodes (total and inside) have been calculated correctly """
        for i, be in enumerate(self.test_be_objs):
            with self.subTest(i=i):
                self.assertEqual(be.no_of_nodes(), 5, "incorrect number of nodes")
                self.assertEqual(be.no_of_inside_nodes(), 3, "incorrect number of inside nodes")

    def test_area(self):
        """ Test that correct area is returned when queried """
        # Define increment between test cases
        area_inc = 2.5

        for i, be in enumerate(self.test_be_objs):
            with self.subTest(i=i):
                self.assertAlmostEqual(be.area, 20.0 + i * area_inc, msg="incorrect area returned")

    def test_h_ci(self):
        """ Test that correct h_ci is returned when queried """
        temp_int_air = 20.0
        temp_int_surface = [19.0, 21.0, 22.0, 21.0, 19.0]
        results = [0.7, 5.0, 2.5, 0.7, 5.0]

        for i, be in enumerate(self.test_be_objs):
            with self.subTest(i=i):
                self.assertAlmostEqual(
                    be.h_ci(temp_int_air, temp_int_surface[i]),
                    results[i],
                    msg="incorrect h_ci returned"
                    )

    def test_h_ri(self):
        """ Test that correct h_ri is returned when queried """
        for i, be in enumerate(self.test_be_objs):
            with self.subTest(i=i):
                self.assertAlmostEqual(be.h_ri(), 5.13, msg="incorrect h_ri returned")

    def test_h_ce(self):
        """ Test that correct h_ce is returned when queried """
        # Define increment between test cases
        h_ce_inc = 0.01

        for i, be in enumerate(self.test_be_objs):
            with self.subTest(i=i):
                self.assertAlmostEqual(be.h_ce(), 0.5 + i * h_ce_inc, msg="incorrect h_ce returned")

    def test_h_re(self):
        """ Test that correct h_re is returned when queried """
        # Define increment between test cases
        h_re_inc = 0.01

        for i, be in enumerate(self.test_be_objs):
            with self.subTest(i=i):
                self.assertAlmostEqual(be.h_re(), 0.2 + i * h_re_inc, msg="incorrect h_re returned")

    def test_a_sol(self):
        """ Test that correct a_sol is returned when queried """
        for i, be in enumerate(self.test_be_objs):
            with self.subTest(i=i):
                self.assertAlmostEqual(be.a_sol, 0.0, msg="incorrect a_sol returned")

    def test_therm_rad_to_sky(self):
        """ Test that correct therm_rad_to_sky is returned when queried """
        for i, be in enumerate(self.test_be_objs):
            with self.subTest(i=i):
                self.assertAlmostEqual(
                    be.therm_rad_to_sky,
                    0.0,
                    msg="incorrect therm_rad_to_sky returned",
                    )

    def test_h_pli(self):
        """ Test that correct h_pli list is returned when queried """
        results = [
            [4.0, 3.2, 8.0, 16.0],
            [4.0, 2.6666666666666665, 4.0, 8.0],
            [4.0, 2.2857142857142856, 2.6666666666666665, 5.333333333333333],
            [4.0, 2.2222222222222223, 2.5, 5.0],
            [4.0, 2.857142857142857, 5.0, 10.0],
            ]
        for i, be in enumerate(self.test_be_objs):
            with self.subTest(i=i):
                self.assertEqual(be.h_pli, results[i], "incorrect h_pli list returned")

    def test_k_pli(self):
        """ Test that correct k_pli list is returned when queried """
        results = [
            [0.0, 24000.0, 0.0, 0.0, 19000.0],
            [0.0, 24000.0, 18000.0, 0.0, 0.0],
            [0.0, 24000.0, 8500.0, 0.0, 8500.0],
            [0.0, 24000.0, 4000.0, 8000.0, 4000.0],
            [0.0, 24000.0, 0.0, 15000.0, 0.0],
            ]
        for i, be in enumerate(self.test_be_objs):
            with self.subTest(i=i):
                self.assertEqual(be.k_pli, results[i], "incorrect k_pli list returned")

    def test_temp_ext(self):
        """ Test that the correct external temperature is returned when queried """
        for i, be in enumerate(self.test_be_objs):
            for t_idx, _, _ in self.simtime:
                with self.subTest(i = i * t_idx):
                    self.assertEqual(be.temp_ext(), t_idx + 8.0, "incorrect ext temp returned")

class TestBuildingElementTransparent(unittest.TestCase):
    """ Unit tests for BuildingElementTransparent class """

    def setUp(self):
        """ Create BuildingElementTransparent object to be tested """
        self.simtime = SimulationTime(0, 4, 1)
<<<<<<< HEAD
        ec = ExternalConditions(self.simtime, [0.0, 5.0, 10.0, 15.0], None, 
                                None,
                                None,
                                None,
                                None,
                                None,
                                None,
                                0, # Start day
                                None,
                                None,
                                None,
                                None,
                                None,
                                )
        #TODO implement rest of external conditions in unit tests

        self.be = BuildingElementTransparent(5.0, 0.35, 0.45, 0.30, 0.25, 0.4, 90, 180, 0.75, 0.25, ec)
=======
        ec = ExternalConditions(self.simtime, [0.0, 5.0, 10.0, 15.0], None)

        self.be = BuildingElementTransparent(5.0, 90, 0.4, ec)
>>>>>>> a08c447b

    def test_no_of_nodes(self):
        """ Test that number of nodes (total and inside) have been calculated correctly """
        self.assertEqual(self.be.no_of_nodes(), 2, "incorrect number of nodes")
        self.assertEqual(self.be.no_of_inside_nodes(), 0, "incorrect number of inside nodes")

    def test_area(self):
        """ Test that correct area is returned when queried """
        self.assertEqual(self.be.area, 5.0, "incorrect area returned")

    def test_h_ci(self):
        """ Test that correct h_ci is returned when queried """
        self.assertEqual(self.be.h_ci(None, None), 2.5, "incorrect h_ci returned")

    def test_h_ri(self):
        """ Test that correct h_ri is returned when queried """
        self.assertEqual(self.be.h_ri(), 5.13, "incorrect h_ri returned")

    def test_h_ce(self):
        """ Test that correct h_ce is returned when queried """
        self.assertEqual(self.be.h_ce(), 20.0, "incorrect h_ce returned")

    def test_h_re(self):
        """ Test that correct h_re is returned when queried """
        self.assertEqual(self.be.h_re(), 4.14, "incorrect h_re returned")

    def test_a_sol(self):
        """ Test that correct a_sol is returned when queried """
        self.assertEqual(self.be.a_sol, 0.0, "non-zero a_sol returned")

    def test_therm_rad_to_sky(self):
        """ Test that correct therm_rad_to_sky is returned when queried """
        self.assertEqual(self.be.therm_rad_to_sky, 22.77, "incorrect therm_rad_to_sky returned")

    def test_h_pli(self):
        """ Test that correct h_pli list is returned when queried """
        self.assertEqual(self.be.h_pli, [2.5], "incorrect h_pli list returned")

    def test_k_pli(self):
        """ Test that correct k_pli list is returned when queried """
        self.assertEqual(self.be.k_pli, [0.0, 0.0], "non-zero k_pli list returned")

    def test_temp_ext(self):
        """ Test that the correct external temperature is returned when queried """
        for t_idx, _, _ in self.simtime:
            with self.subTest(i = t_idx):
                self.assertEqual(
                    self.be.temp_ext(),
                    t_idx * 5.0,
                    "incorrect ext temp returned",
                    )
<|MERGE_RESOLUTION|>--- conflicted
+++ resolved
@@ -42,19 +42,11 @@
         #TODO implement rest of external conditions in unit tests
 
         # Create an object for each mass distribution class
-<<<<<<< HEAD
-        be_I = BuildingElementOpaque(20.0, 0.30, 0.40, 0.50, 0.20, 0.60, 0.25, 19000.0, "I", 0, 0, ec)
-        be_E = BuildingElementOpaque(22.5, 0.31, 0.41, 0.51, 0.21, 0.61, 0.50, 18000.0, "E", 45, 180, ec)
-        be_IE = BuildingElementOpaque(25.0, 0.32, 0.42, 0.52, 0.22, 0.62, 0.75, 17000.0, "IE", 90, 90, ec)
-        be_D = BuildingElementOpaque(27.5, 0.33, 0.43, 0.53, 0.23, 0.63, 0.80, 16000.0, "D", 135, -90, ec)
-        be_M = BuildingElementOpaque(30.0, 0.34, 0.44, 0.54, 0.24, 0.64, 0.40, 15000.0, "M", 180, 0, ec)
-=======
-        be_I = BuildingElementOpaque(20.0, 0, 0.60, 0.25, 19000.0, "I", ec)
-        be_E = BuildingElementOpaque(22.5, 45, 0.61, 0.50, 18000.0, "E", ec)
-        be_IE = BuildingElementOpaque(25.0, 90, 0.62, 0.75, 17000.0, "IE", ec)
-        be_D = BuildingElementOpaque(27.5, 135, 0.63, 0.80, 16000.0, "D", ec)
-        be_M = BuildingElementOpaque(30.0, 180, 0.64, 0.40, 15000.0, "M", ec)
->>>>>>> a08c447b
+        be_I = BuildingElementOpaque(20.0, 0, 0.60, 0.25, 19000.0, "I", 0, ec)
+        be_E = BuildingElementOpaque(22.5, 45, 0.61, 0.50, 18000.0, "E", 180, ec)
+        be_IE = BuildingElementOpaque(25.0, 90, 0.62, 0.75, 17000.0, "IE", 90, ec)
+        be_D = BuildingElementOpaque(27.5, 135, 0.63, 0.80, 16000.0, "D", -90, ec)
+        be_M = BuildingElementOpaque(30.0, 180, 0.64, 0.40, 15000.0, "M", 0, ec)
 
         # Put objects in a list that can be iterated over
         self.test_be_objs = [be_I, be_E, be_IE, be_D, be_M]
@@ -424,7 +416,6 @@
     def setUp(self):
         """ Create BuildingElementTransparent object to be tested """
         self.simtime = SimulationTime(0, 4, 1)
-<<<<<<< HEAD
         ec = ExternalConditions(self.simtime, [0.0, 5.0, 10.0, 15.0], None, 
                                 None,
                                 None,
@@ -441,12 +432,7 @@
                                 )
         #TODO implement rest of external conditions in unit tests
 
-        self.be = BuildingElementTransparent(5.0, 0.35, 0.45, 0.30, 0.25, 0.4, 90, 180, 0.75, 0.25, ec)
-=======
-        ec = ExternalConditions(self.simtime, [0.0, 5.0, 10.0, 15.0], None)
-
-        self.be = BuildingElementTransparent(5.0, 90, 0.4, ec)
->>>>>>> a08c447b
+        self.be = BuildingElementTransparent(5.0, 90, 0.4, 180, 0.75, 0.25, ec)
 
     def test_no_of_nodes(self):
         """ Test that number of nodes (total and inside) have been calculated correctly """
