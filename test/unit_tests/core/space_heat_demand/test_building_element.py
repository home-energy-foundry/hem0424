#!/usr/bin/env python3

""" TODO Copyright & licensing notices

This module contains unit tests for the building_element module
"""

# Standard library imports
import unittest

# Set path to include modules to be tested (must be before local imports)
from unit_tests.common import test_setup
test_setup()

# Local imports
from core.external_conditions import ExternalConditions
from core.simulation_time import SimulationTime
from core.space_heat_demand.building_element import \
    BuildingElementOpaque, BuildingElementGround, BuildingElementTransparent, \
    BuildingElementAdjacentZTC

class TestBuildingElementOpaque(unittest.TestCase):
    """ Unit tests for BuildingElementOpaque class """

    def setUp(self):
        """ Create BuildingElementOpaque objects to be tested """
        self.simtime = SimulationTime(0, 4, 1)
<<<<<<< HEAD
        ec = ExternalConditions(self.simtime, [0.0, 5.0, 10.0, 15.0], None, None)
=======
        ec = ExternalConditions(self.simtime, [0.0, 5.0, 10.0, 15.0],
                                None,
                                None,
                                None,
                                None,
                                None,
                                None,
                                0, # Start day
                                None,
                                None,
                                None,
                                None,
                                None,
                                )
        #TODO implement rest of external conditions in unit tests
>>>>>>> f7de226a

        # Create an object for each mass distribution class
        be_I = BuildingElementOpaque(20.0, 0, 0.60, 0.25, 19000.0, "I", 0, ec)
        be_E = BuildingElementOpaque(22.5, 45, 0.61, 0.50, 18000.0, "E", 180, ec)
        be_IE = BuildingElementOpaque(25.0, 90, 0.62, 0.75, 17000.0, "IE", 90, ec)
        be_D = BuildingElementOpaque(27.5, 135, 0.63, 0.80, 16000.0, "D", -90, ec)
        be_M = BuildingElementOpaque(30.0, 180, 0.64, 0.40, 15000.0, "M", 0, ec)

        # Put objects in a list that can be iterated over
        self.test_be_objs = [be_I, be_E, be_IE, be_D, be_M]

    def test_no_of_nodes(self):
        """ Test that number of nodes (total and inside) have been calculated correctly """
        for i, be in enumerate(self.test_be_objs):
            with self.subTest(i=i):
                self.assertEqual(be.no_of_nodes(), 5, "incorrect number of nodes")
                self.assertEqual(be.no_of_inside_nodes(), 3, "incorrect number of inside nodes")

    def test_area(self):
        """ Test that correct area is returned when queried """
        # Define increment between test cases
        area_inc = 2.5

        for i, be in enumerate(self.test_be_objs):
            with self.subTest(i=i):
                self.assertAlmostEqual(be.area, 20.0 + i * area_inc, msg="incorrect area returned")

    def test_h_ci(self):
        """ Test that correct h_ci is returned when queried """
        temp_int_air = 20.0
        temp_int_surface = [19.0, 21.0, 22.0, 21.0, 19.0]
        results = [0.7, 5.0, 2.5, 0.7, 5.0]

        for i, be in enumerate(self.test_be_objs):
            with self.subTest(i=i):
                self.assertAlmostEqual(
                    be.h_ci(temp_int_air, temp_int_surface[i]),
                    results[i],
                    msg="incorrect h_ci returned"
                    )

    def test_h_ri(self):
        """ Test that correct h_ri is returned when queried """
        for i, be in enumerate(self.test_be_objs):
            with self.subTest(i=i):
                self.assertAlmostEqual(be.h_ri(), 5.13, msg="incorrect h_ri returned")

    def test_h_ce(self):
        """ Test that correct h_ce is returned when queried """
        for i, be in enumerate(self.test_be_objs):
            with self.subTest(i=i):
                self.assertAlmostEqual(be.h_ce(), 20.0, msg="incorrect h_ce returned")

    def test_h_re(self):
        """ Test that correct h_re is returned when queried """
        for i, be in enumerate(self.test_be_objs):
            with self.subTest(i=i):
                self.assertAlmostEqual(be.h_re(), 4.14, msg="incorrect h_re returned")

    def test_a_sol(self):
        """ Test that correct a_sol is returned when queried """
        # Define increment between test cases
        a_sol_inc = 0.01

        for i, be in enumerate(self.test_be_objs):
            with self.subTest(i=i):
                self.assertAlmostEqual(be.a_sol, 0.6 + i * a_sol_inc, msg="incorrect a_sol returned")

    def test_therm_rad_to_sky(self):
        """ Test that correct therm_rad_to_sky is returned when queried """
        results = [45.54, 38.87082140761768, 22.77, 6.6691785923823135, 0.0]

        for i, be in enumerate(self.test_be_objs):
            with self.subTest(i=i):
                self.assertAlmostEqual(
                    be.therm_rad_to_sky,
                    results[i],
                    msg="incorrect therm_rad_to_sky returned",
                    )

    def test_h_pli(self):
        """ Test that correct h_pli list is returned when queried """
        results = [
            [24.0, 12.0, 12.0, 24.0],
            [12.0, 6.0, 6.0, 12.0],
            [8.0, 4.0, 4.0, 8.0],
            [7.5, 3.75, 3.75, 7.5],
            [15.0, 7.5, 7.5, 15.0],
            ]
        for i, be in enumerate(self.test_be_objs):
            with self.subTest(i=i):
                self.assertEqual(be.h_pli, results[i], "incorrect h_pli list returned")

    def test_k_pli(self):
        """ Test that correct k_pli list is returned when queried """
        results = [
            [0.0, 0.0, 0.0, 0.0, 19000.0],
            [18000.0, 0.0, 0.0, 0.0, 0.0],
            [8500.0, 0.0, 0.0, 0.0, 8500.0],
            [2000.0, 4000.0, 4000.0, 4000.0, 2000.0],
            [0.0, 0.0, 15000.0, 0.0, 0.0],
            ]
        for i, be in enumerate(self.test_be_objs):
            with self.subTest(i=i):
                self.assertEqual(be.k_pli, results[i], "incorrect k_pli list returned")

    def test_temp_ext(self):
        """ Test that the correct external temperature is returned when queried """
        for i, be in enumerate(self.test_be_objs):
            for t_idx, _, _ in self.simtime:
                with self.subTest(i = i * t_idx):
                    self.assertEqual(be.temp_ext(), t_idx * 5.0, "incorrect ext temp returned")

class TestBuildingElementAdjacentZTC(unittest.TestCase):
    """ Unit tests for BuildingElementAdjacentZTC class """

    def setUp(self):
        """ Create BuildingElementAdjacentZTC objects to be tested """
        self.simtime = SimulationTime(0, 4, 1)
<<<<<<< HEAD
        ec = ExternalConditions(self.simtime, [0.0, 5.0, 10.0, 15.0], None, None)

=======
        ec = ExternalConditions(self.simtime, [0.0, 5.0, 10.0, 15.0],
                                None,
                                None,
                                None,
                                None,
                                None,
                                None,
                                0, # Start day
                                None,
                                None,
                                None,
                                None,
                                None
                                )
>>>>>>> f7de226a
        # Create an object for each mass distribution class
        be_I = BuildingElementAdjacentZTC(20.0, 0, 0.25, 19000.0, "I", ec)
        be_E = BuildingElementAdjacentZTC(22.5, 45, 0.50, 18000.0, "E", ec)
        be_IE = BuildingElementAdjacentZTC(25.0, 90, 0.75, 17000.0, "IE", ec)
        be_D = BuildingElementAdjacentZTC(27.5, 135, 0.80, 16000.0, "D", ec)
        be_M = BuildingElementAdjacentZTC(30.0, 180, 0.40, 15000.0, "M", ec)

        # Put objects in a list that can be iterated over
        self.test_be_objs = [be_I, be_E, be_IE, be_D, be_M]

    def test_no_of_nodes(self):
        """ Test that number of nodes (total and inside) have been calculated correctly """
        for i, be in enumerate(self.test_be_objs):
            with self.subTest(i=i):
                self.assertEqual(be.no_of_nodes(), 5, "incorrect number of nodes")
                self.assertEqual(be.no_of_inside_nodes(), 3, "incorrect number of inside nodes")

    def test_area(self):
        """ Test that correct area is returned when queried """
        # Define increment between test cases
        area_inc = 2.5

        for i, be in enumerate(self.test_be_objs):
            with self.subTest(i=i):
                self.assertAlmostEqual(be.area, 20.0 + i * area_inc, msg="incorrect area returned")

    def test_h_ci(self):
        """ Test that correct h_ci is returned when queried """
        temp_int_air = 20.0
        temp_int_surface = [19.0, 21.0, 22.0, 21.0, 19.0]
        results = [0.7, 5.0, 2.5, 0.7, 5.0]

        for i, be in enumerate(self.test_be_objs):
            with self.subTest(i=i):
                self.assertAlmostEqual(
                    be.h_ci(temp_int_air, temp_int_surface[i]),
                    results[i],
                    msg="incorrect h_ci returned"
                    )

    def test_h_ri(self):
        """ Test that correct h_ri is returned when queried """
        for i, be in enumerate(self.test_be_objs):
            with self.subTest(i=i):
                self.assertAlmostEqual(be.h_ri(), 5.13, msg="incorrect h_ri returned")

    def test_h_ce(self):
        """ Test that correct h_ce is returned when queried """
        for i, be in enumerate(self.test_be_objs):
            with self.subTest(i=i):
                self.assertAlmostEqual(be.h_ce(), 0.0, msg="incorrect h_ce returned")

    def test_h_re(self):
        """ Test that correct h_re is returned when queried """
        for i, be in enumerate(self.test_be_objs):
            with self.subTest(i=i):
                self.assertAlmostEqual(be.h_re(), 0.0, msg="incorrect h_re returned")

    def test_a_sol(self):
        """ Test that correct a_sol is returned when queried """
        for i, be in enumerate(self.test_be_objs):
            with self.subTest(i=i):
                self.assertAlmostEqual(be.a_sol, 0.0, msg="incorrect a_sol returned")

    def test_therm_rad_to_sky(self):
        """ Test that correct therm_rad_to_sky is returned when queried """
        for i, be in enumerate(self.test_be_objs):
            with self.subTest(i=i):
                self.assertAlmostEqual(
                    be.therm_rad_to_sky,
                    0.0,
                    msg="incorrect therm_rad_to_sky returned",
                    )

    def test_h_pli(self):
        """ Test that correct h_pli list is returned when queried """
        results = [
            [24.0, 12.0, 12.0, 24.0],
            [12.0, 6.0, 6.0, 12.0],
            [8.0, 4.0, 4.0, 8.0],
            [7.5, 3.75, 3.75, 7.5],
            [15.0, 7.5, 7.5, 15.0],
            ]
        for i, be in enumerate(self.test_be_objs):
            with self.subTest(i=i):
                self.assertEqual(be.h_pli, results[i], "incorrect h_pli list returned")

    def test_k_pli(self):
        """ Test that correct k_pli list is returned when queried """
        results = [
            [0.0, 0.0, 0.0, 0.0, 19000.0],
            [18000.0, 0.0, 0.0, 0.0, 0.0],
            [8500.0, 0.0, 0.0, 0.0, 8500.0],
            [2000.0, 4000.0, 4000.0, 4000.0, 2000.0],
            [0.0, 0.0, 15000.0, 0.0, 0.0],
            ]
        for i, be in enumerate(self.test_be_objs):
            with self.subTest(i=i):
                self.assertEqual(be.k_pli, results[i], "incorrect k_pli list returned")

    # No test for temp_ext - not relevant as the external wall bounds ZTC not the external environment

class TestBuildingElementGround(unittest.TestCase):
    """ Unit tests for BuildingElementGround class """

    def setUp(self):
        """ Create BuildingElementGround objects to be tested """
<<<<<<< HEAD
        self.simtime = SimulationTime(0, 4, 1)
        ec = ExternalConditions(self.simtime, None, [8.0, 9.0, 10.0, 11.0], None)
=======
        self.simtime = SimulationTime(742, 746, 1)

        air_temp_day_Jan = [0.0, 0.5, 1.0, 1.5, 2.0, 2.5, 3.0, 3.5, 4.0, 4.5, 5.0, 7.5,
                            10.0, 12.5, 15.0, 19.5, 17.0, 15.0, 12.0, 10.0, 7.0, 5.0, 3.0, 1.0
                           ]
        air_temp_day_Feb = [x + 1.0 for x in air_temp_day_Jan]
        air_temp_day_Mar = [x + 2.0 for x in air_temp_day_Jan]
        air_temp_day_Apr = [x + 3.0 for x in air_temp_day_Jan]
        air_temp_day_May = [x + 4.0 for x in air_temp_day_Jan]
        air_temp_day_Jun = [x + 5.0 for x in air_temp_day_Jan]
        air_temp_day_Jul = [x + 6.0 for x in air_temp_day_Jan]
        air_temp_day_Aug = [x + 6.0 for x in air_temp_day_Jan]
        air_temp_day_Sep = [x + 5.0 for x in air_temp_day_Jan]
        air_temp_day_Oct = [x + 4.0 for x in air_temp_day_Jan]
        air_temp_day_Nov = [x + 3.0 for x in air_temp_day_Jan]
        air_temp_day_Dec = [x + 2.0 for x in air_temp_day_Jan]

        airtemp = []
        airtemp.extend(air_temp_day_Jan * 31)
        airtemp.extend(air_temp_day_Feb * 28)
        airtemp.extend(air_temp_day_Mar * 31)
        airtemp.extend(air_temp_day_Apr * 30)
        airtemp.extend(air_temp_day_May * 31)
        airtemp.extend(air_temp_day_Jun * 30)
        airtemp.extend(air_temp_day_Jul * 31)
        airtemp.extend(air_temp_day_Aug * 31)
        airtemp.extend(air_temp_day_Sep * 30)
        airtemp.extend(air_temp_day_Oct * 31)
        airtemp.extend(air_temp_day_Nov * 30)
        airtemp.extend(air_temp_day_Dec * 31)

        ec = ExternalConditions(self.simtime, airtemp,
                                None,
                                None,
                                None,
                                None,
                                None,
                                None,
                                0, # Start day
                                None,
                                None,
                                None,
                                None,
                                None
                                )
        #TODO implement rest of external conditions in unit tests
>>>>>>> f7de226a

        # Create an object for each mass distribution class
        be_I = BuildingElementGround(20.0, 0, 1.5, 0.1, 19000.0, "I", 2.0, 2.5, 18.0, 0.5, ec, self.simtime)
        be_E = BuildingElementGround(22.5, 45, 1.4, 0.2, 18000.0, "E", 2.1, 2.6, 19.0, 0.6, ec, self.simtime)
        be_IE = BuildingElementGround(25.0, 90, 1.33, 0.2, 17000.0, "IE", 2.2, 2.7, 20.0, 0.7, ec, self.simtime)
        be_D = BuildingElementGround(27.5, 135, 1.25, 0.2, 16000.0, "D", 2.3, 2.8, 21.0, 0.8, ec, self.simtime)
        be_M = BuildingElementGround(30.0, 180, 1.0, 0.3, 15000.0, "M", 2.4, 2.9, 22.0, 0.9, ec, self.simtime)

        # Put objects in a list that can be iterated over
        self.test_be_objs = [be_I, be_E, be_IE, be_D, be_M]

    def test_no_of_nodes(self):
        """ Test that number of nodes (total and inside) have been calculated correctly """
        for i, be in enumerate(self.test_be_objs):
            with self.subTest(i=i):
                self.assertEqual(be.no_of_nodes(), 5, "incorrect number of nodes")
                self.assertEqual(be.no_of_inside_nodes(), 3, "incorrect number of inside nodes")

    def test_area(self):
        """ Test that correct area is returned when queried """
        # Define increment between test cases
        area_inc = 2.5

        for i, be in enumerate(self.test_be_objs):
            with self.subTest(i=i):
                self.assertAlmostEqual(be.area, 20.0 + i * area_inc, msg="incorrect area returned")

    def test_h_ci(self):
        """ Test that correct h_ci is returned when queried """
        temp_int_air = 20.0
        temp_int_surface = [19.0, 21.0, 22.0, 21.0, 19.0]
        results = [0.7, 5.0, 2.5, 0.7, 5.0]

        for i, be in enumerate(self.test_be_objs):
            with self.subTest(i=i):
                self.assertAlmostEqual(
                    be.h_ci(temp_int_air, temp_int_surface[i]),
                    results[i],
                    msg="incorrect h_ci returned"
                    )

    def test_h_ri(self):
        """ Test that correct h_ri is returned when queried """
        for i, be in enumerate(self.test_be_objs):
            with self.subTest(i=i):
                self.assertAlmostEqual(be.h_ri(), 5.13, msg="incorrect h_ri returned")

    def test_h_ce(self):
        """ Test that correct h_ce is returned when queried """
        results = [15.78947368, 91.30434783, 20.59886422, 10.34482759, 5.084745763]

        for i, be in enumerate(self.test_be_objs):
            with self.subTest(i=i):
                self.assertAlmostEqual(be.h_ce(), results[i], msg="incorrect h_ce returned")

    def test_h_re(self):
        """ Test that correct h_re is returned when queried """
        # Define increment between test cases
        h_re_inc = 0.01

        for i, be in enumerate(self.test_be_objs):
            with self.subTest(i=i):
                self.assertAlmostEqual(be.h_re(), 0.0, msg="incorrect h_re returned")

    def test_a_sol(self):
        """ Test that correct a_sol is returned when queried """
        for i, be in enumerate(self.test_be_objs):
            with self.subTest(i=i):
                self.assertAlmostEqual(be.a_sol, 0.0, msg="incorrect a_sol returned")

    def test_therm_rad_to_sky(self):
        """ Test that correct therm_rad_to_sky is returned when queried """
        for i, be in enumerate(self.test_be_objs):
            with self.subTest(i=i):
                self.assertAlmostEqual(
                    be.therm_rad_to_sky,
                    0.0,
                    msg="incorrect therm_rad_to_sky returned",
                    )

    def test_h_pli(self):
        """ Test that correct h_pli list is returned when queried """
        results = [
            [6.0, 3.0, 3.0, 6.0],
            [6.0, 2.896551724137931, 2.8, 5.6],
            [6.0, 2.8197879858657244, 2.66, 5.32],
            [6.0, 2.727272727272727, 2.5, 5.0],
            [6.0, 2.4000000000000004, 2.0, 4.0],
            ]
        for i, be in enumerate(self.test_be_objs):
            with self.subTest(i=i):
                self.assertEqual(be.h_pli, results[i], "incorrect h_pli list returned")

    def test_k_pli(self):
        """ Test that correct k_pli list is returned when queried """
        results = [
            [0.0, 150000.0, 0.0, 0.0, 19000.0],
            [0.0, 150000.0, 18000.0, 0.0, 0.0],
            [0.0, 150000.0, 8500.0, 0.0, 8500.0],
            [0.0, 150000.0, 4000.0, 8000.0, 4000.0],
            [0.0, 150000.0, 0.0, 15000.0, 0.0],
            ]
        for i, be in enumerate(self.test_be_objs):
            with self.subTest(i=i):
                self.assertEqual(be.k_pli, results[i], "incorrect k_pli list returned")

    def test_temp_ext(self):
        """ Test that the correct external temperature is returned when queried """
        results = [8.474795225438358, 8.474795225438358, 8.988219392771693, 8.988219392771693]

        for i, be in enumerate(self.test_be_objs):
            for t_idx, _, _ in self.simtime:
                with self.subTest(i = i * t_idx):
                    self.assertEqual(be.temp_ext(), results[t_idx], "incorrect ext temp returned")

class TestBuildingElementTransparent(unittest.TestCase):
    """ Unit tests for BuildingElementTransparent class """

    def setUp(self):
        """ Create BuildingElementTransparent object to be tested """
        self.simtime = SimulationTime(0, 4, 1)
<<<<<<< HEAD
        ec = ExternalConditions(self.simtime, [0.0, 5.0, 10.0, 15.0], None, None)

        self.be = BuildingElementTransparent(5.0, 90, 0.4, ec)
=======
        ec = ExternalConditions(self.simtime, [0.0, 5.0, 10.0, 15.0],
                                None,
                                None,
                                None,
                                None,
                                None,
                                None,
                                0, # Start day
                                None,
                                None,
                                None,
                                None,
                                None,
                                )
        #TODO implement rest of external conditions in unit tests

        self.be = BuildingElementTransparent(5.0, 90, 0.4, 180, 0.75, 0.25, ec)
>>>>>>> f7de226a

    def test_no_of_nodes(self):
        """ Test that number of nodes (total and inside) have been calculated correctly """
        self.assertEqual(self.be.no_of_nodes(), 2, "incorrect number of nodes")
        self.assertEqual(self.be.no_of_inside_nodes(), 0, "incorrect number of inside nodes")

    def test_area(self):
        """ Test that correct area is returned when queried """
        self.assertEqual(self.be.area, 5.0, "incorrect area returned")

    def test_h_ci(self):
        """ Test that correct h_ci is returned when queried """
        self.assertEqual(self.be.h_ci(None, None), 2.5, "incorrect h_ci returned")

    def test_h_ri(self):
        """ Test that correct h_ri is returned when queried """
        self.assertEqual(self.be.h_ri(), 5.13, "incorrect h_ri returned")

    def test_h_ce(self):
        """ Test that correct h_ce is returned when queried """
        self.assertEqual(self.be.h_ce(), 20.0, "incorrect h_ce returned")

    def test_h_re(self):
        """ Test that correct h_re is returned when queried """
        self.assertEqual(self.be.h_re(), 4.14, "incorrect h_re returned")

    def test_a_sol(self):
        """ Test that correct a_sol is returned when queried """
        self.assertEqual(self.be.a_sol, 0.0, "non-zero a_sol returned")

    def test_therm_rad_to_sky(self):
        """ Test that correct therm_rad_to_sky is returned when queried """
        self.assertEqual(self.be.therm_rad_to_sky, 22.77, "incorrect therm_rad_to_sky returned")

    def test_h_pli(self):
        """ Test that correct h_pli list is returned when queried """
        self.assertEqual(self.be.h_pli, [2.5], "incorrect h_pli list returned")

    def test_k_pli(self):
        """ Test that correct k_pli list is returned when queried """
        self.assertEqual(self.be.k_pli, [0.0, 0.0], "non-zero k_pli list returned")

    def test_temp_ext(self):
        """ Test that the correct external temperature is returned when queried """
        for t_idx, _, _ in self.simtime:
            with self.subTest(i = t_idx):
                self.assertEqual(
                    self.be.temp_ext(),
                    t_idx * 5.0,
                    "incorrect ext temp returned",
                    )
<|MERGE_RESOLUTION|>--- conflicted
+++ resolved
@@ -25,10 +25,9 @@
     def setUp(self):
         """ Create BuildingElementOpaque objects to be tested """
         self.simtime = SimulationTime(0, 4, 1)
-<<<<<<< HEAD
-        ec = ExternalConditions(self.simtime, [0.0, 5.0, 10.0, 15.0], None, None)
-=======
-        ec = ExternalConditions(self.simtime, [0.0, 5.0, 10.0, 15.0],
+        ec = ExternalConditions(self.simtime,
+                                [0.0, 5.0, 10.0, 15.0],
+                                None,
                                 None,
                                 None,
                                 None,
@@ -43,7 +42,6 @@
                                 None,
                                 )
         #TODO implement rest of external conditions in unit tests
->>>>>>> f7de226a
 
         # Create an object for each mass distribution class
         be_I = BuildingElementOpaque(20.0, 0, 0.60, 0.25, 19000.0, "I", 0, ec)
@@ -163,11 +161,9 @@
     def setUp(self):
         """ Create BuildingElementAdjacentZTC objects to be tested """
         self.simtime = SimulationTime(0, 4, 1)
-<<<<<<< HEAD
-        ec = ExternalConditions(self.simtime, [0.0, 5.0, 10.0, 15.0], None, None)
-
-=======
-        ec = ExternalConditions(self.simtime, [0.0, 5.0, 10.0, 15.0],
+        ec = ExternalConditions(self.simtime,
+                                [0.0, 5.0, 10.0, 15.0],
+                                None,
                                 None,
                                 None,
                                 None,
@@ -181,7 +177,6 @@
                                 None,
                                 None
                                 )
->>>>>>> f7de226a
         # Create an object for each mass distribution class
         be_I = BuildingElementAdjacentZTC(20.0, 0, 0.25, 19000.0, "I", ec)
         be_E = BuildingElementAdjacentZTC(22.5, 45, 0.50, 18000.0, "E", ec)
@@ -289,10 +284,6 @@
 
     def setUp(self):
         """ Create BuildingElementGround objects to be tested """
-<<<<<<< HEAD
-        self.simtime = SimulationTime(0, 4, 1)
-        ec = ExternalConditions(self.simtime, None, [8.0, 9.0, 10.0, 11.0], None)
-=======
         self.simtime = SimulationTime(742, 746, 1)
 
         air_temp_day_Jan = [0.0, 0.5, 1.0, 1.5, 2.0, 2.5, 3.0, 3.5, 4.0, 4.5, 5.0, 7.5,
@@ -324,7 +315,9 @@
         airtemp.extend(air_temp_day_Nov * 30)
         airtemp.extend(air_temp_day_Dec * 31)
 
-        ec = ExternalConditions(self.simtime, airtemp,
+        ec = ExternalConditions(self.simtime,
+                                airtemp,
+                                None,
                                 None,
                                 None,
                                 None,
@@ -339,7 +332,6 @@
                                 None
                                 )
         #TODO implement rest of external conditions in unit tests
->>>>>>> f7de226a
 
         # Create an object for each mass distribution class
         be_I = BuildingElementGround(20.0, 0, 1.5, 0.1, 19000.0, "I", 2.0, 2.5, 18.0, 0.5, ec, self.simtime)
@@ -461,12 +453,9 @@
     def setUp(self):
         """ Create BuildingElementTransparent object to be tested """
         self.simtime = SimulationTime(0, 4, 1)
-<<<<<<< HEAD
-        ec = ExternalConditions(self.simtime, [0.0, 5.0, 10.0, 15.0], None, None)
-
-        self.be = BuildingElementTransparent(5.0, 90, 0.4, ec)
-=======
-        ec = ExternalConditions(self.simtime, [0.0, 5.0, 10.0, 15.0],
+        ec = ExternalConditions(self.simtime,
+                                [0.0, 5.0, 10.0, 15.0],
+                                None,
                                 None,
                                 None,
                                 None,
@@ -483,7 +472,6 @@
         #TODO implement rest of external conditions in unit tests
 
         self.be = BuildingElementTransparent(5.0, 90, 0.4, 180, 0.75, 0.25, ec)
->>>>>>> f7de226a
 
     def test_no_of_nodes(self):
         """ Test that number of nodes (total and inside) have been calculated correctly """
