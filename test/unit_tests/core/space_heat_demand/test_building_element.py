--- conflicted
+++ resolved
@@ -45,19 +45,11 @@
         #TODO implement rest of external conditions in unit tests
 
         # Create an object for each mass distribution class
-<<<<<<< HEAD
-        be_I = BuildingElementOpaque(20.0, 0, 0.60, 0.25, 19000.0, "I", 0, 0, 2.5, 10, ec)
-        be_E = BuildingElementOpaque(22.5, 45, 0.61, 0.50, 18000.0, "E", 180, 0, 2.5, 10, ec)
+        be_I = BuildingElementOpaque(20.0, 180, 0.60, 0.25, 19000.0, "I", 0, 0, 2.5, 10, ec)
+        be_E = BuildingElementOpaque(22.5, 135, 0.61, 0.50, 18000.0, "E", 180, 0, 2.5, 10, ec)
         be_IE = BuildingElementOpaque(25.0, 90, 0.62, 0.75, 17000.0, "IE", 90, 0, 2.5, 10, ec)
-        be_D = BuildingElementOpaque(27.5, 135, 0.63, 0.80, 16000.0, "D", -90, 0, 2.5, 10, ec)
-        be_M = BuildingElementOpaque(30.0, 180, 0.64, 0.40, 15000.0, "M", 0, 0, 2.5, 10, ec)
-=======
-        be_I = BuildingElementOpaque(20.0, 180, 0.60, 0.25, 19000.0, "I", 0, ec)
-        be_E = BuildingElementOpaque(22.5, 135, 0.61, 0.50, 18000.0, "E", 180, ec)
-        be_IE = BuildingElementOpaque(25.0, 90, 0.62, 0.75, 17000.0, "IE", 90, ec)
-        be_D = BuildingElementOpaque(27.5, 45, 0.63, 0.80, 16000.0, "D", -90, ec)
-        be_M = BuildingElementOpaque(30.0, 0, 0.64, 0.40, 15000.0, "M", 0, ec)
->>>>>>> e298f749
+        be_D = BuildingElementOpaque(27.5, 45, 0.63, 0.80, 16000.0, "D", -90, 0, 2.5, 10, ec)
+        be_M = BuildingElementOpaque(30.0, 0, 0.64, 0.40, 15000.0, "M", 0, 0, 2.5, 10, ec)
 
         # Put objects in a list that can be iterated over
         self.test_be_objs = [be_I, be_E, be_IE, be_D, be_M]
