{
	"SimulationTime": {
		"start": 0,
		"end": 8,
		"step": 1
	},
	"ExternalConditions": {
		"air_temperatures": [0.0, 2.5, 5.0, 7.5, 10.0, 12.5, 15.0, 20.0],
		"ground_temperatures": [8.0, 8.7, 9.4, 10.1, 10.8, 10.5, 11.0, 12.7],
<<<<<<< HEAD
		"wind_speeds": [3.9, 3.8, 3.9, 4.1, 3.8, 4.2, 4.3, 4.1]
=======
		"diffuse_horizontal_radiation": [0, 0, 0, 0, 0, 0, 0, 0],
		"direct_beam_radiation": [0, 0, 0, 0, 0, 0, 0, 0],
		"solar_reflectivity_of_ground": [0.2, 0.2, 0.2, 0.2, 0.2, 0.2, 0.2, 0.2],
		"latitude": 51.42,
		"longitude": -0.75,
		"timezone": 0,
		"start_day": 0,
		"end_day": 0,
		"january_first": 1,
		"daylight_savings": "not applicable",
		"leap_day_included": false,
		"direct_beam_conversion_needed": false
		
		
>>>>>>> f7de226a
	},
	"InternalGains": {
		"start_day": 0,
		"schedule_total_internal_gains": {
			"main": [3.2, 4.6, 7.3, 5.2, 8.9, 5.6, 10.2, 8.1]
		}
	},
	"ColdWaterSource": {
		"mains water": {
			"start_day": 0,
			"temperatures": [3.0, 3.1, 3.2, 3.3, 3.4, 3.5, 3.6, 3.7]
		}
	},
	"EnergySupply": {
		"mains elec": {
			"fuel": "electricity"
		}
	},
	"Control": {
		"hw timer": {
			"type": "OnOffTimeControl",
			"start_day": 0,
			"schedule": {
				"main": [true, true, false, {"value": true, "repeat": 5}]
			}
		}
	},
	"HotWaterSource": {
		"hw cylinder": {
			"type": "StorageTank",
			"volume": 80.0,
			"ColdWaterSource": "mains water",
			"HeatSource": {
				"immersion": {
					"type": "ImmersionHeater",
					"power": 3.0,
					"EnergySupply": "mains elec",
					"Control": "hw timer"
				}
			}
		}
	},
	"Shower": {
		"mixer": {
			"type": "MixerShower",
			"flowrate": 8.0,
			"ColdWaterSource": "mains water"
		},
		"IES": {
			"type": "InstantElecShower",
			"rated_power": 9.0,
			"ColdWaterSource": "mains water",
			"EnergySupply": "mains elec"
		}
	},
	"Events": {
		"Shower": {
			"IES": [
				{"start": 4.1, "duration": 6, "temperature": 41.0},
				{"start": 4.5, "duration": 6, "temperature": 41.0},
				{"start": 6, "duration": 6, "temperature": 41.0}
			],
			"mixer": [
				{"start": 7, "duration": 6, "temperature": 41.0}
			]
		}
	},
	"SpaceHeatSystem": {
		"main": {
			"type": "InstantElecHeater",
			"rated_power": 6.0,
			"EnergySupply": "mains elec"
		}
	},
	"Infiltration": {
		"storey": 1,
		"shelter": "normal",
		"build_type": "house",
		"test_result": 4.0,
		"test_type": "Q50",
		"env_area": 25.0,
		"volume": 75.0,
		"sheltered_sides": 1,
		"open_chimneys": 1,
		"open_flues": 1,
		"closed_fire": 2,
		"flues_d": 1,
		"flues_e": 1,
		"blocked_chimneys": 0,
		"extract_fans": 2,
		"passive_vents": 2,
		"gas_fires": 0
	},
	"Zone": {
		"zone 1": {
			"SpaceHeatSystem": "main",
			"area": 80.0,
			"volume": 75.0,
			"BuildingElement": {
				"wall 0": {
					"type": "BuildingElementOpaque",
					"area": 25.0,
					"a_sol": 0.6,
					"r_c": 0.7,
					"k_m": 19000,
					"mass_distribution_class": "IE",
					"pitch": 90,
					"orientation": 90
				},
				"wall 1":{
					"type": "BuildingElementOpaque",
					"area": 25.0,
					"a_sol": 0.61,
					"r_c": 0.71,
					"k_m": 19100,
					"mass_distribution_class": "M",
					"pitch": 90,
					"orientation": -90
				},
				"wall 2": {
					"type": "BuildingElementOpaque",
					"area": 20.0,
					"a_sol": 0.62,
					"r_c": 0.72,
					"k_m": 19200,
					"mass_distribution_class": "E",
					"pitch": 90,
					"orientation": 180
				},
				"wall 3":{
					"type": "BuildingElementOpaque",
					"area": 15.0,
					"a_sol": 0.63,
					"r_c": 0.73,
					"k_m": 19300,
					"mass_distribution_class": "I",
					"pitch": 90,
					"orientation": 0
				},
				"window 0":{
					"type": "BuildingElementTransparent",
					"area": 5.0,
					"r_c": 0.4,
					"pitch": 90,
					"orientation": 90,
					"g_value": 0.75,
					"frame_area_fraction": 0.25
				},
				"ground":{
					"type": "BuildingElementGround",
					"area": 15.0,
					"pitch": 0.0,
					"u_value": 1.4,
					"r_f": 0.2,
					"k_m": 19300,
					"mass_distribution_class": "D",
					"h_pi": 2.0,
					"h_pe": 2.5,
					"perimeter": 16.0,
					"psi_wall_floor_junc": 0.5
				},
				"wall 4":{
					"type": "BuildingElementAdjacentZTC",
					"area": 20.0,
					"pitch": 180,
					"r_c": 0.74,
					"k_m": 19400,
					"mass_distribution_class": "I"
				}
			},
			"ThermalBridging": {
				"TB1": {
					"type": "ThermalBridgeLinear",
					"linear_thermal_transmittance": 1.0,
					"length": 3.0
				},
				"TB2": {
					"type": "ThermalBridgeLinear",
					"linear_thermal_transmittance": 0.1,
					"length": 2.0
				},
				"TB3": {
					"type": "ThermalBridgePoint",
					"heat_transfer_coeff": 2.0
				}
			}
		}
	}
}<|MERGE_RESOLUTION|>--- conflicted
+++ resolved
@@ -6,10 +6,7 @@
 	},
 	"ExternalConditions": {
 		"air_temperatures": [0.0, 2.5, 5.0, 7.5, 10.0, 12.5, 15.0, 20.0],
-		"ground_temperatures": [8.0, 8.7, 9.4, 10.1, 10.8, 10.5, 11.0, 12.7],
-<<<<<<< HEAD
-		"wind_speeds": [3.9, 3.8, 3.9, 4.1, 3.8, 4.2, 4.3, 4.1]
-=======
+		"wind_speeds": [3.9, 3.8, 3.9, 4.1, 3.8, 4.2, 4.3, 4.1],
 		"diffuse_horizontal_radiation": [0, 0, 0, 0, 0, 0, 0, 0],
 		"direct_beam_radiation": [0, 0, 0, 0, 0, 0, 0, 0],
 		"solar_reflectivity_of_ground": [0.2, 0.2, 0.2, 0.2, 0.2, 0.2, 0.2, 0.2],
@@ -22,9 +19,6 @@
 		"daylight_savings": "not applicable",
 		"leap_day_included": false,
 		"direct_beam_conversion_needed": false
-		
-		
->>>>>>> f7de226a
 	},
 	"InternalGains": {
 		"start_day": 0,
