--- conflicted
+++ resolved
@@ -153,15 +153,8 @@
 					"type": "BuildingElementGround",
 					"area": 15.0,
 					"pitch": 0.0,
-<<<<<<< HEAD
 					"u_value": 1.4,
 					"r_f": 0.2,
-=======
-					"h_ce": 0.33,
-					"h_re": 0.23,
-					"r_c": 0.73,
-					"r_gr": 0.5,
->>>>>>> cc1e760c
 					"k_m": 19300,
 					"mass_distribution_class": "D",
 					"h_pi": 2.0,
