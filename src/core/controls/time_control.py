--- conflicted
+++ resolved
@@ -31,39 +31,23 @@
 
 
 class ToUChargeControl:
-<<<<<<< HEAD
-    """ An object to model a time-only control with on/off (not modulating) operation """
-
-    def __init__(self, schedule, simulation_time, start_day, time_series_step, logic_type, charge_level):
-        """ Construct an OnOffTimeControl object
-=======
     """ An object to model a control that governs electrical charging of a heat storage device 
         that can respond to signals from the grid, for example when carbon intensity is low """
 
     def __init__(self, schedule, simulation_time, start_day, time_series_step, charge_level):
         """ Construct a ToUChargeControl object
->>>>>>> 7a37961a
 
         Arguments:
         schedule         -- list of boolean values where true means "on" (one entry per hour)
         simulation_time  -- reference to SimulationTime object
         start_day        -- first day of the time series, day of the year, 0 to 365 (single value)
         time_series_step -- timestep of the time series data, in hours
-<<<<<<< HEAD
-        charge_level     -- Proportion of the charge targeted for each days
-=======
-        TODO: requires creation of an enum list once options are established.
         charge_level     -- Proportion of the charge targeted for each day
->>>>>>> 7a37961a
         """
         self.__schedule        = schedule
         self.__simulation_time = simulation_time
         self.__start_day = start_day
         self.__time_series_step = time_series_step
-<<<<<<< HEAD
-        self.__logic_type = logic_type
-=======
->>>>>>> 7a37961a
         self.__charge_level = charge_level
 
     def is_on(self):
@@ -71,15 +55,10 @@
         return self.__schedule[self.__simulation_time.time_series_idx(self.__start_day, self.__time_series_step)]
 
     def target_charge(self):
-<<<<<<< HEAD
-        """ Return  """
-        return self.__charge_level[self.__simulation_time.time_series_idx_days(self.__start_day, self.__time_series_step)]
-=======
         """ Return the charge level value from the list given in inputs; one value per day """
         return self.__charge_level[
             self.__simulation_time.time_series_idx_days(self.__start_day, self.__time_series_step)
         ]
->>>>>>> 7a37961a
 
 
 class SetpointTimeControl:
