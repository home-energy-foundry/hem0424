#!/usr/bin/env python3

""" TODO Copyright & licensing notices

This module provides objects to represent the thermal zones in the building,
and to calculate the temperatures in the zone and associated building elements.
"""

# Standard library imports
import sys

# Third-party imports
import numpy as np

# Local imports
import core.units as units

# Convective fractions
# (default values from BS EN ISO 52016-1:2017, Table B.11)
f_int_c = 0.4 # Can be different for each source of internal gains
f_sol_c = 0.1

# Areal thermal capacity of air and furniture
# (default value from BS EN ISO 52016-1:2017, Table B.17)
k_m_int = 10000 # J / (m2.K)


class Zone:
    """ An object to represent a thermal zone in the building

    Temperatures of nodes in associated building elements are also calculated
    in this object by solving a matrix equation.
    """

    def __init__(
            self,
            area,
            volume,
            building_elements,
            thermal_bridging,
            vent_elements,
            print_heat_balance = False,
            ):
        """ Construct a Zone object

        Arguments:
        area              -- useful floor area of the zone, in m2
        volume            -- total volume of the zone, m3
        building_elements -- list of BuildingElement objects (walls, floors, windows etc.)
        thermal_bridging  -- Either:
                             - overall heat transfer coefficient for thermal
                               bridges in the zone, in W / K
                             - list of ThermalBridge objects for this zone
        vent_elements     -- list of ventilation elements (infiltration, mech vent etc.)
        print_heat_balance-- flag to indicate whether to print the heat balance breakdown

        Other variables:
        area_el_total     -- total area of all building elements associated
                             with this zone, in m2
        c_int             -- internal thermal capacity of the zone, in J / K
        element_positions -- dictionary where key is building element and
                             values are 2-element tuples storing matrix row and
                             column numbers (both same) where the first element
                             of the tuple gives the position of the heat
                             balance eqn (row) and node temperature (column)
                             for the external surface and the second element
                             gives the position for the internal surface.
                             Positions in between will be for the heat balance
                             and temperature of the inside nodes of the
                             building element
        zone_idx          -- matrix row and column number (both same)
                             corresponding to heat balance eqn for zone (row)
                             and temperature of internal air (column)
        no_of_temps       -- number of unknown temperatures (each node in each
                             building element + 1 for internal air) to be
                             solved for
        temp_prev         -- list of temperatures (nodes and internal air) from
                             previous timestep. Positions in list defined in
                             self.__element_positions and self.__zone_idx
        """
        self.__useful_area = area
        self.__volume = volume
        self.__building_elements = building_elements
        self.__vent_elements     = vent_elements

        # If thermal_bridging is a list of ThermalBridge objects, calculate the
        # overall heat transfer coefficient for thermal bridges, otherwise just
        # use the coefficient given
        if isinstance(thermal_bridging, list):
            self.__tb_heat_trans_coeff = 0.0
            for tb in thermal_bridging:
                self.__tb_heat_trans_coeff += tb.heat_trans_coeff()
        else:
            self.__tb_heat_trans_coeff = thermal_bridging

        self.__area_el_total = sum([eli.area for eli in self.__building_elements])
        self.__c_int = k_m_int * area

        # Calculate:
        # - size of required matrix/vectors (total number of nodes across all
        #   building elements + 1 for internal air)
        # - positions of heat balance eqns and temperatures in matrix for each node
        self.__element_positions = {}
        n = 0
        for eli in self.__building_elements:
            start_idx = n
            n = n + eli.no_of_nodes()
            end_idx = n - 1
            self.__element_positions[eli] = (start_idx, end_idx)
        self.__zone_idx = n
        self.__no_of_temps = n + 1

        # Set starting point for temperatures (self.__temp_prev)
        # TODO Currently hard-coded to 10.0 deg C - make this configurable?
        self.__temp_prev = [10.0] * self.__no_of_temps

        self.__print_heat_balance = print_heat_balance

    def area(self):
        return self.__useful_area

    def volume(self):
        return self.__volume

    def gains_solar(self):
        """sum solar gains for all elements in the zone
        only transparent elements will have solar gains > 0 """

        solar_gains = 0
        for eli in self.__building_elements:
            solar_gains += eli.solar_gains()

        return solar_gains

    def __calc_temperatures(self,
            delta_t,
            temp_prev,
            temp_ext_air,
            gains_internal,
            gains_solar,
            gains_heat_cool,
            f_hc_c,
            print_heat_balance = False,
            ):
        """ Calculate temperatures according to procedure in BS EN ISO 52016-1:2017, section 6.5.6

        Arguments:
        delta_t         -- calculation timestep, in seconds
        temp_prev       -- temperature vector X (see below) from previous timestep
        temp_ext_air    -- temperature of external air, in deg C
        gains_internal  -- total internal heat gains, in W
        gains_solar     -- directly transmitted solar gains, in W
        gains_heat_cool -- gains from heating (positive) or cooling (negative), in W
        f_hc_c          -- convective fraction for heating/cooling
        print_heat_balance -- flag to record whether to return the heat balance outputs

        Temperatures are calculated by solving (for X) a matrix equation A.X = B, where:
        A is a matrix of known coefficients
        X is a vector of unknown temperatures
        B is a vector of known quantities

        Each row in vector X is a temperature variable - one for each node in each
        building element plus the internal air temperature in the zone.

        Each row of matrix A contains the coefficients from the heat balance equations
        for each of the nodes in each building element, plus one row for the heat
        balance equation of the zone.

        Each column of matrix A contains the coefficients for a particular temperature
        variable (in same order that they appear in vector X). Where the particular
        temperature does not appear in the equation this coefficient will be zero.

        Note that for this implementation, the columns and rows will be in corresponding
        order, so the heat balance equation for node i will be in row i and the
        coefficients in each row for the temperature at node i will be in column i.

        Each row of vector B contains the other quantities (i.e. those that are not
        coefficients of the temperature variables) from the heat balance equations
        for each of the nodes in each building element, plus one row for the heat
        balance equation of the zone, in the same order that the rows appear in matrix
        A.
        """

        # Init matrix with zeroes
        # Number of rows in matrix = number of columns
        # = total number of nodes + 1 for overall zone heat balance (and internal air temp)
        matrix_a = np.zeros((self.__no_of_temps, self.__no_of_temps))

        # Init vector_b with zeroes (length = number of nodes + 1 for overall zone heat balance)
        vector_b = np.zeros(self.__no_of_temps)

        # One term in eqn 39 is sum from k = 1 to n of (A_elk / A_tot). Given
        # that A_tot is defined as the sum of A_elk from k = 1 to n, this term
        # will always evaluate to 1.
        # TODO Check this is correct. It seems a bit pointless if it is but we
        #      should probably retain it as an explicit term anyway to match
        #      the standard.
        sum_area_frac = 1.0

        # Node heat balances - loop through building elements and their nodes:
        # - Construct row of matrix_a for each node energy balance eqn
        # - Calculate RHS of node energy balance eqn and add to vector_b
        for eli in self.__building_elements:
            # External surface node (eqn 41)
            # Get position (row == column) in matrix previously calculated for the first (external) node
            idx = self.__element_positions[eli][0]
            # Position of first (external) node within element is zero
            i = 0
            # Coeff for temperature of this node
            matrix_a[idx][idx] = (eli.k_pli[i] / delta_t) + eli.h_ce() + eli.h_re() + eli.h_pli[i]
            # Coeff for temperature of next node
            matrix_a[idx][idx + 1] = - eli.h_pli[i]
            # RHS of heat balance eqn for this node
            vector_b[idx] = (eli.k_pli[i] / delta_t) * temp_prev[idx] \
                          + (eli.h_ce() + eli.h_re()) * eli.temp_ext() \
                          + eli.a_sol * (eli.i_sol_dif() + eli.i_sol_dir() * eli.shading_factor()) \
                          - eli.therm_rad_to_sky

            # Inside node(s), if any (eqn 40)
            for i in range(1, eli.no_of_inside_nodes() + 1):
                idx = idx + 1
                # Coeff for temperature of prev node
                matrix_a[idx][idx - 1] = - eli.h_pli[i - 1]
                # Coeff for temperature of this node
                matrix_a[idx][idx] = (eli.k_pli[i] / delta_t) + eli.h_pli[i] + eli.h_pli[i - 1]
                # Coeff for temperature of next node
                matrix_a[idx][idx + 1] = - eli.h_pli[i]
                # RHS of heat balance eqn for this node
                vector_b[idx] = (eli.k_pli[i] / delta_t) * temp_prev[idx]

            # Internal surface node (eqn 39)
            idx = idx + 1
            assert idx == self.__element_positions[eli][1]
            i = i + 1
            assert i == eli.no_of_nodes() - 1
            # Get internal convective surface heat transfer coefficient, which
            # depends on direction of heat flow, which depends in temperature of
            # zone and internal surface
            h_ci = eli.h_ci(temp_prev[self.__zone_idx], temp_prev[idx])
            # Coeff for temperature of prev node
            matrix_a[idx][idx - 1] = - eli.h_pli[i - 1]
            # Coeff for temperature of this node
            matrix_a[idx][idx] = (eli.k_pli[i] / delta_t) + h_ci \
                               + eli.h_ri() * sum_area_frac + eli.h_pli[i - 1]
            # Add final sum term for LHS of eqn 39 in loop below.
            # These are coeffs for temperatures of internal surface nodes of
            # all building elements in the zone
            for elk in self.__building_elements:
                col = self.__element_positions[elk][1]
                # The line below must be an adjustment to the existing value
                # to handle the case where col = idx (i.e. where we have
                # already partially set the value of the matrix element above
                # (before this loop) and do not want to overwrite it)
                matrix_a[idx][col] = matrix_a[idx][col] \
                                   - (elk.area / self.__area_el_total) * eli.h_ri()
            # Coeff for temperature of thermal zone
            matrix_a[idx][self.__zone_idx] = - h_ci
            # RHS of heat balance eqn for this node
            vector_b[idx] = (eli.k_pli[i] / delta_t) * temp_prev[idx] \
                          + ( (1.0 - f_int_c) * gains_internal \
                            + (1.0 - f_sol_c) * gains_solar \
                            + (1.0 - f_hc_c) * gains_heat_cool \
                            ) \
                          / self.__area_el_total

        # Zone heat balance:
        # - Construct row of matrix A for zone heat balance eqn
        # - Calculate RHS of zone heat balance eqn and add to vector_b

        # Coeff for temperature of thermal zone
        matrix_a[self.__zone_idx][self.__zone_idx] \
            = (self.__c_int / delta_t) \
            + sum([ eli.area
                  * eli.h_ci(
                      temp_prev[self.__zone_idx],
                      temp_prev[self.__element_positions[eli][1]]
                      )
                  for eli in self.__building_elements
                  ]) \
            + sum([vei.h_ve(self.__volume) for vei in self.__vent_elements]) \
            + self.__tb_heat_trans_coeff
        # Add final sum term for LHS of eqn 38 in loop below.
        # These are coeffs for temperatures of internal surface nodes of
        # all building elements in the zone
        for eli in self.__building_elements:
            col = self.__element_positions[eli][1] # Column for internal surface node temperature
            matrix_a[self.__zone_idx][col] \
                = - eli.area \
                * eli.h_ci(temp_prev[self.__zone_idx], temp_prev[self.__element_positions[eli][1]])
        # RHS of heat balance eqn for zone
        vector_b[self.__zone_idx] \
            = (self.__c_int / delta_t) * temp_prev[self.__zone_idx] \
            + sum([vei.h_ve(self.__volume) * vei.temp_supply() for vei in self.__vent_elements]) \
            + self.__tb_heat_trans_coeff * temp_ext_air \
            + f_int_c * gains_internal \
            + f_sol_c * gains_solar \
            + f_hc_c * gains_heat_cool

        # Solve matrix eqn A.X = B to calculate vector_x (temperatures)
        vector_x = np.linalg.solve(matrix_a, vector_b)

        if print_heat_balance:
            #collect heat balance outputs in W
            temp_internal = vector_x[self.__zone_idx]
            hb_gains_solar = f_sol_c * gains_solar
            hb_gains_internal = f_int_c * gains_internal
            hb_gains_heat_cool = f_hc_c * gains_heat_cool
            hb_energy_to_change_temp = (self.__c_int / delta_t)*(temp_internal-temp_prev[self.__zone_idx])
            hb_loss_thermal_bridges = self.__tb_heat_trans_coeff*(temp_internal-temp_ext_air)
            hb_loss_ventilation = sum([vei.h_ve(self.__volume) * (temp_internal-vei.temp_supply()) for vei in self.__vent_elements])
            hb_loss_fabric = (hb_gains_solar+hb_gains_internal+hb_gains_heat_cool+hb_energy_to_change_temp)\
                            -(hb_loss_thermal_bridges+hb_loss_ventilation)
            heat_balance_dict = {
                'solar gains' : hb_gains_solar,
                'internal gains' : hb_gains_internal,
                'heating or cooling system gains' : hb_gains_heat_cool,
                'energy to change internal temperature' : hb_energy_to_change_temp,
                'heat loss through thermal bridges' : hb_loss_thermal_bridges,
                'heat loss through ventilation' : hb_loss_ventilation,
                'fabric heat loss' : hb_loss_fabric
                                }
        else:
            heat_balance_dict = None
        return vector_x, heat_balance_dict

    def __temp_operative(self, temp_vector):
        """ Calculate the operative temperature, in deg C

        According to the procedure in BS EN ISO 52016-1:2017, section 6.5.5.3.

        Arguments:
        temp_vector -- vector (list) of temperatures calculated from the heat balance equations
        """
        temp_int_air = temp_vector[self.__zone_idx]

        # Mean radiant temperature is weighted average of internal surface temperatures
        temp_mean_radiant = sum([eli.area * temp_vector[self.__element_positions[eli][1]] \
                                 for eli in self.__building_elements]) \
                          / self.__area_el_total

        return (temp_int_air + temp_mean_radiant) / 2.0

    def temp_operative(self):
        """ Return operative temperature, in deg C """
        return self.__temp_operative(self.__temp_prev)

    def temp_internal_air(self):
        """ Return internal air temperature, in deg C """
        return self.__temp_prev[self.__zone_idx]

    def space_heat_cool_demand(
            self,
            delta_t_h,
            temp_ext_air,
            gains_internal,
            gains_solar,
            frac_convective_heat,
            frac_convective_cool,
            temp_setpnt_heat,
            temp_setpnt_cool,
            ):
        """ Calculate heating and cooling demand in the zone for the current timestep

        According to the procedure in BS EN ISO 52016-1:2017, section 6.5.5.2, steps 1 to 4.

        Arguments:
        delta_t_h -- calculation timestep, in hours
        temp_ext_air -- temperature of the external air for the current timestep, in deg C
        gains_internal -- internal gains for the current timestep, in W
        gains_solar -- directly transmitted solar gains, in W
        frac_convective_heat -- convective fraction for heating
        frac_convective_cool -- convective fraction for cooling
        temp_setpnt_heat -- temperature setpoint for heating, in deg C
        temp_setpnt_cool -- temperature setpoint for cooling, in deg C
        """
        if temp_setpnt_cool < temp_setpnt_heat:
            sys.exit('ERROR: Cooling setpoint is below heating setpoint.')

        # Calculate timestep in seconds
        delta_t = delta_t_h * units.seconds_per_hour

        # For calculation of demand, set heating/cooling gains to zero
        gains_heat_cool = 0.0

        # Calculate node and internal air temperatures with heating/cooling gains of zero
        temp_vector_no_heat_cool, _ = self.__calc_temperatures(
            delta_t,
            self.__temp_prev,
            temp_ext_air,
            gains_internal,
            gains_solar,
            gains_heat_cool,
            1.0, # Value does not matter as gains_heat_cool = 0.0
            )

        # Calculate internal operative temperature at free-floating conditions
        # i.e. with no heating/cooling
        temp_operative_free = self.__temp_operative(temp_vector_no_heat_cool)

        # Determine relevant setpoint (if neither, then return space heating/cooling demand of zero)
        # Determine maximum heating/cooling
        if temp_operative_free > temp_setpnt_cool:
            # Cooling
            # TODO Implement eqn 26 "if max power available" case rather than just "otherwise" case?
            #      Could max. power be available at this point for all heating/cooling systems?
            temp_setpnt = temp_setpnt_cool
            heat_cool_load_upper = - 10.0 * self.__useful_area
            frac_convective = frac_convective_cool
        elif temp_operative_free < temp_setpnt_heat:
            # Heating
            # TODO Implement eqn 26 "if max power available" case rather than just "otherwise" case?
            #      Could max. power be available at this point for all heating/cooling systems?
            temp_setpnt = temp_setpnt_heat
            heat_cool_load_upper = 10.0 * self.__useful_area
            frac_convective = frac_convective_heat
        else:
            return 0.0, 0.0 # No heating or cooling load

        # Calculate node and internal air temperatures with maximum heating/cooling
        temp_vector_upper_heat_cool, _ = self.__calc_temperatures(
            delta_t,
            self.__temp_prev,
            temp_ext_air,
            gains_internal,
            gains_solar,
            heat_cool_load_upper,
            frac_convective,
            )

        # Calculate internal operative temperature with maximum heating/cooling
        temp_operative_upper = self.__temp_operative(temp_vector_upper_heat_cool)

        # Calculate heating (positive) or cooling (negative) required to reach setpoint
        heat_cool_load_unrestricted = heat_cool_load_upper * (temp_setpnt - temp_operative_free) \
                                    / (temp_operative_upper - temp_operative_free)

        # Convert from W to kWh
        heat_cool_demand = heat_cool_load_unrestricted / units.W_per_kW * delta_t_h

        space_heat_demand = 0.0 # in kWh
        space_cool_demand = 0.0 # in kWh
        if heat_cool_demand < 0.0:
            space_cool_demand = heat_cool_demand
        elif heat_cool_demand > 0.0:
            space_heat_demand = heat_cool_demand
        else:
            pass
        return space_heat_demand, space_cool_demand

    def update_temperatures(self,
            delta_t,
            temp_ext_air,
            gains_internal,
            gains_solar,
            gains_heat_cool,
            frac_convective,
            ):
        """ Update node and internal air temperatures for calculation of next timestep

        Arguments:
        delta_t         -- calculation timestep, in seconds
        temp_ext_air    -- temperature of external air, in deg C
        gains_internal  -- total internal heat gains, in W
        gains_solar     -- directly transmitted solar gains, in W
        gains_heat_cool -- gains from heating (positive) or cooling (negative), in W
        frac_convective -- convective fraction for heating/cooling (as appropriate)
        heat_balance_dict -- dictionary to record heat balance outputs
        """

        # Calculate node and internal air temperatures with calculated heating/cooling gains.
        # Save as "previous" temperatures for next timestep
        self.__temp_prev, heat_balance_dict = self.__calc_temperatures(
            delta_t,
            self.__temp_prev,
            temp_ext_air,
            gains_internal,
            gains_solar,
            gains_heat_cool,
            frac_convective,
<<<<<<< HEAD
            self.__print_heat_balance,
            )
        return heat_balance_dict
=======
            )

    def total_fabric_heat_loss(self):
        """ Return the total fabric heat loss from all 
        building elements in a zone, in W / K """
        total_fabric_heat_loss = 0
        for be in self.__building_elements:
            total_fabric_heat_loss += be.fabric_heat_loss()
        return total_fabric_heat_loss

    def total_heat_capacity(self):
        """ Return the total heat capacity from all building elements in a zone
        excluding ground and transparent elements, in kJ / K """
        # TODO Exclude solid door (opaque building element), or define convention
        #      that heat capacity of solid doors can be entered as zero
        total_heat_capacity = 0
        for be in self.__building_elements:
            total_heat_capacity += be.heat_capacity()
        return total_heat_capacity

    def total_thermal_bridges(self):
        """ Return the total heat transfer coefficient for all
        thermal bridges in a zone, in W / K """
        return self.__tb_heat_trans_coeff

    def total_vent_heat_loss(self):
        """ Return the ventilation heat loss from all ventilation elements, in W / K """
        total_vent_heat_loss = 0
        for ve in self.__vent_elements:
            total_vent_heat_loss += ve.h_ve_average(self.__volume)
        return total_vent_heat_loss
        
>>>>>>> 0b1b430d
<|MERGE_RESOLUTION|>--- conflicted
+++ resolved
@@ -477,12 +477,9 @@
             gains_solar,
             gains_heat_cool,
             frac_convective,
-<<<<<<< HEAD
             self.__print_heat_balance,
             )
         return heat_balance_dict
-=======
-            )
 
     def total_fabric_heat_loss(self):
         """ Return the total fabric heat loss from all 
@@ -513,5 +510,4 @@
         for ve in self.__vent_elements:
             total_vent_heat_loss += ve.h_ve_average(self.__volume)
         return total_vent_heat_loss
-        
->>>>>>> 0b1b430d
+        