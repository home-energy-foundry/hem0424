--- conflicted
+++ resolved
@@ -195,11 +195,7 @@
             # RHS of heat balance eqn for this node
             vector_b[idx] = (eli.k_pli[i] / delta_t) * temp_prev[idx] \
                           + (eli.h_ce() + eli.h_re()) * eli.temp_ext() \
-<<<<<<< HEAD
-                          + eli.a_sol * (eli.i_sol_dif + eli.i_sol_dir * eli.f_sh_obst) \
-=======
                           + eli.a_sol * (eli.i_sol_dif() + eli.i_sol_dir() * eli.f_sh_obst) \
->>>>>>> cc1e760c
                           - eli.therm_rad_to_sky
 
             # Inside node(s), if any (eqn 40)
