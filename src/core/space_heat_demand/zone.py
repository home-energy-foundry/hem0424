--- conflicted
+++ resolved
@@ -194,13 +194,8 @@
             matrix_a[idx][idx + 1] = - eli.h_pli[i]
             # RHS of heat balance eqn for this node
             vector_b[idx] = (eli.k_pli[i] / delta_t) * temp_prev[idx] \
-<<<<<<< HEAD
-                          + (eli.h_ce + eli.h_re) * eli.temp_ext() \
+                          + (eli.h_ce() + eli.h_re()) * eli.temp_ext() \
                           + eli.a_sol * (eli.i_sol_dif() + eli.i_sol_dir() * eli.f_sh_obst) \
-=======
-                          + (eli.h_ce() + eli.h_re()) * eli.temp_ext() \
-                          + eli.a_sol * (eli.i_sol_dif + eli.i_sol_dir * eli.f_sh_obst) \
->>>>>>> a08c447b
                           - eli.therm_rad_to_sky
 
             # Inside node(s), if any (eqn 40)
