#!/usr/bin/env python3

""" TODO Copyright & licensing notices

This module provides objects to represent the thermal zones in the building,
and to calculate the temperatures in the zone and associated building elements.
"""

# Standard library imports
import sys

# Third-party imports
import numpy as np

# Local imports
import core.units as units
from core.space_heat_demand.ventilation_element import \
    MechnicalVentilationHeatRecovery, WholeHouseExtractVentilation, \
    VentilationElementInfiltration, NaturalVentilation

# Convective fractions
# (default values from BS EN ISO 52016-1:2017, Table B.11)
f_int_c = 0.4 # Can be different for each source of internal gains
f_sol_c = 0.1

# Areal thermal capacity of air and furniture
# (default value from BS EN ISO 52016-1:2017, Table B.17)
k_m_int = 10000 # J / (m2.K)


class Zone:
    """ An object to represent a thermal zone in the building

    Temperatures of nodes in associated building elements are also calculated
    in this object by solving a matrix equation.
    """

    def __init__(
            self,
            area,
            volume,
            building_elements,
            thermal_bridging,
            vent_elements,
            print_heat_balance = False,
            ):
        """ Construct a Zone object

        Arguments:
        area              -- useful floor area of the zone, in m2
        volume            -- total volume of the zone, m3
        building_elements -- list of BuildingElement objects (walls, floors, windows etc.)
        thermal_bridging  -- Either:
                             - overall heat transfer coefficient for thermal
                               bridges in the zone, in W / K
                             - list of ThermalBridge objects for this zone
        vent_elements     -- list of ventilation elements (infiltration, mech vent etc.)
        print_heat_balance-- flag to indicate whether to print the heat balance breakdown

        Other variables:
        area_el_total     -- total area of all building elements associated
                             with this zone, in m2
        c_int             -- internal thermal capacity of the zone, in J / K
        element_positions -- dictionary where key is building element and
                             values are 2-element tuples storing matrix row and
                             column numbers (both same) where the first element
                             of the tuple gives the position of the heat
                             balance eqn (row) and node temperature (column)
                             for the external surface and the second element
                             gives the position for the internal surface.
                             Positions in between will be for the heat balance
                             and temperature of the inside nodes of the
                             building element
        zone_idx          -- matrix row and column number (both same)
                             corresponding to heat balance eqn for zone (row)
                             and temperature of internal air (column)
        no_of_temps       -- number of unknown temperatures (each node in each
                             building element + 1 for internal air) to be
                             solved for
        temp_prev         -- list of temperatures (nodes and internal air) from
                             previous timestep. Positions in list defined in
                             self.__element_positions and self.__zone_idx
        """
        self.__useful_area = area
        self.__volume = volume
        self.__building_elements = building_elements
        self.__vent_elements     = vent_elements

        # If thermal_bridging is a list of ThermalBridge objects, calculate the
        # overall heat transfer coefficient for thermal bridges, otherwise just
        # use the coefficient given
        if isinstance(thermal_bridging, list):
            self.__tb_heat_trans_coeff = 0.0
            for tb in thermal_bridging:
                self.__tb_heat_trans_coeff += tb.heat_trans_coeff()
        else:
            self.__tb_heat_trans_coeff = thermal_bridging

        self.__area_el_total = sum([eli.area for eli in self.__building_elements])
        self.__c_int = k_m_int * area

        # Calculate:
        # - size of required matrix/vectors (total number of nodes across all
        #   building elements + 1 for internal air)
        # - positions of heat balance eqns and temperatures in matrix for each node
        self.__element_positions = {}
        n = 0
        for eli in self.__building_elements:
            start_idx = n
            n = n + eli.no_of_nodes()
            end_idx = n - 1
            self.__element_positions[eli] = (start_idx, end_idx)
        self.__zone_idx = n
        self.__no_of_temps = n + 1

        # Set starting point for temperatures (self.__temp_prev)
        # TODO Currently hard-coded to 10.0 deg C - make this configurable?
        self.__temp_prev = [10.0] * self.__no_of_temps

        self.__print_heat_balance = print_heat_balance

    def area(self):
        return self.__useful_area

    def volume(self):
        return self.__volume

    def gains_solar(self):
        """sum solar gains for all elements in the zone
        only transparent elements will have solar gains > 0 """

        solar_gains = 0
        for eli in self.__building_elements:
            solar_gains += eli.solar_gains()

        return solar_gains

    def __calc_temperatures(self,
            delta_t,
            temp_prev,
            temp_ext_air,
            gains_internal,
            gains_solar,
            gains_heat_cool,
            f_hc_c,
<<<<<<< HEAD
            throughput_factor=1.0,
=======
            print_heat_balance = False,
>>>>>>> 84921444
            ):
        """ Calculate temperatures according to procedure in BS EN ISO 52016-1:2017, section 6.5.6

        Arguments:
        delta_t         -- calculation timestep, in seconds
        temp_prev       -- temperature vector X (see below) from previous timestep
        temp_ext_air    -- temperature of external air, in deg C
        gains_internal  -- total internal heat gains, in W
        gains_solar     -- directly transmitted solar gains, in W
        gains_heat_cool -- gains from heating (positive) or cooling (negative), in W
        f_hc_c          -- convective fraction for heating/cooling
<<<<<<< HEAD
        throughput_factor -- proportional increase in ventilation rate due to
                             overventilation requirement
=======
        print_heat_balance -- flag to record whether to return the heat balance outputs
>>>>>>> 84921444

        Temperatures are calculated by solving (for X) a matrix equation A.X = B, where:
        A is a matrix of known coefficients
        X is a vector of unknown temperatures
        B is a vector of known quantities

        Each row in vector X is a temperature variable - one for each node in each
        building element plus the internal air temperature in the zone.

        Each row of matrix A contains the coefficients from the heat balance equations
        for each of the nodes in each building element, plus one row for the heat
        balance equation of the zone.

        Each column of matrix A contains the coefficients for a particular temperature
        variable (in same order that they appear in vector X). Where the particular
        temperature does not appear in the equation this coefficient will be zero.

        Note that for this implementation, the columns and rows will be in corresponding
        order, so the heat balance equation for node i will be in row i and the
        coefficients in each row for the temperature at node i will be in column i.

        Each row of vector B contains the other quantities (i.e. those that are not
        coefficients of the temperature variables) from the heat balance equations
        for each of the nodes in each building element, plus one row for the heat
        balance equation of the zone, in the same order that the rows appear in matrix
        A.
        """

        # Init matrix with zeroes
        # Number of rows in matrix = number of columns
        # = total number of nodes + 1 for overall zone heat balance (and internal air temp)
        matrix_a = np.zeros((self.__no_of_temps, self.__no_of_temps))

        # Init vector_b with zeroes (length = number of nodes + 1 for overall zone heat balance)
        vector_b = np.zeros(self.__no_of_temps)

        # One term in eqn 39 is sum from k = 1 to n of (A_elk / A_tot). Given
        # that A_tot is defined as the sum of A_elk from k = 1 to n, this term
        # will always evaluate to 1.
        # TODO Check this is correct. It seems a bit pointless if it is but we
        #      should probably retain it as an explicit term anyway to match
        #      the standard.
        sum_area_frac = 1.0

        # Node heat balances - loop through building elements and their nodes:
        # - Construct row of matrix_a for each node energy balance eqn
        # - Calculate RHS of node energy balance eqn and add to vector_b
        for eli in self.__building_elements:
            # External surface node (eqn 41)
            # Get position (row == column) in matrix previously calculated for the first (external) node
            idx = self.__element_positions[eli][0]
            # Position of first (external) node within element is zero
            i = 0
            # Coeff for temperature of this node
            matrix_a[idx][idx] = (eli.k_pli[i] / delta_t) + eli.h_ce() + eli.h_re() + eli.h_pli[i]
            # Coeff for temperature of next node
            matrix_a[idx][idx + 1] = - eli.h_pli[i]
            # RHS of heat balance eqn for this node
            i_sol_dir, i_sol_dif = eli.i_sol_dir_dif()
            f_sh_dir, f_sh_dif = eli.shading_factors_direct_diffuse()
            vector_b[idx] = (eli.k_pli[i] / delta_t) * temp_prev[idx] \
                          + (eli.h_ce() + eli.h_re()) * eli.temp_ext() \
                          + eli.a_sol * (i_sol_dif * f_sh_dif + i_sol_dir * f_sh_dir) \
                          - eli.therm_rad_to_sky

            # Inside node(s), if any (eqn 40)
            for i in range(1, eli.no_of_inside_nodes() + 1):
                idx = idx + 1
                # Coeff for temperature of prev node
                matrix_a[idx][idx - 1] = - eli.h_pli[i - 1]
                # Coeff for temperature of this node
                matrix_a[idx][idx] = (eli.k_pli[i] / delta_t) + eli.h_pli[i] + eli.h_pli[i - 1]
                # Coeff for temperature of next node
                matrix_a[idx][idx + 1] = - eli.h_pli[i]
                # RHS of heat balance eqn for this node
                vector_b[idx] = (eli.k_pli[i] / delta_t) * temp_prev[idx]

            # Internal surface node (eqn 39)
            idx = idx + 1
            assert idx == self.__element_positions[eli][1]
            i = i + 1
            assert i == eli.no_of_nodes() - 1
            # Get internal convective surface heat transfer coefficient, which
            # depends on direction of heat flow, which depends in temperature of
            # zone and internal surface
            h_ci = eli.h_ci(temp_prev[self.__zone_idx], temp_prev[idx])
            # Coeff for temperature of prev node
            matrix_a[idx][idx - 1] = - eli.h_pli[i - 1]
            # Coeff for temperature of this node
            matrix_a[idx][idx] = (eli.k_pli[i] / delta_t) + h_ci \
                               + eli.h_ri() * sum_area_frac + eli.h_pli[i - 1]
            # Add final sum term for LHS of eqn 39 in loop below.
            # These are coeffs for temperatures of internal surface nodes of
            # all building elements in the zone
            for elk in self.__building_elements:
                col = self.__element_positions[elk][1]
                # The line below must be an adjustment to the existing value
                # to handle the case where col = idx (i.e. where we have
                # already partially set the value of the matrix element above
                # (before this loop) and do not want to overwrite it)
                matrix_a[idx][col] = matrix_a[idx][col] \
                                   - (elk.area / self.__area_el_total) * eli.h_ri()
            # Coeff for temperature of thermal zone
            matrix_a[idx][self.__zone_idx] = - h_ci
            # RHS of heat balance eqn for this node
            vector_b[idx] = (eli.k_pli[i] / delta_t) * temp_prev[idx] \
                          + ( (1.0 - f_int_c) * gains_internal \
                            + (1.0 - f_sol_c) * gains_solar \
                            + (1.0 - f_hc_c) * gains_heat_cool \
                            ) \
                          / self.__area_el_total

        # Zone heat balance:
        # - Construct row of matrix A for zone heat balance eqn
        # - Calculate RHS of zone heat balance eqn and add to vector_b

        # Coeff for temperature of thermal zone
        # TODO Throughput factor only applies to MVHR and WHEV, therefore only
        #      these systems accept throughput_factor as an argument to the h_ve
        #      function, hence the branch on the type in the loop below. This
        #      means that the MVHR and WHEV classes no longer have the same
        #      interface as other ventilation element classes, which could make
        #      future development more difficult. Ideally, we would find a
        #      cleaner way to implement this difference.
        sum_vent_elements_h_ve = 0.0
        for vei in self.__vent_elements:
            if type(vei) in (MechnicalVentilationHeatRecovery, WholeHouseExtractVentilation):
                sum_vent_elements_h_ve \
                    += vei.h_ve(self.__volume, throughput_factor)
            elif type(vei) in (VentilationElementInfiltration, NaturalVentilation):
                sum_vent_elements_h_ve \
                    += vei.h_ve(self.__volume)
            else:
                sys.exit( 'Applicability of throughput factor not defined for '
                        + 'ventilation element type ' + type(vei))
        matrix_a[self.__zone_idx][self.__zone_idx] \
            = (self.__c_int / delta_t) \
            + sum([ eli.area
                  * eli.h_ci(
                      temp_prev[self.__zone_idx],
                      temp_prev[self.__element_positions[eli][1]]
                      )
                  for eli in self.__building_elements
                  ]) \
            + sum_vent_elements_h_ve \
            + self.__tb_heat_trans_coeff
        # Add final sum term for LHS of eqn 38 in loop below.
        # These are coeffs for temperatures of internal surface nodes of
        # all building elements in the zone
        for eli in self.__building_elements:
            col = self.__element_positions[eli][1] # Column for internal surface node temperature
            matrix_a[self.__zone_idx][col] \
                = - eli.area \
                * eli.h_ci(temp_prev[self.__zone_idx], temp_prev[self.__element_positions[eli][1]])
        # RHS of heat balance eqn for zone
        # TODO Throughput factor only applies to MVHR and WHEV, therefore only
        #      these systems accept throughput_factor as an argument to the h_ve
        #      function, hence the branch on the type in the loop below. This
        #      means that the MVHR and WHEV classes no longer have the same
        #      interface as other ventilation element classes, which could make
        #      future development more difficult. Ideally, we would find a
        #      cleaner way to implement this difference.
        sum_vent_elements_h_ve_times_temp_supply = 0.0
        for vei in self.__vent_elements:
            if type(vei) in (MechnicalVentilationHeatRecovery, WholeHouseExtractVentilation):
                sum_vent_elements_h_ve_times_temp_supply \
                    += vei.h_ve(self.__volume, throughput_factor) * vei.temp_supply()
            elif type(vei) in (VentilationElementInfiltration, NaturalVentilation):
                sum_vent_elements_h_ve_times_temp_supply \
                    += vei.h_ve(self.__volume) * vei.temp_supply()
            else:
                sys.exit( 'Applicability of throughput factor not defined for '
                        + 'ventilation element type ' + type(vei))
        vector_b[self.__zone_idx] \
            = (self.__c_int / delta_t) * temp_prev[self.__zone_idx] \
            + sum_vent_elements_h_ve_times_temp_supply \
            + self.__tb_heat_trans_coeff * temp_ext_air \
            + f_int_c * gains_internal \
            + f_sol_c * gains_solar \
            + f_hc_c * gains_heat_cool

        # Solve matrix eqn A.X = B to calculate vector_x (temperatures)
        vector_x = np.linalg.solve(matrix_a, vector_b)

        if print_heat_balance:
            #collect heat balance outputs in W
            temp_internal = vector_x[self.__zone_idx]
            hb_gains_solar = f_sol_c * gains_solar
            hb_gains_internal = f_int_c * gains_internal
            hb_gains_heat_cool = f_hc_c * gains_heat_cool
            hb_energy_to_change_temp = (self.__c_int / delta_t)*(temp_internal-temp_prev[self.__zone_idx])
            hb_loss_thermal_bridges = self.__tb_heat_trans_coeff*(temp_internal-temp_ext_air)
            hb_loss_ventilation = sum([vei.h_ve(self.__volume) * (temp_internal-vei.temp_supply()) for vei in self.__vent_elements])
            hb_loss_fabric = (hb_gains_solar+hb_gains_internal+hb_gains_heat_cool+hb_energy_to_change_temp)\
                            -(hb_loss_thermal_bridges+hb_loss_ventilation)
            heat_balance_dict = {
                'solar gains' : hb_gains_solar,
                'internal gains' : hb_gains_internal,
                'heating or cooling system gains' : hb_gains_heat_cool,
                'energy to change internal temperature' : hb_energy_to_change_temp,
                'heat loss through thermal bridges' : hb_loss_thermal_bridges,
                'heat loss through ventilation' : hb_loss_ventilation,
                'fabric heat loss' : hb_loss_fabric
                                }
        else:
            heat_balance_dict = None
        return vector_x, heat_balance_dict

    def __temp_operative(self, temp_vector):
        """ Calculate the operative temperature, in deg C

        According to the procedure in BS EN ISO 52016-1:2017, section 6.5.5.3.

        Arguments:
        temp_vector -- vector (list) of temperatures calculated from the heat balance equations
        """
        temp_int_air = temp_vector[self.__zone_idx]

        # Mean radiant temperature is weighted average of internal surface temperatures
        temp_mean_radiant = sum([eli.area * temp_vector[self.__element_positions[eli][1]] \
                                 for eli in self.__building_elements]) \
                          / self.__area_el_total

        return (temp_int_air + temp_mean_radiant) / 2.0

    def temp_operative(self):
        """ Return operative temperature, in deg C """
        return self.__temp_operative(self.__temp_prev)

    def temp_internal_air(self):
        """ Return internal air temperature, in deg C """
        return self.__temp_prev[self.__zone_idx]

    def space_heat_cool_demand(
            self,
            delta_t_h,
            temp_ext_air,
            gains_internal,
            gains_solar,
            frac_convective_heat,
            frac_convective_cool,
<<<<<<< HEAD
            throughput_factor=1.0,
=======
            temp_setpnt_heat,
            temp_setpnt_cool,
>>>>>>> 84921444
            ):
        """ Calculate heating and cooling demand in the zone for the current timestep

        According to the procedure in BS EN ISO 52016-1:2017, section 6.5.5.2, steps 1 to 4.

        Arguments:
        delta_t_h -- calculation timestep, in hours
        temp_ext_air -- temperature of the external air for the current timestep, in deg C
        gains_internal -- internal gains for the current timestep, in W
        gains_solar -- directly transmitted solar gains, in W
        frac_convective_heat -- convective fraction for heating
        frac_convective_cool -- convective fraction for cooling
<<<<<<< HEAD
        throughput_factor -- proportional increase in ventilation rate due to
                             overventilation requirement
=======
        temp_setpnt_heat -- temperature setpoint for heating, in deg C
        temp_setpnt_cool -- temperature setpoint for cooling, in deg C
>>>>>>> 84921444
        """
        if temp_setpnt_cool < temp_setpnt_heat:
            sys.exit('ERROR: Cooling setpoint is below heating setpoint.')

        # Calculate timestep in seconds
        delta_t = delta_t_h * units.seconds_per_hour

        # For calculation of demand, set heating/cooling gains to zero
        gains_heat_cool = 0.0

        # Calculate node and internal air temperatures with heating/cooling gains of zero
        temp_vector_no_heat_cool, _ = self.__calc_temperatures(
            delta_t,
            self.__temp_prev,
            temp_ext_air,
            gains_internal,
            gains_solar,
            gains_heat_cool,
            1.0, # Value does not matter as gains_heat_cool = 0.0
            throughput_factor,
            )

        # Calculate internal operative temperature at free-floating conditions
        # i.e. with no heating/cooling
        temp_operative_free = self.__temp_operative(temp_vector_no_heat_cool)

        # Determine relevant setpoint (if neither, then return space heating/cooling demand of zero)
        # Determine maximum heating/cooling
        if temp_operative_free > temp_setpnt_cool:
            # Cooling
            # TODO Implement eqn 26 "if max power available" case rather than just "otherwise" case?
            #      Could max. power be available at this point for all heating/cooling systems?
            temp_setpnt = temp_setpnt_cool
            heat_cool_load_upper = - 10.0 * self.__useful_area
            frac_convective = frac_convective_cool
        elif temp_operative_free < temp_setpnt_heat:
            # Heating
            # TODO Implement eqn 26 "if max power available" case rather than just "otherwise" case?
            #      Could max. power be available at this point for all heating/cooling systems?
            temp_setpnt = temp_setpnt_heat
            heat_cool_load_upper = 10.0 * self.__useful_area
            frac_convective = frac_convective_heat
        else:
            return 0.0, 0.0 # No heating or cooling load

        # Calculate node and internal air temperatures with maximum heating/cooling
        temp_vector_upper_heat_cool, _ = self.__calc_temperatures(
            delta_t,
            self.__temp_prev,
            temp_ext_air,
            gains_internal,
            gains_solar,
            heat_cool_load_upper,
            frac_convective,
            throughput_factor,
            )

        # Calculate internal operative temperature with maximum heating/cooling
        temp_operative_upper = self.__temp_operative(temp_vector_upper_heat_cool)

        # Calculate heating (positive) or cooling (negative) required to reach setpoint
        heat_cool_load_unrestricted = heat_cool_load_upper * (temp_setpnt - temp_operative_free) \
                                    / (temp_operative_upper - temp_operative_free)

        # Convert from W to kWh
        heat_cool_demand = heat_cool_load_unrestricted / units.W_per_kW * delta_t_h

        space_heat_demand = 0.0 # in kWh
        space_cool_demand = 0.0 # in kWh
        if heat_cool_demand < 0.0:
            space_cool_demand = heat_cool_demand
        elif heat_cool_demand > 0.0:
            space_heat_demand = heat_cool_demand
        else:
            pass
        return space_heat_demand, space_cool_demand

    def update_temperatures(self,
            delta_t,
            temp_ext_air,
            gains_internal,
            gains_solar,
            gains_heat_cool,
            frac_convective,
            throughput_factor=1.0,
            ):
        """ Update node and internal air temperatures for calculation of next timestep

        Arguments:
        delta_t         -- calculation timestep, in seconds
        temp_ext_air    -- temperature of external air, in deg C
        gains_internal  -- total internal heat gains, in W
        gains_solar     -- directly transmitted solar gains, in W
        gains_heat_cool -- gains from heating (positive) or cooling (negative), in W
        frac_convective -- convective fraction for heating/cooling (as appropriate)
<<<<<<< HEAD
        throughput_factor -- proportional increase in ventilation rate due to
                             overventilation requirement
=======
        heat_balance_dict -- dictionary to record heat balance outputs
>>>>>>> 84921444
        """

        # Calculate node and internal air temperatures with calculated heating/cooling gains.
        # Save as "previous" temperatures for next timestep
        self.__temp_prev, heat_balance_dict = self.__calc_temperatures(
            delta_t,
            self.__temp_prev,
            temp_ext_air,
            gains_internal,
            gains_solar,
            gains_heat_cool,
            frac_convective,
<<<<<<< HEAD
            throughput_factor,
            )
=======
            self.__print_heat_balance,
            )
        return heat_balance_dict

    def total_fabric_heat_loss(self):
        """ Return the total fabric heat loss from all 
        building elements in a zone, in W / K """
        total_fabric_heat_loss = 0
        for be in self.__building_elements:
            total_fabric_heat_loss += be.fabric_heat_loss()
        return total_fabric_heat_loss

    def total_heat_capacity(self):
        """ Return the total heat capacity from all building elements in a zone
        excluding ground and transparent elements, in kJ / K """
        # TODO Exclude solid door (opaque building element), or define convention
        #      that heat capacity of solid doors can be entered as zero
        total_heat_capacity = 0
        for be in self.__building_elements:
            total_heat_capacity += be.heat_capacity()
        return total_heat_capacity

    def total_thermal_bridges(self):
        """ Return the total heat transfer coefficient for all
        thermal bridges in a zone, in W / K """
        return self.__tb_heat_trans_coeff

    def total_vent_heat_loss(self):
        """ Return the ventilation heat loss from all ventilation elements, in W / K """
        total_vent_heat_loss = 0
        for ve in self.__vent_elements:
            total_vent_heat_loss += ve.h_ve_average(self.__volume)
        return total_vent_heat_loss
        
>>>>>>> 84921444
<|MERGE_RESOLUTION|>--- conflicted
+++ resolved
@@ -143,11 +143,8 @@
             gains_solar,
             gains_heat_cool,
             f_hc_c,
-<<<<<<< HEAD
             throughput_factor=1.0,
-=======
             print_heat_balance = False,
->>>>>>> 84921444
             ):
         """ Calculate temperatures according to procedure in BS EN ISO 52016-1:2017, section 6.5.6
 
@@ -159,12 +156,9 @@
         gains_solar     -- directly transmitted solar gains, in W
         gains_heat_cool -- gains from heating (positive) or cooling (negative), in W
         f_hc_c          -- convective fraction for heating/cooling
-<<<<<<< HEAD
         throughput_factor -- proportional increase in ventilation rate due to
                              overventilation requirement
-=======
         print_heat_balance -- flag to record whether to return the heat balance outputs
->>>>>>> 84921444
 
         Temperatures are calculated by solving (for X) a matrix equation A.X = B, where:
         A is a matrix of known coefficients
@@ -406,12 +400,9 @@
             gains_solar,
             frac_convective_heat,
             frac_convective_cool,
-<<<<<<< HEAD
-            throughput_factor=1.0,
-=======
             temp_setpnt_heat,
             temp_setpnt_cool,
->>>>>>> 84921444
+            throughput_factor=1.0,
             ):
         """ Calculate heating and cooling demand in the zone for the current timestep
 
@@ -424,13 +415,10 @@
         gains_solar -- directly transmitted solar gains, in W
         frac_convective_heat -- convective fraction for heating
         frac_convective_cool -- convective fraction for cooling
-<<<<<<< HEAD
+        temp_setpnt_heat -- temperature setpoint for heating, in deg C
+        temp_setpnt_cool -- temperature setpoint for cooling, in deg C
         throughput_factor -- proportional increase in ventilation rate due to
                              overventilation requirement
-=======
-        temp_setpnt_heat -- temperature setpoint for heating, in deg C
-        temp_setpnt_cool -- temperature setpoint for cooling, in deg C
->>>>>>> 84921444
         """
         if temp_setpnt_cool < temp_setpnt_heat:
             sys.exit('ERROR: Cooling setpoint is below heating setpoint.')
@@ -526,12 +514,9 @@
         gains_solar     -- directly transmitted solar gains, in W
         gains_heat_cool -- gains from heating (positive) or cooling (negative), in W
         frac_convective -- convective fraction for heating/cooling (as appropriate)
-<<<<<<< HEAD
         throughput_factor -- proportional increase in ventilation rate due to
                              overventilation requirement
-=======
         heat_balance_dict -- dictionary to record heat balance outputs
->>>>>>> 84921444
         """
 
         # Calculate node and internal air temperatures with calculated heating/cooling gains.
@@ -544,10 +529,7 @@
             gains_solar,
             gains_heat_cool,
             frac_convective,
-<<<<<<< HEAD
             throughput_factor,
-            )
-=======
             self.__print_heat_balance,
             )
         return heat_balance_dict
@@ -581,5 +563,4 @@
         for ve in self.__vent_elements:
             total_vent_heat_loss += ve.h_ve_average(self.__volume)
         return total_vent_heat_loss
-        
->>>>>>> 84921444
+        