--- conflicted
+++ resolved
@@ -299,7 +299,6 @@
 
         return (temp_int_air + temp_mean_radiant) / 2.0
 
-<<<<<<< HEAD
     def temp_operative(self):
         """ Return operative temperature, in deg C """
         return self.__temp_operative(self.__temp_prev)
@@ -308,10 +307,7 @@
         """ Return internal air temperature, in deg C """
         return self.__temp_prev[self.__zone_idx]
 
-    def space_heat_cool_demand(self, delta_t_h, temp_ext_air, gains_internal, gains_solar):
-=======
     def space_heat_cool_demand(self, delta_t_h, temp_ext_air, gains_internal):
->>>>>>> cc1e760c
         """ Calculate heating and cooling demand in the zone for the current timestep
 
         According to the procedure in BS EN ISO 52016-1:2017, section 6.5.5.2, steps 1 to 4.
