#!/usr/bin/env python3

""" TODO Copyright & licensing notices

This module provides objects to represent heat pumps and heat pump test data.
The calculations are based on the DAHPSE method developed for generating PCDB
entries for SAP 2012 and SAP 10. DAHPSE was based on a draft of
BS EN 15316-4-2:2017 and is described in the SAP calculation method CALCM-01.
"""

# Standard library imports
import sys
from copy import deepcopy
from enum import Enum, auto

# Third-party imports
import numpy as np
from numpy.polynomial.polynomial import polyfit

# Local imports
from core.units import Celcius2Kelvin, Kelvin2Celcius, hours_per_day

# Constants
N_EXER = 3.0


# Data types

class SourceType(Enum):
    GROUND = auto()
    OUTSIDE_AIR = auto()
    EXHAUST_AIR_MEV = auto()
    EXHAUST_AIR_MVHR = auto()
    EXHAUST_AIR_MIXED = auto()
    WATER_GROUND = auto()
    WATER_SURFACE = auto()
    HEAT_NETWORK = auto()

    @classmethod
    def from_string(cls, strval):
        if strval == 'Ground':
            return cls.GROUND
        elif strval == 'OutsideAir':
            return cls.OUTSIDE_AIR
        elif strval == 'ExhaustAirMEV':
            return cls.EXHAUST_AIR_MEV
        elif strval == 'ExhaustAirMVHR':
            return cls.EXHAUST_AIR_MVHR
        elif strval == 'ExhaustAirMixed':
            return cls.EXHAUST_AIR_MIXED
        elif strval == 'WaterGround':
            return cls.WATER_GROUND
        elif strval == 'WaterSurface':
            return cls.WATER_SURFACE
        elif strval == 'HeatNetwork':
            return cls.HEAT_NETWORK
        else:
            sys.exit('SourceType (' + str(strval) + ') not valid.')
            # TODO Exit just the current case instead of whole program entirely?

    @classmethod
    def is_exhaust_air(cls, source_type):
        # If string has been provided, convert to SourceType before running check
        if isinstance(source_type, str):
            source_type = cls.from_string(source_type)

        if source_type in (cls.EXHAUST_AIR_MEV, cls.EXHAUST_AIR_MVHR, cls.EXHAUST_AIR_MIXED):
            return True
        elif source_type in (
            cls.GROUND,
            cls.OUTSIDE_AIR,
            cls.WATER_GROUND,
            cls.WATER_SURFACE,
            cls.HEAT_NETWORK,
            ):
            return False
        else:
            sys.exit('SourceType (' + str(source_type) + ') not defined as exhaust air or not.')

    @classmethod
    def source_fluid_is_air(cls, source_type):
        # If string has been provided, convert to SourceType before running check
        if isinstance(source_type, str):
            source_type = cls.from_string(source_type)

        if source_type \
        in (cls.OUTSIDE_AIR, cls.EXHAUST_AIR_MEV, cls.EXHAUST_AIR_MVHR, cls.EXHAUST_AIR_MIXED):
            return True
        elif source_type in (cls.GROUND, cls.WATER_GROUND, cls.WATER_SURFACE, cls.HEAT_NETWORK):
            return False
        else:
            sys.exit( 'SourceType (' + str(source_type) \
                    + ') not defined as having air as source fluid or not.')

    @classmethod
    def source_fluid_is_water(cls, source_type):
        # If string has been provided, convert to SourceType before running check
        if isinstance(source_type, str):
            source_type = cls.from_string(source_type)

        if source_type in (cls.GROUND, cls.WATER_GROUND, cls.WATER_SURFACE, cls.HEAT_NETWORK):
            return True
        elif source_type \
        in (cls.OUTSIDE_AIR, cls.EXHAUST_AIR_MEV, cls.EXHAUST_AIR_MVHR, cls.EXHAUST_AIR_MIXED):
            return False
        else:
            sys.exit( 'SourceType (' + str(source_type) \
                    + ') not defined as having water as source fluid or not.')


class SinkType(Enum):
    AIR = auto()
    WATER = auto()

    @classmethod
    def from_string(cls, strval):
        if strval == 'Air':
            return cls.AIR
        elif strval == 'Water':
            return cls.WATER
        else:
            sys.exit('SinkType (' + str(strval) + ') not valid.')
            # TODO Exit just the current case instead of whole program entirely?

class BackupCtrlType(Enum):
    NONE = auto()
    TOPUP = auto()
    SUBSTITUTE = auto()

    @classmethod
    def from_string(cls, strval):
        if strval == 'None':
            return cls.NONE
        elif strval == 'TopUp':
            return cls.TOPUP
        elif strval == 'Substitute':
            return cls.SUBSTITUTE
        else:
            sys.exit('BackupType (' + str(strval) + ') not valid.')
            # TODO Exit just the current case instead of whole program entirely?

class ServiceType(Enum):
    WATER = auto()
    SPACE = auto()


# Free functions

def carnot_cop(temp_source, temp_outlet, temp_diff_limit_low=None):
    """ Calculate Carnot CoP based on source and outlet temperatures (in Kelvin) """
    temp_diff = temp_outlet - temp_source
    if temp_diff_limit_low is not None:
        temp_diff = max (temp_diff, temp_diff_limit_low)
    return temp_outlet / temp_diff

def interpolate_exhaust_air_heat_pump_test_data(throughput_exhaust_air, hp_dict_test_data):
    """ Interpolate between test data records for different air flow rates
    
    Arguments:
    throughput_exhaust_air -- throughput (litres / second) of exhaust air
    hp_dict_test_data
        -- list of dictionaries of heat pump test data, each with the following elements:
                - air_flow_rate
                - test_letter
                - capacity
                - cop
                - degradation_coeff
                - design_flow_temp (in Celsius)
                - temp_outlet (in Celsius)
                - temp_source (in Celsius)
                - temp_test (in Celsius)
    """
    # Split test records into different lists by air flow rate
    test_data_by_air_flow_rate = {}
    for test_data_record in hp_dict_test_data:
        if test_data_record['air_flow_rate'] not in test_data_by_air_flow_rate.keys():
            # Initialise list for this air flow rate if it does not already exist
            test_data_by_air_flow_rate[test_data_record['air_flow_rate']] = []
        test_data_by_air_flow_rate[test_data_record['air_flow_rate']].append(test_data_record)

    # Check that all lists have same combinations of design flow temp and test letter
    fixed_temps_and_test_letters = None
    for air_flow_rate, test_data_record_list in test_data_by_air_flow_rate.items():
        # Find and save all the combinations of design flow temp and test letter
        # for this air flow rate
        fixed_temps_and_test_letters_this = []
        for test_data_record in test_data_record_list:
            fixed_temps_and_test_letters_this.append(
                ( test_data_record['design_flow_temp'],
                  test_data_record['test_letter'],
                  test_data_record['temp_outlet'],
                  test_data_record['temp_source'],
                  test_data_record['temp_test'],
                ))

        if fixed_temps_and_test_letters is None:
            # If we are on the first iteration of the loop, save the list of
            # design flow temps and test letters from this loop for comparison
            # in subsequent loops
            fixed_temps_and_test_letters = fixed_temps_and_test_letters_this
        else:
            # If we are not on the first iteration of the loop, check that same
            # design flow temps and test letters are present for this air flow
            # rate and the first one
            assert set(fixed_temps_and_test_letters) \
                == set(fixed_temps_and_test_letters_this)

    # Construct test data records interpolated by air flow rate
    air_flow_rates_ordered = sorted(test_data_by_air_flow_rate.keys())
    hp_dict_test_data_interp_by_air_flow_rate = []
    for design_flow_temp, test_letter, temp_outlet, temp_source, temp_test \
    in fixed_temps_and_test_letters:
        # Create lists of test data values ordered by air flow rate
        capacity_list = []
        cop_list = []
        degradation_coeff_list = []
        for air_flow_rate in air_flow_rates_ordered:
            for test_record in test_data_by_air_flow_rate[air_flow_rate]:
                if test_record['design_flow_temp'] == design_flow_temp \
                and test_record['test_letter'] == test_letter:
                    capacity_list.append(test_record['capacity'])
                    cop_list.append(test_record['cop'])
                    degradation_coeff_list.append(test_record['degradation_coeff'])

        # Interpolate test data by air flow rate
        capacity = np.interp(throughput_exhaust_air, air_flow_rates_ordered, capacity_list)
        cop      = np.interp(throughput_exhaust_air, air_flow_rates_ordered, cop_list)
        degradation_coeff \
                 = np.interp(throughput_exhaust_air, air_flow_rates_ordered, degradation_coeff_list)

        # Construct interpolated test data record 
        hp_dict_test_data_interp_by_air_flow_rate.append({
            "test_letter": test_letter,
            "capacity": capacity,
            "cop": cop,
            "degradation_coeff": degradation_coeff,
            "design_flow_temp": design_flow_temp,
            "temp_outlet": temp_outlet,
            "temp_source": temp_source,
            "temp_test": temp_test,
            })

    # Find lowest air flow rate in test data
    lowest_air_flow_rate_in_test_data = min(test_data_by_air_flow_rate.keys())

    return lowest_air_flow_rate_in_test_data, hp_dict_test_data_interp_by_air_flow_rate


# Classes

class HeatPumpTestData:
    """ An object to represent EN 14825 test data for a heat pump.

    This object stores the data and provides functions to look up values from
    the correct data records for the conditions being modelled.
    """

    __test_letters_non_bivalent = ['A', 'B', 'C', 'D']
    __test_letters_all = ['A','B','C','D','F']

    def __init__(self, hp_testdata_dict_list):
        """ Construct a HeatPumpTestData object

        Arguments:
        hp_testdata_dict_list
            -- list of dictionaries of heat pump test data, each with the following elements:
                - test_letter
                - capacity
                - cop
                - degradation_coeff
                - design_flow_temp (in Celsius)
                - temp_outlet (in Celsius)
                - temp_source (in Celsius)
                - temp_test (in Celsius)
        """
        def duplicates(a, b):
            """ Determine whether records a and b are duplicates """
            return (a['temp_test'] == b['temp_test'] \
                and a['design_flow_temp'] == b['design_flow_temp'])

        # Keys will be design flow temps, values will be lists of dicts containing the test data
        self.__testdata = {}

        # A separate list of design flow temps is required because it can be
        # sorted, whereas the dict above can't be (at least before Python 3.7)
        self.__dsgn_flow_temps = []
        # Dict to count duplicate records for each design flow temp
        dupl = {}

        # Read the test data records
        # Work on a deep copy of the input data structure in case the original
        # is used to init other objects (or the same object multiple times
        # e.g. during testing)
        for hp_testdata_dict in deepcopy(hp_testdata_dict_list):
            dsgn_flow_temp = hp_testdata_dict['design_flow_temp']

            # When a new design flow temp is encountered, add it to the lists/dicts
            if dsgn_flow_temp not in self.__dsgn_flow_temps:
                self.__dsgn_flow_temps.append(dsgn_flow_temp)
                self.__testdata[dsgn_flow_temp] = []
                dupl[dsgn_flow_temp] = 0

            # Check for duplicate records
            duplicate = False
            for d in self.__testdata[dsgn_flow_temp]:
                if duplicates(hp_testdata_dict, d):
                    duplicate = True
                    # Increment count of number of duplicates for this design flow temp
                    # Handle records with same inlet temp
                    # Cannot process a row at the same inlet temperature (div
                    # by zero error during interpolation), so we add a tiny
                    # amount to the temperature (to 10DP) for each duplicate
                    # found.
                    # TODO Why do we need to alter the duplicate record? Can we
                    #      not just eliminate it?
                    hp_testdata_dict['temp_test']   += 0.0000000001
                    hp_testdata_dict['temp_source'] += 0.0000000001
                    # TODO The adjustment to temp_source is in the python
                    #      implementation of DAHPSE but not in the spreadsheet
                    #      implementation. Given that temp_source can be the
                    #      same for all test records anyway, is this adjustment
                    #      needed?
            # This increment has to be after loop to avoid multiple-counting
            # when there are 3 or more duplicates. E.g. if there are already 2
            # records that are the same, then when adding a third that is the
            # same, we only want to increment the counter by 1 (for the record
            # we are adding) and not 2 (the number of existing records the new
            # record duplicates).
            if duplicate:
                dupl[dsgn_flow_temp] += 1

            # Add the test record to the data structure, under the appropriate design flow temp
            self.__testdata[dsgn_flow_temp].append(hp_testdata_dict)

        # Check the number of test records is as expected
        # - 1 or 2 design flow temps
        # - 4 or 5 distinct records for each flow temp
        # TODO Is there any reason the model couldn't handle more than 2 design
        #      flow temps or more than 5 test records if data is available?
        #      Could/should we relax the restrictions below?
        if len(self.__dsgn_flow_temps) < 1:
            sys.exit('No test data provided for heat pump performance')
        elif len(self.__dsgn_flow_temps) > 2:
            sys.exit('Test data for a maximum of 2 design flow temperatures may be provided')
        for dsgn_flow_temp, data in self.__testdata.items():
            if dupl[dsgn_flow_temp]:
                if (len(data) - dupl[dsgn_flow_temp]) != 4:
                    sys.exit('Expected 4 distinct records for each design flow temperature')
            elif len(data) != 5:
                sys.exit('Expected 5 records for each design flow temperature')

        # Check if test letters ABCDF are present as expected
        test_letter_array = []
        for temperature in self.__dsgn_flow_temps:
            for test_data in self.__testdata[temperature]:
                for test_letter in test_data['test_letter']:
                    test_letter_array.append(test_letter)
                if len(test_letter_array) == 5:
                    for test_letter_check in self.__test_letters_all:
                        if test_letter_check not in test_letter_array:
                            error_output = 'Expected test letter ' + test_letter_check + ' in ' + str(temperature) + ' degree temp data'
                            sys.exit(error_output)
                    test_letter_array = []

        # Sort the list of design flow temps
        self.__dsgn_flow_temps = sorted(self.__dsgn_flow_temps)

        # Sort the records in order of test temperature from low to high
        for dsgn_flow_temp, data in self.__testdata.items():
            data.sort(key=lambda sublist: sublist['temp_test'])

        # Calculate derived variables which are not time-dependent

        def ave_degradation_coeff():
            # The list average_deg_coeff will be in the same order as the
            # corresponding elements in self.__dsgn_flow_temps. This behaviour
            # is relied upon elsewhere.
            average_deg_coeff = []
            for dsgn_flow_temp in self.__dsgn_flow_temps:
                average_deg_coeff.append(
                    sum([
                        x['degradation_coeff']
                        for x in self.__testdata[dsgn_flow_temp]
                        if x['test_letter'] in self.__test_letters_non_bivalent
                        ]) \
                    / len(self.__test_letters_non_bivalent)
                    )
            return average_deg_coeff

        self.__average_deg_coeff = ave_degradation_coeff()

        def ave_capacity():
            # The list average_cap will be in the same order as the
            # corresponding elements in self.__dsgn_flow_temps. This behaviour
            # is relied upon elsewhere.
            average_cap = []
            for dsgn_flow_temp in self.__dsgn_flow_temps:
                average_cap.append(
                    sum([
                        x['capacity']
                        for x in self.__testdata[dsgn_flow_temp]
                        if x['test_letter'] in self.__test_letters_non_bivalent
                        ]) \
                    / len(self.__test_letters_non_bivalent)
                    )
            return average_cap

        self.__average_cap = ave_capacity()

        def init_temp_spread_test_conditions():
            """ List temp spread at test conditions for the design flow temps in the test data """
            dtheta_out_by_flow_temp = {20: 5.0, 35: 5.0, 55: 8.0, 65: 10.0}
            dtheta_out = []
            for dsgn_flow_temp in self.__dsgn_flow_temps:
                dtheta_out.append(dtheta_out_by_flow_temp[dsgn_flow_temp])
            return dtheta_out

        self.__temp_spread_test_conditions = init_temp_spread_test_conditions()

        def init_regression_coeffs():
            """ Calculate polynomial regression coefficients for test temperature vs. CoP """
            regression_coeffs = {}
            for dsgn_flow_temp in self.__dsgn_flow_temps:
                temp_test_list = [x['temp_test'] for x in self.__testdata[dsgn_flow_temp]]
                cop_list = [x['cop'] for x in self.__testdata[dsgn_flow_temp]]
                regression_coeffs[dsgn_flow_temp] = (list(polyfit(temp_test_list, cop_list, 2)))

            return regression_coeffs

        self.__regression_coeffs = init_regression_coeffs()

        # Calculate derived variables for each data record which are not time-dependent
        for dsgn_flow_temp in self.__dsgn_flow_temps:
            for data in self.__testdata[dsgn_flow_temp]:
                # Get the source and outlet temperatures from the test record
                temp_source = Celcius2Kelvin(data['temp_source'])
                temp_outlet = Celcius2Kelvin(data['temp_outlet'])

                # Calculate the Carnot CoP and add to the test record
                data['carnot_cop'] = carnot_cop(temp_source, temp_outlet)
                # Calculate the exergetic efficiency and add to the test record
                data['exergetic_eff'] = data['cop'] / data['carnot_cop']

            temp_source_cld = Celcius2Kelvin(self.__testdata[dsgn_flow_temp][0]['temp_source'])
            temp_outlet_cld = Celcius2Kelvin(self.__testdata[dsgn_flow_temp][0]['temp_outlet'])
            carnot_cop_cld = self.__testdata[dsgn_flow_temp][0]['carnot_cop']

            # Calculate derived variables that require values at coldest test temp as inputs
            for data in self.__testdata[dsgn_flow_temp]:
                # Get the source and outlet temperatures from the test record
                temp_source = Celcius2Kelvin(data['temp_source'])
                temp_outlet = Celcius2Kelvin(data['temp_outlet'])

                # Calculate the theoretical load ratio and add to the test record
                data['theoretical_load_ratio'] \
                    = ((data['carnot_cop'] / carnot_cop_cld) \
                    * (temp_outlet_cld * temp_source / (temp_source_cld * temp_outlet)) ** N_EXER)

    def average_degradation_coeff(self, flow_temp):
        """ Return average deg coeff for tests A-D, interpolated between design flow temps """
        if len(self.__dsgn_flow_temps) == 1:
            # If there is data for only one design flow temp, use that
            return self.__average_deg_coeff[0]

        flow_temp = Kelvin2Celcius(flow_temp)
        return np.interp(flow_temp, self.__dsgn_flow_temps, self.__average_deg_coeff)

    def average_capacity(self, flow_temp):
        """ Return average capacity for tests A-D, interpolated between design flow temps """
        if len(self.__dsgn_flow_temps) == 1:
            # If there is data for only one design flow temp, use that
            return self.__average_cap[0]

        flow_temp = Kelvin2Celcius(flow_temp)
        return np.interp(flow_temp, self.__dsgn_flow_temps, self.__average_cap)

    def temp_spread_test_conditions(self, flow_temp):
        """ Return temperature spread under test conditions, interpolated between design flow temps """
        if len(self.__dsgn_flow_temps) == 1:
            # If there is data for only one design flow temp, use that
            return self.__temp_spread_test_conditions[0]

        flow_temp = Kelvin2Celcius(flow_temp)
        return np.interp(flow_temp, self.__dsgn_flow_temps, self.__temp_spread_test_conditions)

    def __find_test_record_index(self, test_condition, dsgn_flow_temp):
        """ Find position of specified test condition in list """
        if test_condition == 'cld':
            # Coldest test condition is first in list
            return 0
        for index, test_record in enumerate(self.__testdata[dsgn_flow_temp]):
            if test_record['test_letter'] == test_condition:
                return index

    def __data_at_test_condition(self, data_item_name, test_condition, flow_temp):
        """ Return value at specified test condition, interpolated between design flow temps """
        # TODO What do we do if flow_temp is outside the range of design flow temps provided?

        if len(self.__dsgn_flow_temps) == 1:
            # If there is data for only one design flow temp, use that
            idx = self.__find_test_record_index(test_condition, self.__dsgn_flow_temps[0])
            return self.__testdata[self.__dsgn_flow_temps[0]][idx][data_item_name]

        # Interpolate between the values at each design flow temp
        data_list = []
        for dsgn_flow_temp in self.__dsgn_flow_temps:
            idx = self.__find_test_record_index(test_condition, dsgn_flow_temp)
            data_list.append(self.__testdata[dsgn_flow_temp][idx][data_item_name])

        flow_temp = Kelvin2Celcius(flow_temp)
        return np.interp(flow_temp, self.__dsgn_flow_temps, data_list)

    def carnot_cop_at_test_condition(self, test_condition, flow_temp):
        """
        Return Carnot CoP at specified test condition (A, B, C, D, F or cld),
        interpolated between design flow temps
        """
        return self.__data_at_test_condition('carnot_cop', test_condition, flow_temp)

    def outlet_temp_at_test_condition(self, test_condition, flow_temp):
        """
        Return outlet temp, in Kelvin, at specified test condition (A, B, C, D,
        F or cld), interpolated between design flow temps.
        """
        return Celcius2Kelvin(
            self.__data_at_test_condition('temp_outlet', test_condition, flow_temp)
            )

    def source_temp_at_test_condition(self, test_condition, flow_temp):
        """
        Return source temp, in Kelvin, at specified test condition (A, B, C, D,
        F or cld), interpolated between design flow temps.
        """
        return Celcius2Kelvin(
            self.__data_at_test_condition('temp_source', test_condition, flow_temp)
            )

    def capacity_at_test_condition(self, test_condition, flow_temp):
        """
        Return capacity, in kW, at specified test condition (A, B, C, D, F or
        cld), interpolated between design flow temps.
        """
        return self.__data_at_test_condition('capacity', test_condition, flow_temp)

    def lr_op_cond(self, flow_temp, temp_source, carnot_cop_op_cond):
        """ Return load ratio at operating conditions """
        lr_op_cond_list = []
        for dsgn_flow_temp in self.__dsgn_flow_temps:
            dsgn_flow_temp = Celcius2Kelvin(dsgn_flow_temp)
            temp_output_cld = self.outlet_temp_at_test_condition('cld', dsgn_flow_temp)
            temp_source_cld = self.source_temp_at_test_condition('cld', dsgn_flow_temp)
            carnot_cop_cld = self.carnot_cop_at_test_condition('cld', dsgn_flow_temp)

            lr_op_cond = (carnot_cop_op_cond / carnot_cop_cld) \
                       * ( temp_output_cld * temp_source
                         / (flow_temp * temp_source_cld)
                         ) \
                         ** N_EXER
            lr_op_cond_list.append(max(1.0, lr_op_cond))

        flow_temp = Kelvin2Celcius(flow_temp)
        return np.interp(flow_temp, self.__dsgn_flow_temps, lr_op_cond_list)

    def lr_eff_degcoeff_either_side_of_op_cond(self, flow_temp, exergy_lr_op_cond):
        """ Return test results either side of operating conditions.

        This function returns 6 results:
        - Exergy load ratio below operating conditions
        - Exergy load ratio above operating conditions
        - Exergy efficiency below operating conditions
        - Exergy efficiency above operating conditions
        - Degradation coeff below operating conditions
        - Degradation coeff above operating conditions

        Arguments:
        flow_temp         -- flow temperature, in Kelvin
        exergy_lr_op_cond -- exergy load ratio at operating conditions
        """
        load_ratios_below = []
        load_ratios_above = []
        efficiencies_below = []
        efficiencies_above = []
        degradation_coeffs_below = []
        degradation_coeffs_above = []

        # For each design flow temperature, find load ratios in test data
        # either side of load ratio calculated for operating conditions.
        # Note: Loop over sorted list of design flow temps and then index into
        #       self.__testdata, rather than looping over self.__testdata,
        #       which is unsorted and therefore may populate the lists in the
        #       wrong order.
        for dsgn_flow_temp in self.__dsgn_flow_temps:
            found = False
            dsgn_flow_temp_data = self.__testdata[dsgn_flow_temp]
            # Find the first load ratio in the test data that is greater than
            # or equal to than the load ratio at operating conditions - this
            # and the previous load ratio are the values either side of
            # operating conditions.
            for idx, test_record in enumerate(dsgn_flow_temp_data):
                # Note: Changed the condition below from ">=" to ">" because
                # otherwise when exergy_lr_op_cond == test_record['theoretical_load_ratio']
                # for the first record, idx == 0 which is not allowed
                if test_record['theoretical_load_ratio'] > exergy_lr_op_cond:
                    assert idx > 0
                    found = True
                    # Current value of idx will be used later, so break out of loop
                    break

            if not found:
                # Use the highest (list index -1) and second highest
                idx = -1

            # Look up correct load ratio and efficiency based on the idx found above
            load_ratios_below.append(dsgn_flow_temp_data[idx-1]['theoretical_load_ratio'])
            load_ratios_above.append(dsgn_flow_temp_data[idx]['theoretical_load_ratio'])
            efficiencies_below.append(dsgn_flow_temp_data[idx-1]['exergetic_eff'])
            efficiencies_above.append(dsgn_flow_temp_data[idx]['exergetic_eff'])
            degradation_coeffs_below.append(dsgn_flow_temp_data[idx-1]['degradation_coeff'])
            degradation_coeffs_above.append(dsgn_flow_temp_data[idx]['degradation_coeff'])

        if len(self.__dsgn_flow_temps) == 1:
            # If there is data for only one design flow temp, use that
            return load_ratios_below[0], load_ratios_above[0], \
                   efficiencies_below[0], efficiencies_above[0], \
                   degradation_coeffs_below[0], degradation_coeffs_above[0]

        # Interpolate between the values found for the different design flow temperatures
        flow_temp = Kelvin2Celcius(flow_temp)
        lr_below = np.interp(flow_temp, self.__dsgn_flow_temps, load_ratios_below)
        lr_above = np.interp(flow_temp, self.__dsgn_flow_temps, load_ratios_above)
        eff_below = np.interp(flow_temp, self.__dsgn_flow_temps, efficiencies_below)
        eff_above = np.interp(flow_temp, self.__dsgn_flow_temps, efficiencies_above)
        deg_below = np.interp(flow_temp, self.__dsgn_flow_temps, degradation_coeffs_below)
        deg_above = np.interp(flow_temp, self.__dsgn_flow_temps, degradation_coeffs_above)

        return lr_below, lr_above, eff_below, eff_above, deg_below, deg_above

    def cop_op_cond_if_not_air_source(
            self,
            temp_diff_limit_low,
            temp_ext,
            temp_source,
            temp_output,
            ):
        """ Calculate CoP at operating conditions when heat pump is not air-source

        Arguments:
        temp_diff_limit_low -- minimum temperature difference between source and sink
        temp_ext           -- external temperature, in Kelvin
        temp_source        -- source temperature, in Kelvin
        temp_output        -- output temperature, in Kelvin
        """
        # Need to use Celsius here because regression coeffs were calculated
        # using temperature in Celsius
        temp_ext = Kelvin2Celcius(temp_ext)

        # For each design flow temperature, calculate CoP at operating conditions
        # Note: Loop over sorted list of design flow temps and then index into
        #       self.__testdata, rather than looping over self.__testdata,
        #       which is unsorted and therefore may populate the lists in the
        #       wrong order.
        cop_op_cond = []
        for dsgn_flow_temp in self.__dsgn_flow_temps:
            dsgn_flow_temp_data = self.__testdata[dsgn_flow_temp]
            # Get the source and outlet temperatures from the coldest test record
            temp_outlet_cld = Celcius2Kelvin(dsgn_flow_temp_data[0]['temp_outlet'])
            temp_source_cld = Celcius2Kelvin(dsgn_flow_temp_data[0]['temp_source'])

            cop_operating_conditions \
                = ( self.__regression_coeffs[dsgn_flow_temp][0] \
                  + self.__regression_coeffs[dsgn_flow_temp][1] * temp_ext \
                  + self.__regression_coeffs[dsgn_flow_temp][2] * temp_ext ** 2 \
                  ) \
                * temp_output * (temp_outlet_cld - temp_source_cld) \
                / ( temp_outlet_cld * max( (temp_output - temp_source), temp_diff_limit_low))
            cop_op_cond.append(cop_operating_conditions)

        if len(self.__dsgn_flow_temps) == 1:
            # If there is data for only one design flow temp, use that
            return cop_op_cond[0]

        # Interpolate between the values found for the different design flow temperatures
        flow_temp = Kelvin2Celcius(temp_output)
        return np.interp(flow_temp, self.__dsgn_flow_temps, cop_op_cond)

    def capacity_op_cond_if_not_air_source(self, temp_output, temp_source, mod_ctrl):
        """ Calculate thermal capacity at operating conditions when heat pump is not air-source
        
        Arguments:
        temp_source -- source temperature, in Kelvin
        temp_output -- output temperature, in Kelvin
        mod_ctrl -- boolean specifying whether or not the heat has controls
                    capable of varying the output (as opposed to just on/off
                    control)
        """
        # In eqns below, method uses condition A rather than coldest. From
        # CALCM-01 - DAHPSE - V2.0_DRAFT13, section 4.4:
        # The Temperature Operation Limit (TOL) is defined in EN14825 as
        # "the lowest outdoor temperature at which the unit can still
        # deliver heating capacity and is declared by the manufacturer.
        # Below this temperature the heat pump will not be able to
        # deliver any heating capacity."
        # The weather data used within this calculation method does not
        # feature a source temperature at or below the "TOL" test
        # temperature (which is -7C to -10C). Therefore, test data at
        # the TOL test condition is not used (Test condition "A" at -7C
        # is sufficient).
        # TODO The above implies that the TOL test temperature data may
        #      be needed if we change the weather data from that used in
        #      DAHPSE for SAP 2012/10.2
        therm_cap_op_cond = []

        if mod_ctrl:
            # For each design flow temperature, calculate capacity at operating conditions
            # Note: Loop over sorted list of design flow temps and then index into
            #       self.__testdata, rather than looping over self.__testdata,
            #       which is unsorted and therefore may populate the lists in the
            #       wrong order.
            for dsgn_flow_temp in self.__dsgn_flow_temps:
                dsgn_flow_temp_data = self.__testdata[dsgn_flow_temp]
                # Get the source and outlet temperatures from the coldest test record
                temp_outlet_cld = Celcius2Kelvin(dsgn_flow_temp_data[0]['temp_outlet'])
                temp_source_cld = Celcius2Kelvin(dsgn_flow_temp_data[0]['temp_source'])
                # Get the thermal capacity from the coldest test record
                thermal_capacity_cld = dsgn_flow_temp_data[0]['capacity']

                thermal_capacity_op_cond \
                    = thermal_capacity_cld \
                    * ( (temp_outlet_cld * temp_source) \
                      / (temp_output * temp_source_cld) \
                      ) \
                    ** N_EXER
                therm_cap_op_cond.append(thermal_capacity_op_cond)
        else:
            # For each design flow temperature, calculate capacity at operating conditions
            # Note: Loop over sorted list of design flow temps and then index into
            #       self.__testdata, rather than looping over self.__testdata,
            #       which is unsorted and therefore may populate the lists in the
            #       wrong order.
            for dsgn_flow_temp in self.__dsgn_flow_temps:
                dsgn_flow_temp_data = self.__testdata[dsgn_flow_temp]
                # Get the source and outlet temperatures from the coldest test record
                temp_outlet_cld = Celcius2Kelvin(dsgn_flow_temp_data[0]['temp_outlet'])
                temp_source_cld = Celcius2Kelvin(dsgn_flow_temp_data[0]['temp_source'])
                # Get the thermal capacity from the coldest test record
                thermal_capacity_cld = dsgn_flow_temp_data[0]['capacity']

                D_idx = self.__find_test_record_index('D', dsgn_flow_temp)
                # Get the source and outlet temperatures for test condition D
                temp_outlet_D = Celcius2Kelvin(dsgn_flow_temp_data[D_idx]['temp_outlet'])
                temp_source_D = Celcius2Kelvin(dsgn_flow_temp_data[D_idx]['temp_source'])
                # Get the thermal capacity for test condition D
                thermal_capacity_D = dsgn_flow_temp_data[D_idx]['capacity']

                temp_diff_cld = temp_outlet_cld - temp_source_cld
                temp_diff_D = temp_outlet_D - temp_source_D
                temp_diff_op_cond = temp_output - temp_source

                thermal_capacity_op_cond \
                    = thermal_capacity_cld \
                    + (thermal_capacity_D - thermal_capacity_cld) \
                    * ( (temp_diff_cld - temp_diff_op_cond) \
                      / (temp_diff_cld - temp_diff_D) \
                      )
                therm_cap_op_cond.append(thermal_capacity_op_cond)

        # Interpolate between the values found for the different design flow temperatures
        flow_temp = Kelvin2Celcius(temp_output)
        return np.interp(flow_temp, self.__dsgn_flow_temps, therm_cap_op_cond)

    def temp_spread_correction(
            self,
            temp_source,
            temp_output,
            temp_diff_evaporator,
            temp_diff_condenser,
            temp_spread_emitter,
            ):
        """ Calculate temperature spread correction factor

        Arguments:
        temp_source -- source temperature, in Kelvin
        temp_output -- output temperature, in Kelvin
        temp_diff_evaporator
            -- average temperature difference between heat transfer medium and
               refrigerant in evaporator, in deg C or Kelvin
        temp_diff_condenser
            -- average temperature difference between heat transfer medium and
               refrigerant in condenser, in deg C or Kelvin
        temp_spread_emitter
            -- temperature spread on condenser side in operation due to design
               of heat emission system
        """
        temp_spread_correction_list = []
        for i, dsgn_flow_temp in enumerate(self.__dsgn_flow_temps):
            temp_spread_test_cond = self.__temp_spread_test_conditions[i]
            temp_spread_correction \
                = 1.0 \
                - ((temp_spread_test_cond - temp_spread_emitter) / 2.0) \
                / ( temp_output - temp_spread_test_cond / 2.0 + temp_diff_condenser \
                  - temp_source + temp_diff_evaporator
                  )
            temp_spread_correction_list.append(temp_spread_correction)

        # Interpolate between the values found for the different design flow temperatures
        flow_temp = Kelvin2Celcius(temp_output)
        return np.interp(flow_temp, self.__dsgn_flow_temps, temp_spread_correction_list)


class HeatPumpService:
    """ A base class for objects representing services (e.g. water heating) provided by a heat pump.

    This object encapsulates the name of the service, meaning that the system
    consuming the energy does not have to specify this on every call, and
    helping to enforce that each service has a unique name.

    Derived objects provide a place to handle parts of the calculation (e.g.
    distribution flow temperature) that may differ for different services.

    Separate subclasses need to be implemented for different types of service
    (e.g. HW and space heating). These should implement the following functions:
    - demand_energy(self, energy_demand)
    """

    def __init__(self, heat_pump, service_name, control=None):
        """ Construct a HeatPumpService object

        Arguments:
        heat_pump    -- reference to the HeatPump object providing the service
        service_name -- name of the service demanding energy from the heat pump
        control -- reference to a control object which must implement is_on() func
        """
        self.__hp = heat_pump
        self.__service_name = service_name
        self.__control = control

    def is_on(self):
        if self.__control is not None:
            service_on = self.__control.is_on()
        else:
            service_on = True
        return service_on



class HeatPumpServiceWater(HeatPumpService):
    """ An object to represent a water heating service provided by a heat pump to e.g. a cylinder.

    This object contains the parts of the heat pump calculation that are
    specific to providing hot water.
    """

    __TIME_CONSTANT_WATER = 1560

    def __init__(
            self,
            heat_pump,
            service_name,
            temp_hot_water,
            temp_return_feed,
            temp_limit_upper,
            cold_feed,
            control=None,
            ):
        """ Construct a BoilerServiceWater object

        Arguments:
        heat_pump -- reference to the HeatPump object providing the service
        service_name -- name of the service demanding energy from the heat pump
        temp_hot_water -- temperature of the hot water to be provided, in deg C
        temp_limit_upper -- upper operating limit for temperature, in deg C
        cold_feed -- reference to ColdWaterSource object
        control -- reference to a control object which must implement is_on() func
        """
        super().__init__(heat_pump, service_name, control)

        self.__temp_hot_water = Celcius2Kelvin(temp_hot_water)
        # TODO Should temp_return_feed be calculated per timestep?
        self.__temp_return_feed = Celcius2Kelvin(temp_return_feed)
        self.__temp_limit_upper = Celcius2Kelvin(temp_limit_upper)
        self.__cold_feed = cold_feed

    def energy_output_max(self):
        """ Calculate the maximum energy output of the HP, accounting for time
            spent on higher-priority services
        """
<<<<<<< HEAD
        return self._HeatPumpService__hp._HeatPump__energy_output_max(
            self.__temp_hot_water,
            self.__temp_return_feed,
            )
=======
        if not self.is_on():
            return 0.0

        return self._HeatPumpService__hp._HeatPump__energy_output_max(self.__temp_hot_water)
>>>>>>> 975f5b73

    def demand_energy(self, energy_demand):
        """ Demand energy (in kWh) from the heat pump """
        temp_cold_water = Celcius2Kelvin(self.__cold_feed.temperature())

        service_on = self.is_on()
        if not service_on:
            energy_demand = 0.0

        return self._HeatPumpService__hp._HeatPump__demand_energy(
            self._HeatPumpService__service_name,
            ServiceType.WATER,
            energy_demand,
            self.__temp_hot_water,
            self.__temp_return_feed,
            self.__temp_limit_upper,
            self.__TIME_CONSTANT_WATER,
            service_on,
            temp_used_for_scaling = temp_cold_water,
            )


class HeatPumpServiceSpace(HeatPumpService):
    """ An object to represent a space heating service provided by a heat pump to e.g. radiators.

    This object contains the parts of the heat pump calculation that are
    specific to providing space heating.
    """

    __TIME_CONSTANT_SPACE = {
        SinkType.WATER: 1370,
        SinkType.AIR: 120,
        }

    def __init__(
            self,
            heat_pump,
            service_name,
            temp_limit_upper,
            temp_diff_emit_dsgn,
            control,
            ):
        """ Construct a BoilerServiceSpace object

        Arguments:
        heat_pump -- reference to the HeatPump object providing the service
        service_name -- name of the service demanding energy from the heat pump
        temp_limit_upper -- upper operating limit for temperature, in deg C
        temp_diff_emit_dsgn -- design temperature difference across the emitters, in deg C or K
        control -- reference to a control object which must implement is_on() and setpnt() funcs
        """
        super().__init__(heat_pump, service_name, control)

        self.__temp_limit_upper = Celcius2Kelvin(temp_limit_upper)
        self.__temp_diff_emit_dsgn = temp_diff_emit_dsgn

    def temp_setpnt(self):
        return self._HeatPumpService__control.setpnt()

    def energy_output_max(self, temp_output, temp_return_feed):
        """ Calculate the maximum energy output of the HP, accounting for time
            spent on higher-priority services
        """
        if not self.is_on():
            return 0.0

        temp_output = Celcius2Kelvin(temp_output)
        return self._HeatPumpService__hp._HeatPump__energy_output_max(
            temp_output,
            temp_return_feed,
            )

    def demand_energy(self, energy_demand, temp_flow, temp_return):
        """ Demand energy (in kWh) from the heat pump

        Arguments:
        energy_demand -- space heating energy demand, in kWh
        temp_flow -- flow temperature for emitters, in deg C
        temp_return -- return temperature for emitters, in deg C
        """
        service_on = self.is_on()
        if not service_on:
            energy_demand = 0.0

        return self._HeatPumpService__hp._HeatPump__demand_energy(
            self._HeatPumpService__service_name,
            ServiceType.SPACE,
            energy_demand,
            Celcius2Kelvin(temp_flow),
            Celcius2Kelvin(temp_return),
            self.__temp_limit_upper,
            self.__TIME_CONSTANT_SPACE[self._HeatPumpService__hp._HeatPump__sink_type],
            service_on,
            temp_spread_correction = self.temp_spread_correction,
            )

    def running_time_throughput_factor(
            self,
            space_heat_running_time_cumulative,
            energy_demand,
            temp_flow,
            temp_return,
            ):
        """ Return the cumulative running time and throughput factor (exhaust air HPs only) """
        service_on = self.is_on()
        if not service_on:
            energy_demand = 0.0

        return self._HeatPumpService__hp._HeatPump__running_time_throughput_factor(
            space_heat_running_time_cumulative,
            self._HeatPumpService__service_name,
            ServiceType.SPACE,
            energy_demand,
            Celcius2Kelvin(temp_flow),
            Celcius2Kelvin(temp_return),
            self.__temp_limit_upper,
            self.__TIME_CONSTANT_SPACE[self._HeatPumpService__hp._HeatPump__sink_type],
            service_on,
            temp_spread_correction = self.temp_spread_correction,
            )

    def temp_spread_correction(self, temp_output, temp_source):
        """Calculate temperature spread correction """
        # Average temperature difference between heat transfer medium and
        # refrigerant in condenser
        temp_diff_condenser = 5.0

        # Average temperature difference between heat transfer medium and
        # refrigerant in evaporator
        # TODO Figures in BS EN ISO 15316-4-2:2017 are -15 and -10, but figures
        #      in BS EN ISO 15316-4-2:2008 were positive (although some were
        #      different numbers) and signs in temp_spread_correction equation
        #      have not changed, so need to check which is correct.
        #      Note: using negative numbers leads to divide-by-zero errors in
        #      the calculation which do not occur when using positive numbers.
        #      Given that the equation that uses these figures already has a
        #      minus sign in front of this variable (as written in the standard)
        #      this would seem to suggest that using positive numbers is correct
        if SourceType.source_fluid_is_air(self._HeatPumpService__hp._HeatPump__source_type):
            temp_diff_evaporator = 15.0
        elif SourceType.source_fluid_is_water(self._HeatPumpService__hp._HeatPump__source_type):
            temp_diff_evaporator = 10.0
        else:
            sys.exit('SourceType not recognised')

        # TODO The temp_spread_emitter input below (self.__temp_diff_emit_dsgn)
        #      is for no weather comp. Add weather comp case as well
        return self._HeatPumpService__hp._HeatPump__test_data.temp_spread_correction(
            temp_source,
            temp_output,
            temp_diff_evaporator,
            temp_diff_condenser,
            self.__temp_diff_emit_dsgn,
            )


class HeatPumpServiceSpaceWarmAir(HeatPumpServiceSpace):
    """ An object to represent a warm air space heating service provided by a heat pump.

    This object contains the parts of the heat pump calculation that are
    specific to providing space heating via warm air.
    """
    def __init__(
            self,
            heat_pump,
            service_name,
            temp_diff_emit_dsgn,
            control,
            temp_flow,
            frac_convective,
            ):
        """ Construct a HeatPumpServiceSpaceWarmAir object

        Arguments:
        heat_pump -- reference to the HeatPump object providing the service
        service_name -- name of the service demanding energy from the heat pump
        temp_diff_emit_dsgn -- design temperature difference across the emitters, in deg C or K
        control -- reference to a control object which must implement is_on() and setpnt() funcs
        temp_flow -- flow temperature, in deg C
        frac_convective -- convective fraction for heating
        """
        self.__frac_convective = frac_convective
        self.__temp_flow = temp_flow
        # Return temp won't be used in the relevant code paths anyway, so this is arbitrary
        self.__temp_return = temp_flow

        # Upper operating limit for temperature, in deg C
        temp_limit_upper = temp_flow

        super().__init__(
            heat_pump,
            service_name,
            temp_limit_upper,
            temp_diff_emit_dsgn,
            control,
            )

    def demand_energy(self, energy_demand):
        """ Demand energy (in kWh) from the heat pump

        Arguments:
        energy_demand -- space heating energy demand, in kWh
        """
        return HeatPumpServiceSpace.demand_energy(
            self,
            energy_demand,
            self.__temp_flow,
            self.__temp_return,
            )

    def running_time_throughput_factor(self, energy_demand, space_heat_running_time_cumulative):
        """ Return the cumulative running time and throughput factor (exhaust air HPs only)

        Arguments:
        energy_demand -- in kWh
        space_heat_running_time_cumulative
            -- running time spent on higher-priority space heating services
        """
        return HeatPumpServiceSpace.running_time_throughput_factor(
            self,
            space_heat_running_time_cumulative,
            energy_demand,
            self.__temp_flow,
            self.__temp_return,
            )

    def frac_convective(self):
        return self.__frac_convective


class HeatPump:
    """ An object to represent an electric heat pump """

    # From CALCM-01 - DAHPSE - V2.0_DRAFT13, section 4.5.3:
    # A minimum temperature difference of 6K between the source and sink
    # temperature is applied to prevent very high Carnot COPs entering the
    # calculation. This only arises when the temperature difference and heating
    # load is small and is unlikely to affect the calculated SPF.
    __temp_diff_limit_low = 6.0 # Kelvin

    # Fraction of the energy input dedicated to auxiliaries when on
    # TODO This is always zero for electric heat pumps, but if we want to deal
    #      with non-electric heat pumps then this will need to be altered.
    __f_aux = 0.0

    def __init__(
            self,
            hp_dict,
            energy_supply,
            energy_supply_conn_name_auxiliary,
            simulation_time,
            external_conditions,
            throughput_exhaust_air=None,
            heat_network=None,
            ):
        """ Construct a HeatPump object

        Arguments:
        hp_dict -- dictionary of heat pump characteristics, with the following elements:
            - test_data -- EN 14825 test data (list of dictionaries)
            - SourceType -- string specifying heat source type, one of:
                - "Ground"
                - "OutsideAir"
                - "ExhaustAirMEV"
                - "ExhaustAirMVHR"
                - "ExhaustAirMixed"
                - "WaterGround"
                - "WaterSurface"
                - "HeatNetwork"
            - SinkType -- string specifying heat distribution type, one of:
                - "Air"
                - "Water"
            - BackupCtrlType -- string specifying control arrangement for backup
                                heater, one of:
                - "None" -- backup heater disabled or not present
                - "TopUp" -- when heat pump has insufficient capacity, backup
                             heater will supplement the heat pump
                - "Substitute" -- when heat pump has insufficient capacity, backup
                                  heater will provide all the heat required, and
                                  heat pump will switch off
            - time_delay_backup -- time after which the backup heater will activate
                                   if demand has not been satisfied
            - modulating_control -- boolean specifying whether or not the heat
                                    has controls capable of varying the output
                                    (as opposed to just on/off control)
            - time_constant_onoff_operation
                -- a characteristic parameter of the heat pump, due to the
                   inertia of the on/off transient
            - temp_return_feed_max -- maximum allowable temperature of the
                                      return feed, in Celsius
            - temp_lower_operating_limit
                -- minimum source temperature at which the heat pump can operate,
                   in Celsius
            - min_temp_diff_flow_return_for_hp_to_operate
                -- minimum difference between flow and return temperatures
                   required for the HP to operate, in Celsius or Kelvin
            - var_flow_temp_ctrl_during_test
                -- boolean specifying whether or not variable flow temperature
                   control was enabled during the EN 14825 tests
            - power_heating_circ_pump -- power (kW) of central heating circulation pump
            - power_source_circ_pump
                -- power (kW) of source ciculation pump or fan circulation when not
                   implicit in CoP measurements
            - power_standby -- power (kW) consumption in standby mode
            - power_crankcase_heater -- power (kW) consumption in crankcase heater mode
            - power_off -- power (kW) consumption in off mode
            - power_max_backup -- max. power (kW) of backup heater
            - temp_distribution_heat_network
                  -- distribution temperature of the heat network (for HPs that use heat
                     network as heat source)
        energy_supply -- reference to EnergySupply object
        energy_supply_conn_name_auxiliary
            -- name to be used for EnergySupplyConnection object for auxiliary energy
        simulation_time -- reference to SimulationTime object
        external_conditions -- reference to ExternalConditions object
        throughput_exhaust_air -- throughput (litres / second) of exhaust air
        heat_network -- reference to EnergySupply object representing heat network
                        (for HPs that use heat network as heat source)

        Other variables:
        energy_supply_connections
            -- dictionary with service name strings as keys and corresponding
               EnergySupplyConnection objects as values
        energy_supply_connection_aux -- EnergySupplyConnection object for auxiliary energy
        test_data -- HeatPumpTestData object
        """
        self.__energy_supply = energy_supply
        self.__simulation_time = simulation_time
        self.__external_conditions = external_conditions
        self.__throughput_exhaust_air = throughput_exhaust_air

        self.__energy_supply_connections = {}
        self.__energy_supply_connection_aux \
            = self.__energy_supply.connection(energy_supply_conn_name_auxiliary)

        self.__service_results = []
        self.__total_time_running_current_timestep = 0.0
        self.__time_running_continuous = 0.0

        # Assign hp_dict elements to member variables of this class
        self.__source_type = SourceType.from_string(hp_dict['source_type'])
        self.__sink_type = SinkType.from_string(hp_dict['sink_type'])
        self.__backup_ctrl = BackupCtrlType.from_string(hp_dict['backup_ctrl_type'])
        if self.__backup_ctrl != BackupCtrlType.NONE:
            self.__time_delay_backup = float(hp_dict['time_delay_backup'])
        self.__modulating_ctrl = bool(hp_dict['modulating_control'])
        self.__time_constant_onoff_operation = float(hp_dict['time_constant_onoff_operation'])
        if self.__sink_type != SinkType.AIR:
            self.__temp_return_feed_max = Celcius2Kelvin(float(hp_dict['temp_return_feed_max']))
        self.__temp_lower_op_limit = Celcius2Kelvin(float(hp_dict['temp_lower_operating_limit']))
        self.__temp_diff_flow_return_min \
            = float(hp_dict['min_temp_diff_flow_return_for_hp_to_operate'])
        self.__var_flow_temp_ctrl_during_test = bool(hp_dict['var_flow_temp_ctrl_during_test'])
        self.__power_heating_circ_pump = hp_dict['power_heating_circ_pump']
        self.__power_source_circ_pump = hp_dict['power_source_circ_pump']
        self.__power_standby = hp_dict['power_standby']
        self.__power_crankcase_heater_mode = hp_dict['power_crankcase_heater']
        self.__power_off_mode = hp_dict['power_off']
        self.__power_max_backup = hp_dict['power_max_backup']

        # HPs that use heat network as heat source require different/additional
        # initialisation, which is implemented here
        if self.__source_type == SourceType.HEAT_NETWORK:
            if heat_network is None:
                sys.exit('If HP uses heat network as source, then heat network must be specified')
            self.__temp_distribution_heat_network = hp_dict['temp_distribution_heat_network']
            self.__energy_supply_HN = heat_network
            self.__energy_supply_HN_connections = {}

        # Exhaust air HP requires different/additional initialisation, which is implemented here
        if SourceType.is_exhaust_air(self.__source_type):
            lowest_air_flow_rate_in_test_data, hp_dict['test_data'] \
                = interpolate_exhaust_air_heat_pump_test_data(
                    throughput_exhaust_air,
                    hp_dict['test_data'],
                    )
            self.__overvent_ratio = max(
                1.0,
                lowest_air_flow_rate_in_test_data / throughput_exhaust_air,
                )
        else:
            self.__overvent_ratio = 1.0

        # Check there is no remaining test data specific to an air flow rate
        # For exhaust air HPs, this should have been eliminated in the
        # interpolation above and for other HPs, it should not be present in the
        # first place.
        for test_data_record in hp_dict['test_data']:
            if 'air_flow_rate' in test_data_record:
                sys.exit('Unexpected test data specific to an air flow rate')

        # Parse and initialise heat pump test data
        self.__test_data = HeatPumpTestData(hp_dict['test_data'])

        if self.__modulating_ctrl:
            if self.__sink_type == SinkType.AIR:
                self.__temp_min_modulation_rate_low = 20.0
                self.__min_modulation_rate_low = float(hp_dict['min_modulation_rate_20'])
            elif self.__sink_type == SinkType.WATER:
                self.__temp_min_modulation_rate_low = 35.0
                self.__min_modulation_rate_low = float(hp_dict['min_modulation_rate_35'])
            else:
                sys.exit('Sink type not recognised')

            if 55.0 in self.__test_data._HeatPumpTestData__dsgn_flow_temps:
                self.__temp_min_modulation_rate_high = 55.0
                self.__min_modulation_rate_55 = float(hp_dict['min_modulation_rate_55'])

    def source_is_exhaust_air(self):
        return SourceType.is_exhaust_air(self.__source_type)

    def __create_service_connection(self, service_name):
        """ Return a HeatPumpService object """
        # Check that service_name is not already registered
        if service_name in self.__energy_supply_connections.keys():
            sys.exit("Error: Service name already used: "+service_name)
            # TODO Exit just the current case instead of whole program entirely?

        # Set up EnergySupplyConnection for this service
        self.__energy_supply_connections[service_name] = \
            self.__energy_supply.connection(service_name)

        # If HP uses heat network as source, then set up connection
        if self.__source_type == SourceType.HEAT_NETWORK:
            self.__energy_supply_HN_connections[service_name] \
                = self.__energy_supply_HN.connection(service_name)

    def create_service_hot_water(
            self,
            service_name,
            temp_hot_water,
            temp_return_feed,
            temp_limit_upper,
            cold_feed,
            control=None,
            ):
        """ Return a HeatPumpServiceWater object and create an EnergySupplyConnection for it

        Arguments:
        service_name -- name of the service demanding energy from the boiler
        temp_hot_water -- temperature of the hot water to be provided, in deg C
        temp_limit_upper -- upper operating limit for temperature, in deg C
        cold_feed -- reference to ColdWaterSource object
        control -- reference to a control object which must implement is_on() func
        """
        self.__create_service_connection(service_name)
        return HeatPumpServiceWater(
            self,
            service_name,
            temp_hot_water,
            temp_return_feed,
            temp_limit_upper,
            cold_feed,
            control,
            )

    def create_service_space_heating(
            self,
            service_name,
            temp_limit_upper,
            temp_diff_emit_dsgn,
            control,
            ):
        """ Return a HeatPumpServiceSpace object and create an EnergySupplyConnection for it

        Arguments:
        service_name -- name of the service demanding energy from the heat pump
        temp_limit_upper -- upper operating limit for temperature, in deg C
        temp_diff_emit_dsgn -- design temperature difference across the emitters, in deg C or K
        control -- reference to a control object which must implement is_on() func
        """
        self.__create_service_connection(service_name)
        return HeatPumpServiceSpace(
            self,
            service_name,
            temp_limit_upper,
            temp_diff_emit_dsgn,
            control,
            )

    def create_service_space_heating_warm_air(
            self,
            service_name,
            control,
            frac_convective,
            ):
        """ Return a HeatPumpServiceSpaceWarmAir object and create an EnergySupplyConnection for it

        Arguments:
        service_name -- name of the service demanding energy from the heat pump
        control -- reference to a control object which must implement is_on() func
        frac_convective -- convective fraction for heating
        """
        if self.__sink_type != SinkType.AIR:
            sys.exit('Warm air space heating service requires heat pump with sink type Air')

        # Use low temperature test data for space heating - set flow temp such
        # that it matches the one used in the test
        temp_flow = self.__test_data._HeatPumpTestData__dsgn_flow_temps[0]

        # Design temperature difference across the emitters, in deg C or K
        temp_diff_emit_dsgn = max(
            temp_flow / 7.0,
            self.__test_data.temp_spread_test_conditions(temp_flow),
            )

        self.__create_service_connection(service_name)
        return HeatPumpServiceSpaceWarmAir(
            self,
            service_name,
            temp_diff_emit_dsgn,
            control,
            temp_flow,
            frac_convective,
            )

    def __get_temp_source(self):
        """ Get source temp according to rules in CALCM-01 - DAHPSE - V2.0_DRAFT13, 3.1.1 """
        if self.__source_type == SourceType.GROUND:
            # Subject to max source temp of 8 degC and min of 0 degC
            temp_ext = self.__external_conditions.air_temp()
            temp_source = max(0, min(8, temp_ext * 0.25806 + 2.8387))
        elif self.__source_type == SourceType.OUTSIDE_AIR:
            temp_source = self.__external_conditions.air_temp()
        elif self.__source_type == SourceType.EXHAUST_AIR_MEV:
            # TODO Get from internal air temp of zone?
            temp_source = 20.0
        elif self.__source_type == SourceType.EXHAUST_AIR_MVHR:
            # TODO Get from internal air temp of zone?
            temp_source = 20.0
        # elif self.__source_type == SourceType.EXHAUST_AIR_MIXED:
        #     # TODO
        # elif self.__source_type == SourceType.WATER_GROUND:
        #     # TODO
        # elif self.__source_type == SourceType.WATER_SURFACE:
        #     # TODO
        elif self.__source_type == SourceType.HEAT_NETWORK:
            temp_source = self.__temp_distribution_heat_network
        else:
            # If we reach here, then earlier input validation has failed, or a
            # SourceType option is missing above.
            sys.exit('SourceType not valid.')

        return Celcius2Kelvin(temp_source)

    def __thermal_capacity_op_cond(self, temp_output, temp_source):
        """ Calculate the thermal capacity of the heat pump at operating conditions

        Based on CALCM-01 - DAHPSE - V2.0_DRAFT13, section 4.4
        """
        if not self.__source_type == SourceType.OUTSIDE_AIR \
        and not self.__var_flow_temp_ctrl_during_test:
            thermal_capacity_op_cond = self.__test_data.average_capacity(temp_output)
        else:
            thermal_capacity_op_cond \
                = self.__test_data.capacity_op_cond_if_not_air_source(
                    temp_output,
                    temp_source,
                    self.__modulating_ctrl,
                    )

        return thermal_capacity_op_cond

    def __energy_output_max(self, temp_output, temp_return_feed):
        """ Calculate the maximum energy output of the HP, accounting for time
            spent on higher-priority services

        Note: Call via a HeatPumpService object, not directly.
        """
        timestep = self.__simulation_time.timestep()
        time_available = timestep - self.__total_time_running_current_timestep
        temp_source = self.__get_temp_source()

        if self.__outside_operating_limits(temp_return_feed):
            power_max_HP = 0.0
        else:
            power_max_HP = self.__thermal_capacity_op_cond(temp_output, temp_source)

        if self.__backup_ctrl == BackupCtrlType.NONE \
        or not self.__backup_heater_delay_time_elapsed():
            power_max = power_max_HP
        elif self.__backup_ctrl == BackupCtrlType.TOPUP:
            power_max = power_max_HP + self.__power_max_backup
        elif self.__backup_ctrl == BackupCtrlType.SUBSTITUTE:
            power_max = max(power_max_HP, self.__power_max_backup)

        return power_max * time_available

    def __cop_deg_coeff_op_cond(
            self,
            service_type,
            temp_output, # Kelvin
            temp_source, # Kelvin
            temp_spread_correction,
            ):
        """ Calculate CoP and degradation coefficient at operating conditions """
        if callable(temp_spread_correction):
            temp_spread_correction_factor = temp_spread_correction(temp_output, temp_source)
        else:
            temp_spread_correction_factor = temp_spread_correction

        # TODO Make if/elif/else chain exhaustive?
        if not self.__source_type == SourceType.OUTSIDE_AIR \
        and not self.__var_flow_temp_ctrl_during_test:
            cop_op_cond \
                = temp_spread_correction_factor \
                * self.__test_data.cop_op_cond_if_not_air_source(
                    self.__temp_diff_limit_low,
                    self.__external_conditions.temperature(),
                    temp_source,
                    temp_output,
                    )
            deg_coeff_op_cond = self.__test_data.average_degradation_coeff(temp_output)
        else:
            carnot_cop_op_cond = carnot_cop(temp_source, temp_output, self.__temp_diff_limit_low)
            # Get exergy load ratio at operating conditions and exergy load ratio,
            # exergy efficiency and degradation coeff at test conditions above and
            # below operating conditions
            lr_op_cond = self.__test_data.lr_op_cond(temp_output, temp_source, carnot_cop_op_cond)
            lr_below, lr_above, eff_below, eff_above, deg_coeff_below, deg_coeff_above \
                = self.__test_data.lr_eff_degcoeff_either_side_of_op_cond(temp_output, lr_op_cond)

            # CALCM-01 - DAHPSE - V2.0_DRAFT13, section 4.5.4
            # Get exergy efficiency by interpolating between figures above and
            # below operating conditions
            exer_eff_op_cond \
                = eff_below \
                + (eff_below - eff_above) \
                * (lr_op_cond - lr_below) \
                / (lr_below - lr_above)

            # CALCM-01 - DAHPSE - V2.0_DRAFT13, section 4.5.5
            # Note: DAHPSE method document section 4.5.5 doesn't have
            # temp_spread_correction_factor in formula below. However, section 4.5.7
            # states that the correction factor is to be applied to the CoP.
            cop_op_cond = max(
                1.0,
                exer_eff_op_cond * carnot_cop_op_cond * temp_spread_correction_factor,
                )

            if self.__sink_type == SinkType.AIR and service_type != ServiceType.WATER:
                limit_upper = 0.25
            else:
                limit_upper = 1.0

            if self.__sink_type == SinkType.AIR and service_type != ServiceType.WATER:
                limit_lower = 0.0
            else:
                limit_lower = 0.9

            if lr_below == lr_above:
                deg_coeff_op_cond = deg_coeff_below
            else:
                deg_coeff_op_cond \
                    = deg_coeff_below \
                    + (deg_coeff_below - deg_coeff_above) \
                    * (lr_op_cond - lr_below) \
                    / (lr_below - lr_above)

            deg_coeff_op_cond = max(min(deg_coeff_op_cond, limit_upper), limit_lower)

        return cop_op_cond, deg_coeff_op_cond

    def __energy_output_limited(
            self,
            energy_output_required,
            temp_output,
            temp_used_for_scaling,
            temp_limit_upper
            ):
        """ Calculate energy output limited by upper temperature """
        if temp_output > temp_limit_upper:
        # If required output temp is above upper limit
            if temp_output == temp_used_for_scaling:
            # If flow and return temps are equal
                return energy_output_required
            else:
            # If flow and return temps are not equal
                if (temp_limit_upper - temp_used_for_scaling) >= self.__temp_diff_flow_return_min:
                # If max. achievable temp diff is at least the min required
                # for the HP to operate.
                    return \
                          energy_output_required \
                        * (temp_limit_upper - temp_used_for_scaling) \
                        / (temp_output - temp_used_for_scaling)
                else:
                # If max. achievable temp diff is less than the min required
                # for the HP to operate.
                    return 0.0
        else:
        # If required output temp is below upper limit
            return energy_output_required

    def __backup_heater_delay_time_elapsed(self):
        """ Check if backup heater is available or still in delay period """
        return self.__time_running_continuous >= self.__time_delay_backup

    def __outside_operating_limits(self, temp_return_feed):
        """ Check if heat pump is outside operating limits """
        temp_source = self.__get_temp_source()
        below_min_ext_temp = temp_source <= self.__temp_lower_op_limit

        if self.__sink_type == SinkType.WATER:
            above_temp_return_feed_max = temp_return_feed > self.__temp_return_feed_max
        elif self.__sink_type == SinkType.AIR:
            above_temp_return_feed_max = False
        else:
            sys.exit('Return feed temp check not defined for sink type')

        return below_min_ext_temp or above_temp_return_feed_max

    def __inadequate_capacity(self, energy_output_required, thermal_capacity_op_cond):
        """ Check if heat pump has adequate capacity to meet demand """
        timestep = self.__simulation_time.timestep()

        # For top-up backup heater, use backup if delay time has elapsed.
        # For substitute backup heater, use backup if delay time has elapsed and
        # backup heater can provide more energy than heat pump. This assumption
        # is required to make the maximum energy output of the system
        # predictable before the demand is known.
        if (   self.__backup_ctrl != BackupCtrlType.TOPUP 
           and self.__backup_heater_delay_time_elapsed()
           ) \
        or (   self.__backup_ctrl != BackupCtrlType.SUBSTITUTE
           and self.__backup_heater_delay_time_elapsed()
           and self.__power_max_backup > thermal_capacity_op_cond
           ):
            inadequate_capacity = energy_output_required > thermal_capacity_op_cond * timestep
        else:
            inadequate_capacity = False

        return inadequate_capacity

    def __use_backup_heater_only(
            self,
            energy_output_required,
            temp_return_feed,
            thermal_capacity_op_cond,
            ):
        """ Evaluate boolean conditions that may trigger backup heater """
        outside_operating_limits = self.__outside_operating_limits(temp_return_feed)
        inadequate_capacity \
            = self.__inadequate_capacity(energy_output_required, thermal_capacity_op_cond)

        # TODO For hybrid HPs: Replace inadequate_capacity in use_backup_heater_only
        #      condition with (inadequate_capacity or HP not cost effective)
        return  self.__backup_ctrl != BackupCtrlType.NONE \
            and (  outside_operating_limits \
                or (inadequate_capacity and self.__backup_ctrl == BackupCtrlType.SUBSTITUTE) \
                )

    def __run_demand_energy_calc(
            self,
            service_name,
            service_type,
            energy_output_required,
            temp_output, # Kelvin
            temp_return_feed, # Kelvin
            temp_limit_upper, # Kelvin
            time_constant_for_service,
            service_on, # bool - is service allowed to run?
            temp_spread_correction=1.0,
            temp_used_for_scaling=None,
            additional_time_unavailable=0.0,
            ):
        """ Calculate energy required by heat pump to satisfy demand for the service indicated.

        Note: Call via the __demand_energy func, not directly.
              This function should not save any results to member variables of
              this class, because it may need to be run more than once (e.g. for
              exhaust air heat pumps). Results should be returned to the
              __demand_energy function which calls this one and will save results
              when appropriate.
        Note: The optional variable additional_time_unavailable is used for
              calculating running time without needing to update any state - the
              variable contains the time already committed to other services
              where the running time has not been added to
              self.__total_time_running_current_timestep
        """
        if temp_used_for_scaling is None:
            temp_used_for_scaling = temp_return_feed

        timestep = self.__simulation_time.timestep()

        energy_output_limited = self.__energy_output_limited(
            energy_output_required,
            temp_output,
            temp_used_for_scaling,
            temp_limit_upper,
            )

        temp_source = self.__get_temp_source() # Kelvin
        # From here onwards, output temp to be used is subject to the upper limit
        temp_output = min(temp_output, temp_limit_upper) # Kelvin

        # Get thermal capacity, CoP and degradation coeff at operating conditions
        thermal_capacity_op_cond = self.__thermal_capacity_op_cond(temp_output, temp_source)
        cop_op_cond, deg_coeff_op_cond = self.__cop_deg_coeff_op_cond(
            service_type,
            temp_output,
            temp_source,
            temp_spread_correction,
            )

        # Calculate running time of HP
        time_required = energy_output_limited / thermal_capacity_op_cond
        time_available = timestep - self.__total_time_running_current_timestep - additional_time_unavailable
        time_running_current_service = min(time_required, time_available)

        # Calculate load ratio
        load_ratio = time_running_current_service / timestep
        if self.__modulating_ctrl:
            if 55.0 in self.__test_data._HeatPumpTestData__dsgn_flow_temps:
                load_ratio_continuous_min \
                    = ( min(
                            max(temp_output, self.__temp_min_modulation_rate_low),
                            self.__temp_min_modulation_rate_high
                            )
                      - self.__temp_min_modulation_rate_low
                      ) \
                    / (self.__temp_min_modulation_rate_high - self.__temp_min_modulation_rate_low) \
                    * self.__min_modulation_rate_low \
                    + ( 1.0 
                      - ( min(
                              max(temp_output, self.__temp_min_modulation_rate_low),
                              self.__temp_min_modulation_rate_high
                          )
                        - self.__temp_min_modulation_rate_low
                        )
                      ) \
                    / (self.__temp_min_modulation_rate_high - self.__temp_min_modulation_rate_low) \
                    * self.__min_modulation_rate_55
            else:
                load_ratio_continuous_min = self.__min_modulation_rate_low
        else:
            # On/off heat pump cannot modulate below maximum power
            load_ratio_continuous_min = 1.0

        # Determine whether or not HP is operating in on/off mode
        hp_operating_in_onoff_mode = (load_ratio > 0.0 and load_ratio < load_ratio_continuous_min)

        compressor_power_full_load = thermal_capacity_op_cond / cop_op_cond

        # CALCM-01 - DAHPSE - V2.0_DRAFT13, section 4.5.10, step 1:
        compressor_power_min_load \
            = compressor_power_full_load * load_ratio_continuous_min
        # CALCM-01 - DAHPSE - V2.0_DRAFT13, section 4.5.10, step 2:
        # TODO The value calculated here is only used in some code branches
        #      later. In future, rearrange this function so that this is only
        #      calculated when needed.
        if load_ratio >= load_ratio_continuous_min:
            power_used_due_to_inertia_effects = 0.0
        else:
            power_used_due_to_inertia_effects \
                = compressor_power_min_load \
                * self.__time_constant_onoff_operation \
                * load_ratio \
                * (1.0 - load_ratio) \
                / time_constant_for_service

        # TODO Consider moving some of these checks earlier or to HeatPumpService
        #      classes. May be able to skip a lot of the calculation.

        use_backup_heater_only = self.__use_backup_heater_only(
            energy_output_required,
            temp_return_feed,
            thermal_capacity_op_cond,
            )

        # Calculate energy delivered by HP and energy input
        if use_backup_heater_only or not service_on:
            energy_delivered_HP = 0.0
            energy_input_HP = 0.0
            energy_input_HP_divisor = None
        else:
            # Backup heater not providing entire energy requirement
            energy_delivered_HP = thermal_capacity_op_cond * time_running_current_service

            if hp_operating_in_onoff_mode:
                # TODO Why does the divisor below differ for DHW from warm air HPs?
                if service_type == ServiceType.WATER and self.__sink_type == SinkType.AIR:
                    energy_input_HP_divisor \
                        = 1.0 \
                        - deg_coeff_op_cond \
                        * (1.0 - load_ratio / load_ratio_continuous_min)
                else:
                    energy_input_HP_divisor = 1.0

                # TODO In the eqn below, should compressor_power_full_load actually
                #      be compressor_power_min_load? In this code branch the HP is
                #      operating in on/off mode, so presumably cycling between off
                #      and min load rather than full load.
                # Note: Energy_ancillary_when_off should also be included in the
                # energy input for on/off operation, but at this stage we have
                # not calculated whether a lower-priority service will run
                # instead, so this will need to be calculated later and
                # (energy_ancillary_when_off / eqn_denom) added to the energy
                # input
                energy_input_HP \
                    = ( ( compressor_power_full_load * (1.0 + self.__f_aux) \
                        + power_used_due_to_inertia_effects \
                        ) \
                      * time_running_current_service \
                      ) \
                    / energy_input_HP_divisor
            else:
                # If not operating in on/off mode
                energy_input_HP = energy_delivered_HP / cop_op_cond
                energy_input_HP_divisor = None

        # Calculate energy delivered by backup heater
        if self.__backup_ctrl == BackupCtrlType.NONE \
        or not self.__backup_heater_delay_time_elapsed() \
        or not service_on:
            energy_delivered_backup = 0.0
        elif self.__backup_ctrl == BackupCtrlType.TOPUP \
        or self.__backup_ctrl == BackupCtrlType.SUBSTITUTE:
            energy_delivered_backup = max(
                min(
                    self.__power_max_backup * time_available,
                    energy_output_required - energy_delivered_HP,
                ),
                0.0,
                )
        else:
            sys.exit('Invalid BackupCtrlType')

        # Calculate energy input to backup heater
        # TODO Account for backup heater efficiency, or call another heating
        #      system object. For now, assume 100% efficiency
        energy_input_backup = energy_delivered_backup

        # Calculate total energy delivered and input
        energy_delivered_total = energy_delivered_HP + energy_delivered_backup
        energy_input_total = energy_input_HP + energy_input_backup

        return energy_delivered_total, energy_input_total, {
            'service_name': service_name,
            'service_type': service_type,
            'service_on': service_on,
            'time_running': time_running_current_service,
            'deg_coeff_op_cond': deg_coeff_op_cond,
            'compressor_power_min_load': compressor_power_min_load,
            'load_ratio_continuous_min': load_ratio_continuous_min,
            'load_ratio': load_ratio,
            'use_backup_heater_only': use_backup_heater_only,
            'hp_operating_in_onoff_mode': hp_operating_in_onoff_mode,
            'energy_input_HP_divisor': energy_input_HP_divisor,
            'energy_input_HP': energy_input_HP,
            'energy_delivered_HP': energy_delivered_HP,
            }

    def __demand_energy(
            self,
            service_name,
            service_type,
            energy_output_required,
            temp_output, # Kelvin
            temp_return_feed, # Kelvin
            temp_limit_upper, # Kelvin
            time_constant_for_service,
            service_on, # bool - is service allowed to run?
            temp_spread_correction=1.0,
            temp_used_for_scaling=None,
            ):
        """ Calculate energy required by heat pump to satisfy demand for the service indicated.

        Note: Call via a HeatPumpService object, not directly.
        """
        energy_delivered_total, energy_input_total, service_results \
            = self.__run_demand_energy_calc(
                service_name,
                service_type,
                energy_output_required,
                temp_output,
                temp_return_feed,
                temp_limit_upper,
                time_constant_for_service,
                service_on,
                temp_spread_correction,
                temp_used_for_scaling,
                )

        # Save results that are needed later (in the timestep_end function)
        self.__service_results.append(service_results)
        self.__total_time_running_current_timestep \
            += service_results['time_running']

        # Feed/return results to other modules
        self.__energy_supply_connections[service_name].demand_energy(energy_input_total)
        return energy_delivered_total

    def __running_time_throughput_factor(
            self,
            space_heat_running_time_cumulative,
            service_name,
            service_type,
            energy_output_required,
            temp_output,
            temp_return_feed,
            temp_limit_upper,
            time_constant_for_service,
            service_on,
            temp_spread_correction,
            ):
        """ Return the cumulative running time and throughput factor (exhaust air HPs only) """

        timestep = self.__simulation_time.timestep()

        # TODO Run HP calculation to get total running time incl space heating,
        #      but do not save space heating running time
        energy_delivered_total, energy_input_total, service_results \
            = self.__run_demand_energy_calc(
                service_name,
                service_type,
                energy_output_required,
                temp_output,
                temp_return_feed,
                temp_limit_upper,
                time_constant_for_service,
                service_on,
                temp_spread_correction,
                additional_time_unavailable=space_heat_running_time_cumulative,
                )

        # Add running time for the current space heating service to the cumulative total
        space_heat_running_time_cumulative += service_results['time_running']
        # Total running time for calculating throughput factor is time already
        # spent on water heating plus (unsaved) time running space heating. This
        # assumes that water heating service is always calculated before space
        # heating service.
        total_running_time \
            = self.__total_time_running_current_timestep + space_heat_running_time_cumulative

        # Apply overventilation ratio to part of timestep where HP is running
        # to calculate throughput_factor.
        throughput_factor \
            = ( (timestep - total_running_time) \
              + self.__overvent_ratio * total_running_time \
              ) \
            / timestep

        return total_running_time, throughput_factor

    def __calc_ancillary_energy(self, timestep, time_remaining_current_timestep):
        """ Calculate ancillary energy for each service """
        for service_no, service_data in enumerate(self.__service_results):
            # Unpack results of previous calculations for this service
            service_name = service_data['service_name']
            service_type = service_data['service_type']
            service_on = service_data['service_on']
            time_running_current_service = service_data['time_running']
            deg_coeff_op_cond = service_data['deg_coeff_op_cond']
            compressor_power_min_load = service_data['compressor_power_min_load']
            load_ratio_continuous_min = service_data['load_ratio_continuous_min']
            load_ratio = service_data['load_ratio']
            use_backup_heater_only = service_data['use_backup_heater_only']
            hp_operating_in_onoff_mode = service_data['hp_operating_in_onoff_mode']
            energy_input_HP_divisor = service_data['energy_input_HP_divisor']

            time_running_subsequent_services \
                = sum([ \
                    data['time_running'] \
                    for data in self.__service_results[service_no + 1 :] \
                    ])

            if service_on \
            and time_running_current_service > 0.0 and not time_running_subsequent_services > 0.0 \
            and not (self.__sink_type == SinkType.AIR and service_type == ServiceType.WATER):
                energy_ancillary_when_off \
                    = (1.0 - deg_coeff_op_cond) \
                    * (compressor_power_min_load / load_ratio_continuous_min) \
                    * max(
                        ( time_remaining_current_timestep \
                        - load_ratio / load_ratio_continuous_min * timestep
                        ),
                        0.0
                        )
            else:
                energy_ancillary_when_off = 0.0

            if not use_backup_heater_only and hp_operating_in_onoff_mode:
                energy_input_HP = energy_ancillary_when_off / energy_input_HP_divisor
            else:
                energy_input_HP = 0.0

            self.__energy_supply_connections[service_name].demand_energy(energy_input_HP)
            self.__service_results[service_no]['energy_input_HP'] += energy_input_HP

    def __calc_auxiliary_energy(self, timestep, time_remaining_current_timestep):
        """ Calculate auxiliary energy according to CALCM-01 - DAHPSE - V2.0_DRAFT13, section 4.7 """
        # Energy used by pumps
        # TODO This could be calculated separately for each service and included
        #      in those totals, rather than auxiliary
        energy_aux \
            = self.__total_time_running_current_timestep \
            * (self.__power_heating_circ_pump + self.__power_source_circ_pump)

        # Retrieve control settings for this timestep
        heating_profile_on = False
        water_profile_on = False
        for service_data in self.__service_results:
            if service_data['service_type'] == ServiceType.SPACE:
                heating_profile_on = service_data['service_on']
            elif service_data['service_type'] == ServiceType.WATER:
                water_profile_on = service_data['service_on']
            else:
                sys.exit('ServiceType not recognised')

        # Energy used in standby and crankcase heater mode
        # TODO Crankcase heater mode appears to be relevant only when HP is
        #      available to provide space heating. Therefore, it could be added
        #      to space heating energy consumption instead of auxiliary
        # TODO Standby power is only relevant when at least one service is
        #      available. Therefore, it could be split between the available
        #      services rather than treated as auxiliary
        if heating_profile_on:
            energy_aux \
               += time_remaining_current_timestep \
                * (self.__power_standby + self.__power_crankcase_heater_mode)
        elif not heating_profile_on and water_profile_on:
            energy_aux += time_remaining_current_timestep * self.__power_standby
        # Energy used in off mode
        elif not heating_profile_on and not water_profile_on:
            energy_aux += timestep * self.__power_off_mode
        else:
            sys.exit() # Should never get here.

        self.__energy_supply_connection_aux.demand_energy(energy_aux)

    def __extract_energy_from_source(self):
        """ If HP uses heat network as source, calculate energy extracted from heat network """
        for service_data in self.__service_results:
            service_name = service_data['service_name']
            energy_delivered_HP = service_data['energy_delivered_HP']
            energy_input_HP = service_data['energy_input_HP']
            energy_extracted_HP = energy_delivered_HP - energy_input_HP
            self.__energy_supply_HN_connections[service_name].demand_energy(energy_extracted_HP)

    def timestep_end(self):
        """ Calculations to be done at the end of each timestep """
        timestep = self.__simulation_time.timestep()
        time_remaining_current_timestep = timestep - self.__total_time_running_current_timestep

        if time_remaining_current_timestep == 0.0:
            self.__time_running_continuous += self.__total_time_running_current_timestep
        else:
            self.__time_running_continuous = 0.0

        self.__calc_ancillary_energy(timestep, time_remaining_current_timestep)
        self.__calc_auxiliary_energy(timestep, time_remaining_current_timestep)

        if self.__source_type == SourceType.HEAT_NETWORK:
            self.__extract_energy_from_source()

        # Variables below need to be reset at the end of each timestep.
        self.__total_time_running_current_timestep = 0.0
        self.__service_results = []


class HeatPump_HWOnly:
    """ An object to represent an electric hot-water-only heat pump, tested to EN 16147 """

    def __init__(
            self,
            power_max,
            test_data,
            vol_daily_average,
            energy_supply_conn,
            simulation_time,
            control=None,
            ):
        """ Construct a HeatPump_HWOnly object

        Arguments:
        power_max -- in kW
        test_data -- dictionary with keys denoting tapping profile letter (M or L)
                     and values being another dictionary containing the following:
                     - cop_dhw -- CoP measured during EN 16147 test
                     - hw_tapping_prof_daily_total -- daily energy requirement
                         (kWh/day) for tapping profile used for test
                     - energy_input_measured -- electrical input energy (kWh)
                         measured in EN 16147 test over 24 hrs
                     - power_standby -- standby power (W) measured in EN 16147 test
                     - hw_vessel_loss_daily -- daily hot water vessel heat loss
                         (kWh/day) for a 45 K temperature difference between vessel
                         and surroundings, tested in accordance with BS 1566 or
                         EN 12897 or any equivalent standard. Vessel must be same
                         as that used during EN 16147 test
        vol_daily_average -- annual average hot water use for the dwelling, in litres / day
        energy_supply_conn -- reference to EnergySupplyConnection object
        simulation_time -- reference to SimulationTime object
        control -- reference to a control object which must implement is_on() func
        """

        self.__pwr = power_max
        self.__energy_supply_conn = energy_supply_conn
        self.__simulation_time = simulation_time
        self.__control = control

        def init_efficiency_tapping_profile(
                cop_dhw,
                hw_tapping_prof_daily_total,
                energy_input_measured,
                power_standby,
                hw_vessel_loss_daily,
                ):
            """ Calculate efficiency for given test condition (tapping profile) """
            # CALCM-01 - DAHPSE - V2.0_DRAFT13, section 4.2
            temp_factor = 0.6 * 0.9
            energy_input_hw_vessel_loss = hw_vessel_loss_daily / cop_dhw * temp_factor
            energy_input_standby = power_standby * hours_per_day * temp_factor
            energy_input_test \
                = energy_input_measured - energy_input_standby + energy_input_hw_vessel_loss
            energy_demand_test = hw_tapping_prof_daily_total + hw_vessel_loss_daily * temp_factor
            return energy_demand_test / energy_input_test

        # Calculate efficiency for each tapping profile
        # TODO Check that expected tapping profiles have been provided
        efficiencies = {}
        for profile_name, profile_data in test_data.items():
            efficiencies[profile_name] = init_efficiency_tapping_profile(
                profile_data['cop_dhw'],
                profile_data['hw_tapping_prof_daily_total'],
                profile_data['energy_input_measured'],
                profile_data['power_standby'],
                profile_data['hw_vessel_loss_daily'],
                )

        def init_efficiency():
            """ Calculate overall efficiency based on SAP 10.2 section N3.7 b) and c) """
            if len(efficiencies) == 1 and 'M' in efficiencies.keys():
                # If efficiency for tapping profile M only has been provided, use it
                eff = efficiencies['M']
            elif len(efficiencies) == 2 \
            and 'M' in self.__efficiencies.keys() \
            and 'L' in self.__efficiencies.keys():
                # If efficiencies for tapping profiles M and L have been provided, interpolate
                vol_daily_limit_lower = 100.2
                vol_daily_limit_upper = 199.8
                if vol_daily_average <= vol_daily_limit_lower :
                    eff = efficiencies['M']
                elif self.__vol_daily_average >= vol_daily_limit_upper :
                    eff = efficiencies['L']
                else:
                    eff_M = efficiencies['M']
                    eff_L = efficiencies['L']
                    eff = eff_M + (eff_L - eff_M) \
                        / (vol_daily_limit_upper - vol_daily_limit_lower) \
                        * (vol_daily_average - vol_daily_limit_lower)
            else:
                sys.exit('Unrecognised combination of tapping profiles in test data')
            return eff

        self.__efficiency = init_efficiency()

    def demand_energy(self, energy_demand):
        """ Demand energy (in kWh) from the heat pump """
        # Account for time control where present. If no control present, assume
        # system is always active (except for basic thermostatic control, which
        # is implicit in demand calculation).
        if self.__control is None or self.__control.is_on():
            # Energy that heater is able to supply is limited by power rating
            energy_supplied = min(energy_demand, self.__pwr * self.__simulation_time.timestep())
        else:
            energy_supplied = 0.0

        energy_required = energy_supplied / self.__efficiency
        self.__energy_supply_conn.demand_energy(energy_required)
        return energy_demand

    def energy_output_max(self):
        """ Calculate the maximum energy output (in kWh) from the heater """

        # Account for time control where present. If no control present, assume
        # system is always active (except for basic thermostatic control, which
        # is implicit in demand calculation).
        if self.__control is None or self.__control.is_on():
            # Energy that heater is able to supply is limited by power rating
            power_max = self.__pwr * self.__simulation_time.timestep()
        else:
            power_max = 0.0

        return power_max<|MERGE_RESOLUTION|>--- conflicted
+++ resolved
@@ -884,17 +884,13 @@
         """ Calculate the maximum energy output of the HP, accounting for time
             spent on higher-priority services
         """
-<<<<<<< HEAD
+        if not self.is_on():
+            return 0.0
+
         return self._HeatPumpService__hp._HeatPump__energy_output_max(
             self.__temp_hot_water,
             self.__temp_return_feed,
             )
-=======
-        if not self.is_on():
-            return 0.0
-
-        return self._HeatPumpService__hp._HeatPump__energy_output_max(self.__temp_hot_water)
->>>>>>> 975f5b73
 
     def demand_energy(self, energy_demand):
         """ Demand energy (in kWh) from the heat pump """
