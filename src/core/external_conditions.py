#!/usr/bin/env python3

""" TODO Copyright & licensing notices

This module provides object(s) to store and look up data on external conditions
(e.g. external air temperature)

Calculation of solar radiation on a surface of a given orientation and tilt is
based on BS EN ISO 52010-1:2017.
"""

# Standard library imports
import sys
from math import cos, sin, tan, pi, asin, acos, radians, degrees

class ExternalConditions:
    """ An object to store and look up data on external conditions """

    def __init__(self,
            simulation_time,
            air_temps,
            wind_speeds,
            diffuse_horizontal_radiation,
            direct_beam_radiation,
            solar_reflectivity_of_ground,
            latitude,
            longitude,
            timezone,
            start_day,
            end_day,
            time_series_step,
            january_first,
            daylight_savings,
            leap_day_included,
            direct_beam_conversion_needed,
<<<<<<< HEAD
            shading_segments
=======
            shading_segments,
>>>>>>> d180ad76
            ):
        """ Construct an ExternalConditions object

        Arguments:
        simulation_time -- reference to SimulationTime object
        air_temps       -- list of external air temperatures, in deg C (one entry per hour)
        wind_speeds     -- list of wind speeds, in m/s (one entry per hour)
        diffuse_horizontal_radiation    -- list of diffuse horizontal radiation values, in W/m2 (one entry per hour)
        direct_beam_radiation           -- list of direct beam radiation values, in W/m2 (one entry per hour)
        solar_reflectivity_of_ground    -- list of ground reflectivity values, 0 to 1 (one entry per hour)
        latitude        -- latitude of weather station, angle from south, in degrees (single value)
        longitude       -- longitude of weather station, easterly +ve westerly -ve, in degrees (single value)
        timezone        -- timezone of weather station, -12 to 12 (single value)
        start_day       -- first day of the time series, day of the year, 0 to 365 (single value)
        end_day         -- last day of the time series, day of the year, 0 to 365 (single value)
        time_series_step -- timestep of the time series data, in hours
        january_first   -- day of the week for January 1st, monday to sunday, 1 to 7 (single value)
        daylight_savings    -- handling of daylight savings time, (single value)
                            e.g. applicable and taken into account, 
                            applicable but not taken into account, 
                            not applicable
        leap_day_included   -- whether climate data includes a leap day, true or false (single value)
        direct_beam_conversion_needed -- A flag to indicate whether direct beam radiation from climate data needs to be 
                                        converted from horizontal to normal incidence. If normal direct beam radiation 
                                        values are provided then no conversion is needed.
        shading_segments -- data splitting the ground plane into segments (8-36) and giving height
                            and distance to shading objects surrounding the building
        """     

        self.__simulation_time  = simulation_time
        self.__air_temps        = air_temps
        self.__wind_speeds      = wind_speeds
        self.__diffuse_horizontal_radiation = diffuse_horizontal_radiation
        self.__direct_beam_radiation = direct_beam_radiation
        self.__solar_reflectivity_of_ground = solar_reflectivity_of_ground
        self.__latitude = latitude
        self.__longitude = longitude
        self.__timezone = timezone
        self.__start_day = start_day
        self.__end_day = end_day
        self.__january_first = january_first
        self.__daylight_savings = daylight_savings
        self.__leap_day_included = leap_day_included
        self.__direct_beam_conversion_needed = direct_beam_conversion_needed
        self.__shading_segments = shading_segments
<<<<<<< HEAD
=======
        self.__time_series_step = time_series_step
>>>>>>> d180ad76

    def testoutput_setup(self,tilt,orientation):
        """ print output to a file for analysis """

        #call this function once at the start of the calculation to test outputs

        import time
        readable = time.ctime()
        with open("test_sunpath.txt", "a") as o:
            o.write("\n")
            o.write("\n")
            o.write("*****************")
            o.write("\n")
            o.write(readable)
            o.write("\n")
            o.write("latitude " + str(self.latitude()))
            o.write("\n")
            o.write("longitude " + str(self.longitude()))
            o.write("\n")
            o.write("day of year " + str(self.start_day()))
            o.write("\n")
            o.write("surface tilt " + str(tilt))
            o.write("\n")
            o.write("surface orientation " + str(orientation))
            o.write("\n")
            o.write("sim hour,solar time,s declination,s hour angle,s altitude,s azimuth,air mass,sun surface azimuth,direct irad,solar angle of incidence,ET irad,F1,F2,E,delta,a over b,diffuse irad,ground reflect irad,circumsolar,final diffuse,final direct")


    def testoutput(self,tilt,orientation):
        """ print output to a file for analysis """

        #call this function once during every timestep to test outputs

        #write headers
        with open("test_sunpath.txt", "a") as o:
            o.write("\n")
            o.write(str(self.__simulation_time.hour_of_day()))
            o.write(",")
            o.write(str(self.solar_time()))
            o.write(",")
            o.write(str(self.solar_declination()))
            o.write(",")
            o.write(str(self.solar_hour_angle()))
            o.write(",")
            o.write(str(self.solar_altitude()))
            o.write(",")
            o.write(str(self.solar_azimuth_angle()))
            o.write(",")
            o.write(str(self.air_mass()))
            o.write(",")
            o.write(str(self.sun_surface_azimuth(orientation)))
            o.write(",")
            o.write(str(self.direct_irradiance(tilt, orientation)))
            o.write(",")
            o.write(str(self.solar_angle_of_incidence(tilt, orientation)))
            o.write(",")
            o.write(str(self.extra_terrestrial_radiation()))
            o.write(",")
            o.write(str(self.F1()))
            o.write(",")
            o.write(str(self.F2()))
            o.write(",")
            o.write(str(self.dimensionless_clearness_parameter()))
            o.write(",")
            o.write(str(self.dimensionless_sky_brightness_parameter()))
            o.write(",")
            o.write(str(self.a_over_b(tilt, orientation)))
            o.write(",")
            o.write(str(self.diffuse_irradiance(tilt, orientation)))
            o.write(",")
            o.write(str(self.ground_reflection_irradiance(tilt)))
            o.write(",")
            o.write(str(self.circumsolar_irradiance(tilt, orientation)))
            o.write(",")
            o.write(str(self.calculated_diffuse_irradiance(tilt, orientation)))
            o.write(",")
            o.write(str(self.calculated_direct_irradiance(tilt, orientation)))

    def air_temp(self):
        """ Return the external air temperature for the current timestep """
        return self.__air_temps[self.__simulation_time.time_series_idx(self.__start_day, self.__time_series_step)]

    def air_temp_annual(self):
        """ Return the average air temperature for the year """
        assert len(self.__air_temps) == 8760 # Only works if data for whole year has been provided
        return sum(self.__air_temps) / len(self.__air_temps)

    def air_temp_monthly(self):
        """ Return the average air temperature for the current month """
        # Get start and end hours for current month
        idx_start, idx_end = self.__simulation_time.current_month_start_end_hour()
        # Get air temperatures for the current month
        air_temps_month = self.__air_temps[idx_start:idx_end]

        return sum(air_temps_month) / len(air_temps_month)

    def ground_temp(self):
        """ Return the external ground temperature for the current timestep """
        return self.__ground_temps[self.__simulation_time.time_series_idx(self.__start_day, self.__time_series_step)]

    def wind_speed(self):
        """ Return the wind speed for the current timestep """
        return self.__wind_speeds[self.__simulation_time.time_series_idx(self.__start_day, self.__time_series_step)]

    def wind_speed(self):
        """ Return the wind speed for the current timestep """
        return self.__wind_speeds[self.__simulation_time.time_series_idx(self.__start_day)]
        # TODO Assumes schedule is one entry per hour but this should be made
        #      more flexible in the future.

    def diffuse_horizontal_radiation(self):
        """ Return the diffuse_horizontal_radiation for the current timestep """
        return self.__diffuse_horizontal_radiation[self.__simulation_time.time_series_idx(self.__start_day, self.__time_series_step)]

    def direct_beam_radiation(self):
        """ Return the direct_beam_radiation for the current timestep """
        raw_value = self.__direct_beam_radiation[self.__simulation_time.time_series_idx(self.__start_day, self.__time_series_step)]
        # if the climate data to only provide direct horizontal (rather than normal:
        # If only direct (beam) solar irradiance at horizontal plane is available in the climatic data set,
        # it shall be converted to normal incidence by dividing the value by the sine of the solar altitude.
        # for now I assume the direct beam in the inputs is normal incidence.
        if self.__direct_beam_conversion_needed:
            sin_asol = sin(radians(self.solar_altitude()))
            #prevent division by zero error. if sin_asol = 0 then the sun is lower than the
            #horizon and there will be no direct radiation to convert
            if sin_asol > 0:
                Gsol_b = raw_value / sin_asol
            else:
                Gsol_b = raw_value
        else:
            Gsol_b = raw_value

        return Gsol_b

    def solar_reflectivity_of_ground(self):
        """ Return the solar_reflectivity_of_ground for the current timestep """
        return self.__solar_reflectivity_of_ground[self.__simulation_time.time_series_idx(self.__start_day, self.__time_series_step)]

    def latitude(self):
        """ Return the latitude """
        return self.__latitude

    def longitude(self):
        """ Return the longitude """
        return self.__longitude

    def timezone(self):
        """ Return the timezone """
        return self.__timezone

    def start_day(self):
        """ Return the start_day """
        return self.__start_day
        # TODO possibly this input sits better within simulation_time
        # but included here until final form decided
        # currently used as the current day value

    def end_day(self):
        """ Return the end_day """
        return self.__end_day
        # TODO possibly this input sits better within simulation_time
        # but included here until final form decided
        # not current used

    def january_first(self):
        """ Return the january_first """
        return self.__january_first
        # TODO possibly this input sits better within simulation_time
        # but included here until final form decided
        # not current used

    def daylight_savings(self):
        """ Return the daylight_savings """
        return self.__daylight_savings
        # TODO possibly this input sits better within simulation_time
        # but included here until final form decided
        # currently unclear whether this is reffering to a choice by the user
        # or a statement of the contents of the weather data file
        # not current used

    def leap_day_included(self):
        """ Return the leap_day_included """
        return self.__leap_day_included
        # TODO possibly this input sits better within simulation_time
        # but included here until final form decided
        # currently unclear whether this is reffering to a choice by the user
        # or a statement of the contents of the weather data file
        # not current used

    def earth_orbit_deviation(self):
        """ Calculate Rdc, the earth orbit deviation, as a function of the day, in degrees """

        nday = self.__simulation_time.current_day() + 1
        # nday is the day of the year, from 1 to 365 or 366 (leap year)
        # Note that current_day function returns days numbered 0 to 364 or 365,
        # so we need to add 1 above

        Rdc = (360 / 365) * nday

        return Rdc

    def solar_declination(self):
        """ Calculate solar declination in degrees """

        Rdc = radians(self.earth_orbit_deviation())
        # note we convert to radians for the python cos & sin inputs in formula below

        solar_declination = 0.33281 - 22.984 * cos(Rdc) - 0.3499 * cos(2 * Rdc) \
                          - 0.1398 * cos(3 * Rdc) + 3.7872 * sin(Rdc) + 0.03205 \
                          * sin(2 * Rdc) + 0.07187 * sin(3 * Rdc)

        return solar_declination

    def equation_of_time(self):
        """ Calculate the equation of time """

        """ 
        teq is the equation of time, in minutes;
        nday is the day of the year, from 1 to 365 or 366 (leap year)
        """    

        nday = self.__simulation_time.current_day() + 1
        # nday is the day of the year, from 1 to 365 or 366 (leap year)
        # Note that current_day function returns days numbered 0 to 364 or 365,
        # so we need to add 1 here

        # note we convert the values inside the cos() to radians for the python function
        # even though the 180 / pi is converting from radians into degrees
        # this way the formula remains consistent with as written in the ISO document

        if   nday < 21:
            teq = 2.6 + 0.44 * nday
        elif nday < 136:
            teq = 5.2 + 9.0 * cos((nday - 43) * 0.0357)
        elif nday < 241:
            teq = 1.4 - 5.0 * cos((nday - 135) * 0.0449)
        elif nday < 336:
            teq = -6.3 - 10.0 * cos((nday - 306) * 0.036)
        elif nday <= 366:
            teq = 0.45 * (nday - 359)
        else:
            sys.exit("Day of the year ("+str(nday)+") not valid")

        return teq

    def time_shift(self):
        """ Calculate the time shift, in hours, resulting from the fact that the 
        longitude and the path of the sun are not equal

        NOTE Daylight saving time is disregarded in tshift which is time independent
        """

        tshift = self.timezone() - self.longitude() / 15
        return tshift

    def solar_time(self):
        """ Calculate the solar time, tsol, as a function of the equation of time, 
        the time shift and the hour of the day """

        """ 
        tsol is the solar time, in h
        nhour is the actual (clock) time for the location, the hour of the day, in h
        """
        nhour = self.__simulation_time.hour_of_day() + 1
        #note we +1 here because the simulation hour of day starts at 0
        #while the sun path standard hour of day starts at 1 (hour 0 to 1)
        tsol = nhour - (self.equation_of_time() / 60) - self.time_shift()

        return tsol

    def solar_hour_angle(self):
        """ Calculate the solar hour angle, in the middle of the 
        current hour as a function of the solar time """

        # TODO How is this to be adjusted for timesteps that are not hourly?
        # would allowing solar_time to be a decimal be all that is needed?

        """ 
        w is the solar hour angle, in degrees

        Notes from ISO 52020 6.4.1.5
        NOTE 1 The limitation of angles ranging between -180 and +180 degrees is 
        needed to determine which shading objects are in the direction of the sun; 
        see also the calculation of the azimuth angle of the sun in 6.4.1.7.
        NOTE 2 Explanation of "12.5": The hour numbers are actually hour sections: 
        the first hour section of a day runs from 0h to 1h. So, the average position 
        of the sun for the solar radiation measured during (solar) hour section N is 
        at (solar) time = (N -0,5) h of the (solar) day.
        """

        w = (180 / 12) * (12.5 - self.solar_time())

        if w > 180:
            w = w - 360
        elif w < -180:
            w = w + 360

        return w

    def solar_altitude(self):
        """  the angle between the solar beam and the horizontal surface, determined 
             in the middle of the current hour as a function of the solar hour angle, 
             the solar declination and the latitude """

        # TODO How is this to be adjusted for timesteps that are not hourly?
        # would allowing solar_time to be a decimal be all that is needed?

        """ 
        asol is the solar altitude angle, the angle between the solar beam 
        and the horizontal surface, in degrees;
        """

        # note that we convert to radians for the sin & cos python functions and then
        # we need to convert the result back to degrees after the arcsin transformation

        asol = asin( sin(radians(self.solar_declination())) * sin(radians(self.latitude())) \
                    + cos(radians(self.solar_declination())) * cos(radians(self.latitude())) * cos(radians(self.solar_hour_angle())))

        if degrees(asol) < 0.0001:
            return (0)

        return degrees(asol)

    def solar_zenith_angle(self):
        """  the complementary angle of the solar altitude """

        zenith = 90 - self.solar_altitude()

        return zenith

    def solar_azimuth_angle(self):
        """  calculates the solar azimuth angle,
        angle from South, eastwards positive, westwards negative, in degrees """

        """
        NOTE The azimuth angles range between −180 and +180 degrees; this is needed to determine which shading 
        objects are in the direction of the sun
        """

        sin_aux1_numerator = cos(radians(self.solar_declination())) * sin(radians(180 - self.solar_hour_angle()))

        cos_aux1_numerator = cos(radians(self.latitude())) \
                    * sin(radians(self.solar_declination())) + sin(radians(self.latitude())) \
                    * cos(radians(self.solar_declination())) \
                    * cos(radians(180 - self.solar_hour_angle()))

        denominator = cos(asin(sin(radians(self.solar_altitude()))))

        sin_aux1 = sin_aux1_numerator / denominator            
        cos_aux1 = cos_aux1_numerator / denominator 
        aux2 = degrees(asin(sin_aux1_numerator) / denominator)

        # BS EN ISO 52010-1:2017. Formula 16
        if (sin_aux1 >= 0 and cos_aux1 > 0):
            solar_azimuth = 180 - aux2
            if solar_azimuth < 0:
                solar_azimuth = -solar_azimuth
        elif cos_aux1 < 0:
            solar_azimuth = aux2
        else:
            solar_azimuth = -(180 + aux2)

        return solar_azimuth

    def air_mass(self):
        """  calculates the air mass, m, the distance the solar beam travels through the earth atmosphere.
        The air mass is determined as a function of the sine of the solar altitude angle """

        sa = self.solar_altitude()

        if sa >= 10:
            m = 1 / sin(radians(sa))
        else:
            m = 1 / (sin(radians(sa)) + 0.15 * (sa + 3.885)**-1.253)

        return m

    def solar_angle_of_incidence(self, tilt, orientation):
        """  calculates the solar angle of incidence, which is the angle of incidence of the 
        solar beam on an inclined surface and is determined as function of the solar hour angle 
        and solar declination 
        
        Arguments:
        tilt           -- is the tilt angle of the inclined surface from horizontal, measured 
                          upwards facing, 0 to 180, in degrees;
        orientation    -- is the orientation angle of the inclined surface, expressed as the 
                          geographical azimuth angle of the horizontal projection of the inclined 
                          surface normal, -180 to 180, in degrees;
        """

        # set up the parameters first just to make the very long equation slightly more readable     
        sin_dec = sin(radians(self.solar_declination()))
        cos_dec = cos(radians(self.solar_declination()))
        sin_lat = sin(radians(self.latitude()))
        cos_lat = cos(radians(self.latitude()))
        sin_t = sin(radians(tilt))
        cos_t = cos(radians(tilt))
        sin_o = sin(radians(orientation))
        cos_o = cos(radians(orientation))
        sin_sha = sin(radians(self.solar_hour_angle()))
        cos_sha = cos(radians(self.solar_hour_angle()))

        solar_angle_of_incidence = acos( \
                                   sin_dec * sin_lat * cos_t \
                                 - sin_dec * cos_lat * sin_t * cos_o \
                                 + cos_dec * cos_lat * cos_t * cos_sha \
                                 + cos_dec * sin_lat * sin_t * cos_o * cos_sha \
                                 + cos_dec * sin_t * sin_o * sin_sha \
                                 )

        return degrees(solar_angle_of_incidence)

    def sun_surface_azimuth(self, orientation):
        """  calculates the azimuth angle between sun and the inclined surface,
        needed as input for the calculation of the irradiance in case of solar shading by objects 

        Arguments:

        orientation    -- is the orientation angle of the inclined surface, expressed as the 
                          geographical azimuth angle of the horizontal projection of the inclined 
                          surface normal, -180 to 180, in degrees;

        """

        test_angle = self.solar_hour_angle() - orientation

        if test_angle > 180:
            azimuth = -360 + test_angle
        elif test_angle < -180:
            azimuth = 360 + test_angle
        else:
            azimuth = test_angle

        return azimuth

    def sun_surface_tilt(self, tilt):
        """  calculates the tilt angle between sun and the inclined surface,
        needed as input for the calculation of the irradiance in case of solar shading by objects 

        Arguments:

        tilt           -- is the tilt angle of the inclined surface from horizontal, measured 
                          upwards facing, 0 to 180, in degrees;

        """

        test_angle = tilt - self.solar_zenith_angle()

        if test_angle > 180:
            sun_surface_tilt = -360 + test_angle
        elif test_angle < -180:
            sun_surface_tilt = 360 + test_angle
        else:
            sun_surface_tilt = test_angle

        return sun_surface_tilt

    # TODO section 6.4.2 of ISO 52010 is not implemented here as it relates to methods of
    # obtaiing the needed irradiance values if they are not available from the climatic dataset.
    # If we decide this might be useful later then my suggestion would be to implement this as a
    # preprocessing step so that the core calculation always recieves the 'correct' climate data.

    # TODO solar reflectivity of the ground is expected to be initially fixed at 0.2, as per the 
    # default listed in ISO 52010 Annex B. However, the implementation here allows for one value 
    # per time step so alternative methods can be used in the future. options include taking values
    # from a climatic dataset that contains them, basing the values on ground surface material,
    # or ground cover such as snow. This can be implemented in a preprocess rather than the core.

    def direct_irradiance(self, tilt, orientation):
        """  calculates the direct irradiance on the inclined surface, determined as function 
        of cosine of the solar angle of incidence and the direct normal (beam) solar irradiance
        NOTE The solar beam irradiance is defined as falling on an surface normal to the solar beam. 
        This is not the same as direct horizontal radiation.

        Arguments:
        tilt           -- is the tilt angle of the inclined surface from horizontal, measured 
                          upwards facing, 0 to 180, in degrees;
        orientation    -- is the orientation angle of the inclined surface, expressed as the 
                          geographical azimuth angle of the horizontal projection of the inclined 
                          surface normal, -180 to 180, in degrees;
                          
        """

        direct_irradiance = max(0, self.direct_beam_radiation() * cos(radians(self.solar_angle_of_incidence(tilt, orientation))))

        return direct_irradiance

    def extra_terrestrial_radiation(self):
        """  calculates the extra terrestrial radiation, the normal irradiance out of the atmosphere 
        as a function of the day

        Arguments:
        tilt           -- is the tilt angle of the inclined surface from horizontal, measured 
                          upwards facing, 0 to 180, in degrees;
        orientation    -- is the orientation angle of the inclined surface, expressed as the 
                          geographical azimuth angle of the horizontal projection of the inclined 
                          surface normal, -180 to 180, in degrees;
                          
        """

        #NOTE the ISO 52010 has an error in this formula.
        #it lists Gsol,c as the solar angle of incidence on the inclined surface
        #when it should be the solar constant, given elsewhere as 1367
        #we use the correct version of the formula here

        extra_terrestrial_radiation = 1367 * (1 + 0.033 * cos(radians(self.earth_orbit_deviation())))

        return extra_terrestrial_radiation

    def brightness_coefficient(self, E, Fij):
        """ returns brightness coefficient as a look up from Table 8 in ISO 52010 

        Arguments:
        E    -- dimensionless clearness parameter
        Fij  -- the coefficient to be returned. e.g. f12 or f23
        """

        #TODO I've not had a need for the clearness index parameters contained in this table yet, 
        #if they are needed as input or output later then this function can be reworked

        if E < 1.065:
            # overcast
            index = 1
        elif E < 1.23:
            index = 2
        elif E < 1.5:
            index = 3
        elif E < 1.95:
            index = 4
        elif E < 2.8:
            index = 5
        elif E < 4.5:
            index = 6
        elif E < 6.2:
            index = 7
        else:
            #clear
            index = 8

        brightness_coeff_dict = {
            1: {'f11': -0.008, 'f12': 0.588, 'f13': -0.062, 'f21': -0.06, 'f22': 0.072, 'f23': -0.022},
            2: {'f11': 0.13, 'f12': 0.683, 'f13': -0.151, 'f21': -0.019, 'f22': 0.066, 'f23': -0.029},
            3: {'f11': 0.33, 'f12': 0.487, 'f13': -0.221, 'f21': 0.055, 'f22': -0.064, 'f23': -0.026},
            4: {'f11': 0.568, 'f12': 0.187, 'f13': -0.295, 'f21': 0.109, 'f22': -0.152, 'f23': -0.014},
            5: {'f11': 0.873, 'f12': -0.392, 'f13': -0.362, 'f21': 0.226, 'f22': -0.462, 'f23': 0.001},
            6: {'f11': 1.132, 'f12': -1.237, 'f13': -0.412, 'f21': 0.288, 'f22': -0.823, 'f23': 0.056},
            7: {'f11': 1.06, 'f12': -1.6, 'f13': -0.359, 'f21': 0.264, 'f22': -1.127, 'f23': 0.131},
            8: {'f11': 0.678, 'f12': -0.327, 'f13': -0.25, 'f21': 0.156, 'f22': -1.377, 'f23': 0.251}
            }

        return brightness_coeff_dict[index][Fij]

    def F1(self):
        """ returns the circumsolar brightness coefficient, F1

        Arguments:
        tilt           -- is the tilt angle of the inclined surface from horizontal, measured 
                          upwards facing, 0 to 180, in degrees;
        orientation    -- is the orientation angle of the inclined surface, expressed as the 
                          geographical azimuth angle of the horizontal projection of the inclined 
                          surface normal, -180 to 180, in degrees;
        """

        E = self.dimensionless_clearness_parameter()
        delta = self.dimensionless_sky_brightness_parameter()

        #brightness coeffs
        f11 = self.brightness_coefficient(E, 'f11')
        f12 = self.brightness_coefficient(E, 'f12')
        f13 = self.brightness_coefficient(E, 'f13')
        #The formulation of F1 is made so as to avoid non-physical negative values 
        #that may occur and result in unacceptable distortions if the model is used 
        #for very low solar elevation angles
        F1 = max(0, f11 + f12 * delta + f13 * (pi * self.solar_zenith_angle() / 180))

        return F1

    def F2(self):
        """ returns the horizontal brightness coefficient, F2

        Arguments:
        tilt           -- is the tilt angle of the inclined surface from horizontal, measured 
                          upwards facing, 0 to 180, in degrees;
        orientation    -- is the orientation angle of the inclined surface, expressed as the 
                          geographical azimuth angle of the horizontal projection of the inclined 
                          surface normal, -180 to 180, in degrees;
        """

        E = self.dimensionless_clearness_parameter()
        delta = self.dimensionless_sky_brightness_parameter()

        #horizontal brightness coefficient, F2
        f21 = self.brightness_coefficient(E, 'f21')
        f22 = self.brightness_coefficient(E, 'f22')
        f23 = self.brightness_coefficient(E, 'f23')
        #F2 does not have the same restriction of max 0 as F1
        #from the EnergyPlus Engineering Reference:
        #The horizon brightening is assumed to be a linear source at the horizon 
        #and to be independent of azimuth. In actuality, for clear skies, the 
        #horizon brightening is highest at the horizon and decreases in intensity 
        #away from the horizon. For overcast skies the horizon brightening has a 
        #negative value since for such skies the sky radiance increases rather than 
        #decreases away from the horizon.
        F2 = f21 + f22 * delta + f23 * (pi * self.solar_zenith_angle() / 180)

        return F2

    def dimensionless_clearness_parameter(self):
        """ returns the dimensionless clearness parameter, E, anisotropic sky conditions (Perez model)"""

        Gsol_d = self.diffuse_horizontal_radiation()
        Gsol_b = self.direct_beam_radiation()
        asol = self.solar_altitude()

        #constant parameter for the clearness formula, K, in rad^-3 from table 9 of ISO 52010
        K = 1.014

        if Gsol_d == 0:
            E = 999
        else:
            E = (((Gsol_d + Gsol_b) / Gsol_d) + K * (pi / 180 * asol)**3) \
              / (1 + K * (pi / 180 * asol)**3)

        return E

    def dimensionless_sky_brightness_parameter(self):
        """  calculates the dimensionless sky brightness parameter, delta

        Arguments:
        tilt           -- is the tilt angle of the inclined surface from horizontal, measured 
                          upwards facing, 0 to 180, in degrees;
        orientation    -- is the orientation angle of the inclined surface, expressed as the 
                          geographical azimuth angle of the horizontal projection of the inclined 
                          surface normal, -180 to 180, in degrees;

        """

        delta = self.air_mass() * self.diffuse_horizontal_radiation() \
              / self.extra_terrestrial_radiation()

        return delta

    def a_over_b(self, tilt, orientation):
        """  calculates the ratio of the parameters a and b

        Arguments:
        tilt           -- is the tilt angle of the inclined surface from horizontal, measured 
                          upwards facing, 0 to 180, in degrees;
        orientation    -- is the orientation angle of the inclined surface, expressed as the 
                          geographical azimuth angle of the horizontal projection of the inclined 
                          surface normal, -180 to 180, in degrees;
        """

        #dimensionless parameters a & b
        #describing the incidence-weighted solid angle sustained by the circumsolar region as seen 
        #respectively by the tilted surface and the horizontal. 
        a = max(0, cos(radians(self.solar_angle_of_incidence(tilt, orientation))))
        b = max(cos(radians(85)), cos(radians(self.solar_zenith_angle())))

        return a / b


    def diffuse_irradiance(self, tilt, orientation):
        """  calculates the diffuse part of the irradiance on the surface (without ground reflection)

        Arguments:
        tilt           -- is the tilt angle of the inclined surface from horizontal, measured 
                          upwards facing, 0 to 180, in degrees;
        orientation    -- is the orientation angle of the inclined surface, expressed as the 
                          geographical azimuth angle of the horizontal projection of the inclined 
                          surface normal, -180 to 180, in degrees;
        """

        #first set up parameters needed for the calculation
        Gsol_d = self.diffuse_horizontal_radiation()
        F1 = self.F1()
        F2 = self.F2()
        a_over_b = self.a_over_b(tilt, orientation)

        #main calculation using all the above parameters
        diffuse_irradiance = Gsol_d * ( (1 - F1) \
                            * ((1 + cos(radians(tilt))) / 2) \
                            + F1 * a_over_b + F2 * sin(radians(tilt)) \
                            )

        return diffuse_irradiance

    def ground_reflection_irradiance(self, tilt):
        """  calculates the contribution of the ground reflection to the irradiance on the inclined surface, 
        determined as function of global horizontal irradiance, which in this case is calculated from the solar 
        altitude, diffuse and beam solar irradiance and the solar reflectivity of the ground

        Arguments:
        tilt           -- is the tilt angle of the inclined surface from horizontal, measured 
                          upwards facing, 0 to 180, in degrees;
        """

        #first set up parameters needed for the calculation
        Gsol_d = self.diffuse_horizontal_radiation()
        Gsol_b = self.direct_beam_radiation()
        asol = radians(self.solar_altitude())

        ground_reflection_irradiance = (Gsol_d + Gsol_b * sin(asol)) * self.solar_reflectivity_of_ground() \
                                     * ((1 - cos(radians(tilt))) / 2)

        return ground_reflection_irradiance

    def circumsolar_irradiance(self, tilt, orientation):
        """  calculates the circumsolar_irradiance

        Arguments:
        tilt           -- is the tilt angle of the inclined surface from horizontal, measured 
                          upwards facing, 0 to 180, in degrees;
        orientation    -- is the orientation angle of the inclined surface, expressed as the 
                          geographical azimuth angle of the horizontal projection of the inclined 
                          surface normal, -180 to 180, in degrees;
        """

        Gsol_d = self.diffuse_horizontal_radiation()
        F1 = self.F1()
        a_over_b = self.a_over_b(tilt, orientation)

        circumsolar_irradiance = Gsol_d * F1 * a_over_b

        return circumsolar_irradiance

    def calculated_direct_irradiance(self, tilt, orientation):
        """  calculates the total direct irradiance on an inclined surface including circumsolar

        Arguments:
        tilt           -- is the tilt angle of the inclined surface from horizontal, measured 
                          upwards facing, 0 to 180, in degrees;
        orientation    -- is the orientation angle of the inclined surface, expressed as the 
                          geographical azimuth angle of the horizontal projection of the inclined 
                          surface normal, -180 to 180, in degrees;
        """

        calculated_direct = self.direct_irradiance(tilt, orientation) + self.circumsolar_irradiance(tilt, orientation)

        return calculated_direct

    def calculated_diffuse_irradiance(self, tilt, orientation):
        """  calculates the total diffuse irradiance on an inclined surface excluding circumsolar
        and including ground reflected irradiance

        Arguments:
        tilt           -- is the tilt angle of the inclined surface from horizontal, measured 
                          upwards facing, 0 to 180, in degrees;
        orientation    -- is the orientation angle of the inclined surface, expressed as the 
                          geographical azimuth angle of the horizontal projection of the inclined 
                          surface normal, -180 to 180, in degrees;
        """

        calculated_diffuse = self.diffuse_irradiance(tilt, orientation) \
                           - self.circumsolar_irradiance(tilt, orientation) \
                           + self.ground_reflection_irradiance(tilt)

        return calculated_diffuse

    def calculated_total_solar_irradiance(self, tilt, orientation):
        """  calculates the hemispherical or total solar irradiance on the inclined surface 
        without the effect of shading

        Arguments:
        tilt           -- is the tilt angle of the inclined surface from horizontal, measured 
                          upwards facing, 0 to 180, in degrees;
        orientation    -- is the orientation angle of the inclined surface, expressed as the 
                          geographical azimuth angle of the horizontal projection of the inclined 
                          surface normal, -180 to 180, in degrees;
                          
        """

        total_irradiance = self.calculated_direct_irradiance(tilt, orientation) \
                         + self.calculated_diffuse_irradiance(tilt, orientation)

        return total_irradiance

    # end of sun path calculations from ISO 52010
    # below are overshading calculations from ISO 52016

    def outside_solar_beam(self, tilt, orientation):
        """ checks if the shaded surface is in the view of the solar beam.
        if not, then shading is complete, total direct rad = 0 and no further
        shading calculation needed for this object for this time step. returns
        a flag for whether the surface is outside solar beam

        Arguments:
        tilt           -- is the tilt angle of the inclined surface from horizontal, measured 
                          upwards facing, 0 to 180, in degrees;
        orientation    -- is the orientation angle of the inclined surface, expressed as the 
                          geographical azimuth angle of the horizontal projection of the 
                          inclined surface normal, -180 to 180, in degrees;
                          
        """

        test1 = orientation - self.solar_azimuth_angle()
        test2 = tilt - self.solar_altitude()

        if (-90 > test1 or test1 > 90):
            # surface outside solar beam
            return 1
        elif (-90 > test2 or test2 > 90):
            # surface outside solar beam
            return 1
        else:
            # surface inside solar beam
            return 0

    def get_segment(self):
        """ for complex (environment) shading objects, we need to know which
        segment the azimuth of the sun occupies at each timestep

        """

        azimuth = self.solar_azimuth_angle()

        for segment in self.__shading_segments:
            if (azimuth < segment["start"] and azimuth > segment["end"]):
                return segment
        #if not exited function yet then segment has not been found and there
        #is some sort of error
        sys.exit("solar segment not found. Check shading inputs")

    def obstacle_shading_height(self, Hkbase, Hobst, Lkobst ):
        """ calculates the height of the shading on the shaded surface (k),
        from the shading obstacle in segment i at time t. Note that "obstacle"
        has a specific meaning in ISO 52016 Annex F

        Arguments:
        Hkbase        -- is the base height of the shaded surface k, in m
        Hobst         -- is the height of the shading obstacle, p, in segment i, in m
        Lkobst        -- is the horizontal distance between the shaded surface k, in m 
                         and the shading obstacle p in segment i, in m
        """

        Hshade = max(0, Hobst - Hkbase - Lkobst * tan(self.solar_altitude()))
        return Hshade

    def overhang_shading_height(self, Hk, Hkbase, Hovh, Lkovh ):
        """ calculates the height of the shading on the shaded surface (k),
        from the shading overhang in segment i at time t. Note that "overhang"
        has a specific meaning in ISO 52016 Annex F

        Arguments:
        Hk            -- is the height of the shaded surface, k, in m
        Hkbase        -- is the base height of the shaded surface k, in m
        Hovh          -- is the lowest height of the overhang q, in segment i, in m
        Lkovh         -- is the horizontal distance between the shaded surface k 
                         and the shading overhang, q, in segment i, in m
        """

        Hshade = max(0, Hk + Hkbase - Hovh + Lkovh * tan(self.solar_altitude()))
        return Hshade

    def direct_shading_reduction_factor(self, base_height, height, width, orientation, window_shading):
        """ calculates the shading factor of direct radiation due to external
        shading objects

        Arguments:
        height         -- is the height of the shaded surface (if surface is tilted then
                          this must be the vertical projection of the height), in m
        base_height    -- is the base height of the shaded surface k, in m
        width          -- is the width of the shaded surface, in m
        orientation    -- is the orientation angle of the inclined surface, expressed as the 
                          geographical azimuth angle of the horizontal projection of the 
                          inclined surface normal, -180 to 180, in degrees;
        window_shading -- data on overhangs and side fins associated to this building element
                          includes the shading object type, depth, anf distance from element
        """

        # start with default assumption of no shading
        Hshade_obst = 0
        Hshade_ovh = 0
        WfinR = 0
        WfinL = 0

        #first process the distant (environment) shading for this building element

        #get the shading segment we are currently in
        segment = self.get_segment()
        #check for any shading objects in this segment
        if "shading" in segment.keys():
            for shade_obj in segment["shading"]:
                if shade_obj["type"] == "obstacle":
                    new_shade_height = self.obstacle_shading_height \
                    (base_height, shade_obj["height"], shade_obj["distance"])

                    Hshade_obst = max(Hshade_obst, new_shade_height)
                elif shade_obj["type"] == "overhang":
                    new_shade_height = self.overhang_shading_height \
                    (height, base_height, shade_obj["height"], shade_obj["distance"])

                    Hshade_ovh = max(Hshade_ovh, new_shade_height)
                else:
                    sys.exit("shading object type" + shade_obj["type"] + "not recognised")

        # then check if there is any simple shading on this building element
        # (note only applicable to transparent building elements so window_shading
        # will always be False for other elements)
        if window_shading:
            altitude = self.solar_altitude()
            azimuth = self.solar_azimuth_angle()
            # if there is then loop through all objects and calc shading heights/widths
            for shade_obj in window_shading:
                depth = shade_obj["depth"]
                distance = shade_obj["distance"]
                if shade_obj["type"] == "overhang":
                    new_shade_height = (depth * tan(radians(altitude)) \
                                    / cos(radians(azimuth - orientation))) \
                                    - distance

                    Hshade_ovh = max(Hshade_ovh, new_shade_height)
                elif shade_obj["type"] == "sidefinright":
                    #check if the sun is in the opposite direction
                    check = azimuth - orientation
                    if check > 0:
                        new_finRshade = 0
                    else:
                        new_finRshade = depth * tan(radians(azimuth - orientation)) \
                                        - distance
                    WfinR = max(WfinR, new_finRshade)
                elif shade_obj["type"] == "sidefinleft":
                    #check if the sun is in the opposite direction
                    check = azimuth - orientation
                    if check < 0:
                        new_finLshade = 0
                    else:
                        new_finLshade = depth * tan(radians(azimuth - orientation)) \
                                        - distance
                    WfinL = max(WfinL, new_finLshade)
                else:
                    sys.exit("shading object type" + shade_obj["type"] + "not recognised")

        # The height of the shade on the shaded surface from all obstacles is the 
        # largest of all, with as maximum value the height of the shaded object
        Hk_obst = min(height, Hshade_obst)

        # The height of the shade on the shaded surface from all overhangs is the 
        # largest of all, with as maximum value the height of the shaded object
        Hk_ovh = min(height, Hshade_ovh)

        # The height of the remaining sunlit area on the shaded surface from 
        # all obstacles and all overhangs
        Hk_sun = max(0, height - (Hk_obst + Hk_ovh))

        # The width of the shade on the shaded surface from all right side fins 
        # is the largest of all, with as maximum value the width of the shaded object
        Wk_finR = min(width, WfinR)

        # The width of the shade on the shaded surface from all left side fins 
        # is the largest of all, with as maximum value the width of the shaded object
        Wk_finL = min(width, WfinL)

        # The width of the remaining sunlit area on the shaded surface from all 
        # right hand side fins and all left hand side fins
        Wk_sun = max(0, width - (Wk_finR + Wk_finL))

        # And then the direct shading reduction factor of the shaded surface for 
        # obstacles, overhangs and side fins
        Fdir = (Hk_sun * Wk_sun) / (height * width)

        return Fdir

    def shading_reduction_factor(self, base_height, height, width, tilt, orientation, window_shading):
        """ calculates the shading factor due to external
        shading objects

        Arguments:
        height         -- is the height of the shaded surface (if surface is tilted then
                          this must be the vertical projection of the height), in m
        base_height    -- is the base height of the shaded surface k, in m
        width          -- is the width of the shaded surface, in m
        orientation    -- is the orientation angle of the inclined surface, expressed as the 
                          geographical azimuth angle of the horizontal projection of the 
                          inclined surface normal, -180 to 180, in degrees;
        tilt           -- is the tilt angle of the inclined surface from horizontal, measured 
                          upwards facing, 0 to 180, in degrees;
        window_shading -- data on overhangs and side fins associated to this building element
                          includes the shading object type, depth, anf distance from element
        """

        # first chceck if there is any radiation. This is needed to prevent a potential 
        # divide by zero error in the final step, but also, if there is no radiation 
        # then shading is irrelevant and we can skip the whole calculation
        direct = self.calculated_direct_irradiance(tilt, orientation)
        diffuse = self.calculated_diffuse_irradiance(tilt, orientation)
        if direct + diffuse == 0:
            return 0

        # first check if the surface is outside the solar beam
        # if so then direct shading is complete and we don't need to
        # calculate shading from objects
        if self.outside_solar_beam(tilt, orientation):
            Fdir = 0
        else:
            Fdir = self.direct_shading_reduction_factor \
                    (base_height, height, width, orientation, window_shading)

        return Fdir

        # TODO suspected bug identified in ISO 52016 as it conflicts with ISO 52010:
        #ISO 52010 states that (6.4.5.2.1) the total irradiance on the inclined surface is
        #Itotal = Fdir * Idirect + Idiffuse
        #This is how the shading factor is used with the solar gains calculation.
        #However, ISO 52016 takes Fdir and performs the calculation below to give a "final"
        #shading factor. This does not make sense to be applied solely to the direct radiation
        #when calculating solar gains. Therefore we return Fdir here.

        #Fshade = (Fdir * direct + diffuse) / (direct + diffuse)

        #return Fshade<|MERGE_RESOLUTION|>--- conflicted
+++ resolved
@@ -33,11 +33,7 @@
             daylight_savings,
             leap_day_included,
             direct_beam_conversion_needed,
-<<<<<<< HEAD
-            shading_segments
-=======
             shading_segments,
->>>>>>> d180ad76
             ):
         """ Construct an ExternalConditions object
 
@@ -83,10 +79,7 @@
         self.__leap_day_included = leap_day_included
         self.__direct_beam_conversion_needed = direct_beam_conversion_needed
         self.__shading_segments = shading_segments
-<<<<<<< HEAD
-=======
         self.__time_series_step = time_series_step
->>>>>>> d180ad76
 
     def testoutput_setup(self,tilt,orientation):
         """ print output to a file for analysis """
@@ -190,12 +183,6 @@
     def wind_speed(self):
         """ Return the wind speed for the current timestep """
         return self.__wind_speeds[self.__simulation_time.time_series_idx(self.__start_day, self.__time_series_step)]
-
-    def wind_speed(self):
-        """ Return the wind speed for the current timestep """
-        return self.__wind_speeds[self.__simulation_time.time_series_idx(self.__start_day)]
-        # TODO Assumes schedule is one entry per hour but this should be made
-        #      more flexible in the future.
 
     def diffuse_horizontal_radiation(self):
         """ Return the diffuse_horizontal_radiation for the current timestep """
