#!/usr/bin/env python3

""" TODO Copyright & licensing notices

This module provides object(s) to store and look up data on external conditions
(e.g. external air temperature)

Calculation of solar radiation on a surface of a given orientation and tilt is
based on BS EN ISO 52010-1:2017.
"""

# Standard library imports
import sys
from math import cos, sin, pi, asin, acos, radians, degrees

class ExternalConditions:
    """ An object to store and look up data on external conditions """

<<<<<<< HEAD
    def __init__(self, simulation_time, air_temps):
=======
    def __init__(self, 
            simulation_time, 
            air_temps, 
            ground_temps, 
            diffuse_horizontal_radiation,
            direct_beam_radiation,
            solar_reflectivity_of_ground,
            latitude,
            longitude,
            timezone,
            start_day,
            end_day,
            january_first,
            daylight_savings,
            leap_day_included,
            direct_beam_conversion_needed
            ):
>>>>>>> cc1e760c
        """ Construct an ExternalConditions object

        Arguments:
        simulation_time -- reference to SimulationTime object
<<<<<<< HEAD
        air_temps       -- list of external air temperatures, in deg C (one entry per timestep)
        """
        self.__simulation_time  = simulation_time
        self.__air_temps        = air_temps
=======
        air_temps       -- list of external air temperatures, in deg C (one entry per hour)
        ground_temps    -- list of external ground temperatures, in deg C (one entry per hour)
        diffuse_horizontal_radiation    -- list of diffuse horizontal radiation values, in W/m2 (one entry per timestep)
        direct_beam_radiation           -- list of direct beam radiation values, in W/m2 (one entry per timestep)
        solar_reflectivity_of_ground    -- list of ground reflectivity values, 0 to 1 (one entry per timestep)
        latitude        -- latitude of weather station, angle from south, in degrees (single value)
        longitude       -- longitude of weather station, easterly +ve westerly -ve, in degrees (single value)
        timezone        -- timezone of weather station, -12 to 12 (single value)
        start_day       -- first day of the time series, day of the year, 0 to 365 (single value)
        end_day         -- last day of the time series, day of the year, 0 to 365 (single value)
        january_first   -- day of the week for January 1st, monday to sunday, 1 to 7 (single value)
        daylight_savings    -- handling of daylight savings time, (single value)
                            e.g. applicable and taken into account, 
                            applicable but not taken into account, 
                            not applicable
        leap_day_included   -- whether climate data includes a leap day, true or false (single value)
        direct_beam_conversion_needed -- A flag to indicate whether direct beam radiation from climate data needs to be 
                                        converted from horizontal to normal incidence. If normal direct beam radiation 
                                        values are provided then no conversion is needed. 
        """     

        self.__simulation_time  = simulation_time
        self.__air_temps        = air_temps
        self.__ground_temps     = ground_temps
        self.__diffuse_horizontal_radiation = diffuse_horizontal_radiation
        self.__direct_beam_radiation = direct_beam_radiation
        self.__solar_reflectivity_of_ground = solar_reflectivity_of_ground
        self.__latitude = latitude
        self.__longitude = longitude
        self.__timezone = timezone
        self.__start_day = start_day
        self.__end_day = end_day
        self.__january_first = january_first
        self.__daylight_savings = daylight_savings
        self.__leap_day_included = leap_day_included
        self.__direct_beam_conversion_needed = direct_beam_conversion_needed

    def testoutput_setup(self,tilt,orientation):
        """ print output to a file for analysis """

        #call this function once at the start of the calculation to test outputs

        import time
        readable = time.ctime()
        with open("test_sunpath.txt", "a") as o:
            o.write("\n")
            o.write("\n")
            o.write("*****************")
            o.write("\n")
            o.write(readable)
            o.write("\n")
            o.write("latitude " + str(self.latitude()))
            o.write("\n")
            o.write("longitude " + str(self.longitude()))
            o.write("\n")
            o.write("day of year " + str(self.start_day()))
            o.write("\n")
            o.write("surface tilt " + str(tilt))
            o.write("\n")
            o.write("surface orientation " + str(orientation))
            o.write("\n")
            o.write("sim hour,solar time,s declination,s hour angle,s altitude,s azimuth,air mass,sun surface azimuth,direct irad,solar angle of incidence,ET irad,F1,F2,E,delta,a over b,diffuse irad,ground reflect irad,circumsolar,final diffuse,final direct")


    def testoutput(self,tilt,orientation):
        """ print output to a file for analysis """

        #call this function once during every timestep to test outputs

        #write headers
        with open("test_sunpath.txt", "a") as o:
            o.write("\n")
            o.write(str(self.__simulation_time.current_hour()))
            o.write(",")
            o.write(str(self.solar_time()))
            o.write(",")
            o.write(str(self.solar_declination()))
            o.write(",")
            o.write(str(self.solar_hour_angle()))
            o.write(",")
            o.write(str(self.solar_altitude()))
            o.write(",")
            o.write(str(self.solar_azimuth_angle()))
            o.write(",")
            o.write(str(self.air_mass()))
            o.write(",")
            o.write(str(self.sun_surface_azimuth(orientation)))
            o.write(",")
            o.write(str(self.direct_irradiance(tilt, orientation)))
            o.write(",")
            o.write(str(self.solar_angle_of_incidence(tilt, orientation)))
            o.write(",")
            o.write(str(self.extra_terrestrial_radiation()))
            o.write(",")
            o.write(str(self.F1(tilt, orientation)))
            o.write(",")
            o.write(str(self.F2(tilt, orientation)))
            o.write(",")
            o.write(str(self.dimensionless_clearness_parameter()))
            o.write(",")
            o.write(str(self.dimensionless_sky_brightness_parameter(tilt, orientation)))
            o.write(",")
            o.write(str(self.a_over_b(tilt, orientation)))
            o.write(",")
            o.write(str(self.diffuse_irradiance(tilt, orientation)))
            o.write(",")
            o.write(str(self.ground_reflection_irradiance(tilt)))
            o.write(",")
            o.write(str(self.circumsolar_irradiance(tilt, orientation)))
            o.write(",")
            o.write(str(self.calculated_diffuse_irradiance(tilt, orientation)))
            o.write(",")
            o.write(str(self.calculated_direct_irradiance(tilt, orientation)))
>>>>>>> cc1e760c

    def air_temp(self):
        """ Return the external air temperature for the current timestep """
        return self.__air_temps[self.__simulation_time.time_series_idx(self.__start_day)]
        # TODO Assumes schedule is one entry per hour but this should be made
        #      more flexible in the future.

    def ground_temp(self):
        """ Return the external ground temperature for the current timestep """
        return self.__ground_temps[self.__simulation_time.time_series_idx(self.__start_day)]
        # TODO Assumes schedule is one entry per hour but this should be made
        #      more flexible in the future.

    def diffuse_horizontal_radiation(self):
        """ Return the diffuse_horizontal_radiation for the current timestep """
        return self.__diffuse_horizontal_radiation[self.__simulation_time.time_series_idx(self.__start_day)]
        # TODO Assumes diffuse_horizontal_radiation list is one entry per timestep but in
        #      future it could be e.g. hourly figures even if timestep is
        #      sub-hourly. This would require the SimulationTime class to
        #      support such lookups.

<<<<<<< HEAD
    def air_temp_annual(self):
        """ Return the average air temperature for the year """
        assert len(self.__air_temps) == 8760 # Only works if data for whole year has been provided
        return sum(self.__air_temps) / len(self.__air_temps)

    def air_temp_monthly(self):
        """ Return the average air temperature for the current month """
        # Get start and end hours for current month
        idx_start, idx_end = self.__simulation_time.current_month_start_end_hour()
        # Get air temperatures for the current month
        air_temps_month = self.__air_temps[idx_start:idx_end]

        return sum(air_temps_month) / len(air_temps_month)
=======
    def direct_beam_radiation(self):
        """ Return the direct_beam_radiation for the current timestep """
        raw_value = self.__direct_beam_radiation[self.__simulation_time.time_series_idx(self.__start_day)]
        # if the climate data to only provide direct horizontal (rather than normal:
        # If only direct (beam) solar irradiance at horizontal plane is available in the climatic data set,
        # it shall be converted to normal incidence by dividing the value by the sine of the solar altitude.
        # for now I assume the direct beam in the inputs is normal incidence.
        if self.__direct_beam_conversion_needed:
            sin_asol = sin(radians(self.solar_altitude()))
            #prevent division by zero error. if sin_asol = 0 then the sun is lower than the
            #horizon and there will be no direct radiation to convert
            if sin_asol > 0:
                Gsol_b = raw_value / sin_asol
            else:
                Gsol_b = raw_value
        else:
            Gsol_b = raw_value

        return Gsol_b
        # TODO Assumes direct_beam_radiation list is one entry per timestep but in
        #      future it could be e.g. hourly figures even if timestep is
        #      sub-hourly. This would require the SimulationTime class to
        #      support such lookups.

    def solar_reflectivity_of_ground(self):
        """ Return the solar_reflectivity_of_ground for the current timestep """
        return self.__solar_reflectivity_of_ground[self.__simulation_time.time_series_idx(self.__start_day)]
        # TODO Assumes solar_reflectivity_of_ground list is one entry per timestep but in
        #      future it could be e.g. hourly figures even if timestep is
        #      sub-hourly. This would require the SimulationTime class to
        #      support such lookups.

    def latitude(self):
        """ Return the latitude """
        return self.__latitude

    def longitude(self):
        """ Return the longitude """
        return self.__longitude

    def timezone(self):
        """ Return the timezone """
        return self.__timezone

    def start_day(self):
        """ Return the start_day """
        return self.__start_day
        # TODO possibly this input sits better within simulation_time
        # but included here until final form decided
        # currently used as the current day value

    def end_day(self):
        """ Return the end_day """
        return self.__end_day
        # TODO possibly this input sits better within simulation_time
        # but included here until final form decided
        # not current used

    def january_first(self):
        """ Return the january_first """
        return self.__january_first
        # TODO possibly this input sits better within simulation_time
        # but included here until final form decided
        # not current used

    def daylight_savings(self):
        """ Return the daylight_savings """
        return self.__daylight_savings
        # TODO possibly this input sits better within simulation_time
        # but included here until final form decided
        # currently unclear whether this is reffering to a choice by the user
        # or a statement of the contents of the weather data file
        # not current used

    def leap_day_included(self):
        """ Return the leap_day_included """
        return self.__leap_day_included
        # TODO possibly this input sits better within simulation_time
        # but included here until final form decided
        # currently unclear whether this is reffering to a choice by the user
        # or a statement of the contents of the weather data file
        # not current used

    def earth_orbit_deviation(self):
        """ Calculate Rdc, the earth orbit deviation, as a function of the day, in degrees """

        nday = self.__simulation_time.current_day() + 1
        # nday is the day of the year, from 1 to 365 or 366 (leap year)
        # Note that current_day function returns days numbered 0 to 364 or 365,
        # so we need to add 1 above

        Rdc = (360 / 365) * nday

        return Rdc

    def solar_declination(self):
        """ Calculate solar declination in degrees """

        Rdc = radians(self.earth_orbit_deviation())
        # note we convert to radians for the python cos & sin inputs in formula below

        solar_declination = 0.33281 - 22.984 * cos(Rdc) - 0.3499 * cos(2 * Rdc) \
                          - 0.1398 * cos(3 * Rdc) + 3.7872 * sin(Rdc) + 0.03205 \
                          * sin(2 * Rdc) + 0.07187 * sin(3 * Rdc)

        return solar_declination

    def equation_of_time(self):
        """ Calculate the equation of time """

        """ 
        teq is the equation of time, in minutes;
        nday is the day of the year, from 1 to 365 or 366 (leap year)
        """    

        nday = self.__simulation_time.current_day() + 1
        # nday is the day of the year, from 1 to 365 or 366 (leap year)
        # Note that current_day function returns days numbered 0 to 364 or 365,
        # so we need to add 1 here

        # note we convert the values inside the cos() to radians for the python function
        # even though the 180 / pi is converting from radians into degrees
        # this way the formula remains consistent with as written in the ISO document

        if   nday < 21:
            teq = 2.6 + 0.44 * nday
        elif nday < 136:
            teq = 5.2 + 9.0 * cos((nday - 43) * 0.0357)
        elif nday < 241:
            teq = 1.4 - 5.0 * cos((nday - 135) * 0.0449)
        elif nday < 336:
            teq = -6.3 - 10.0 * cos((nday - 306) * 0.036)
        elif nday <= 366:
            teq = 0.45 * (nday - 359)
        else:
            sys.exit("Day of the year ("+str(nday)+") not valid")

        return teq

    def time_shift(self):
        """ Calculate the time shift, in hours, resulting from the fact that the 
        longitude and the path of the sun are not equal

        NOTE Daylight saving time is disregarded in tshift which is time independent
        """

        tshift = self.timezone() - self.longitude() / 15

        return tshift

    def solar_time(self):
        """ Calculate the solar time, tsol, as a function of the equation of time, 
        the time shift and the hour of the day """

        """ 
        tsol is the solar time, in h
        nhour is the actual (clock) time for the location, the hour of the day, in h
        """
        nhour = self.__simulation_time.hour_of_day() + 1
        #note we +1 here because the simulation hour of day starts at 0
        #while the sun path standard hour of day starts at 1 (hour 0 to 1)
        tsol = nhour - (self.equation_of_time() / 60) - self.time_shift()

        return tsol

    def solar_hour_angle(self):
        """ Calculate the solar hour angle, ω, in the middle of the 
        current hour as a function of the solar time """

        # TODO How is this to be adjusted for timesteps that are not hourly?
        # would allowing solar_time to be a decimal be all that is needed?

        """ 
        w is the solar hour angle, in degrees

        Notes from ISO 52020 6.4.1.5
        NOTE 1 The limitation of angles ranging between −180 and +180 degrees is 
        needed to determine which shading objects are in the direction of the sun; 
        see also the calculation of the azimuth angle of the sun in 6.4.1.7.
        NOTE 2 Explanation of “12.5”: The hour numbers are actually hour sections: 
        the first hour section of a day runs from 0h to 1h. So, the average position 
        of the sun for the solar radiation measured during (solar) hour section N is 
        at (solar) time = (N –0,5) h of the (solar) day.
        """

        w = (180 / 12) * (12.5 - self.solar_time())

        if w > 180:
            w = w - 360
        elif w < -180:
            w = w + 360

        return w

    def solar_altitude(self):
        """  the angle between the solar beam and the horizontal surface, determined 
             in the middle of the current hour as a function of the solar hour angle, 
             the solar declination and the latitude """

        # TODO How is this to be adjusted for timesteps that are not hourly?
        # would allowing solar_time to be a decimal be all that is needed?

        """ 
        asol is the solar altitude angle, the angle between the solar beam 
        and the horizontal surface, in degrees;
        """

        # note that we convert to radians for the sin & cos python functions and then
        # we need to convert the result back to degrees after the arcsin transformation

        asol = asin( sin(radians(self.solar_declination())) * sin(radians(self.latitude())) \
                    + cos(radians(self.solar_declination())) * cos(radians(self.latitude())) * cos(radians(self.solar_hour_angle())))

        if degrees(asol) < 0.0001:
            return (0)

        return degrees(asol)

    def solar_zenith_angle(self):
        """  the complementary angle of the solar altitude """

        zenith = 90 - self.solar_altitude()

        return zenith

    def solar_azimuth_angle(self):
        """  calculates the solar azimuth angle,
        angle from South, eastwards positive, westwards negative, in degrees """

        """
        NOTE The azimuth angles range between −180 and +180 degrees; this is needed to determine which shading 
        objects are in the direction of the sun
        """

        sin_aux1_numerator = cos(radians(self.solar_declination())) * sin(radians(180 - self.solar_hour_angle()))

        cos_aux1_numerator = cos(radians(self.latitude())) \
                    * sin(radians(self.solar_declination())) + sin(radians(self.latitude())) \
                    * cos(radians(self.solar_declination())) \
                    * cos(radians(180 - self.solar_hour_angle()))

        denominator = cos(asin(sin(radians(self.solar_altitude()))))

        sin_aux1 = sin_aux1_numerator / denominator            
        cos_aux1 = cos_aux1_numerator / denominator 
        aux2 = degrees(asin(sin_aux1_numerator) / denominator)

        if (sin_aux1 >= 0 and cos_aux1 > 0):
            solar_azimuth = 180 - aux2
        elif cos_aux1 < 0:
            solar_azimuth = aux2
        else:
            solar_azimuth = -180 + aux2

        return solar_azimuth

    def air_mass(self):
        """  calculates the air mass, m, the distance the solar beam travels through the earth atmosphere.
        The air mass is determined as a function of the sine of the solar altitude angle """

        sa = self.solar_altitude()

        if sa >= 10:
            m = 1 / sin(radians(sa))
        else:
            m = 1 / (sin(radians(sa)) + 0.15 * (sa + 3.885)**-1.253)

        return m

    def solar_angle_of_incidence(self, tilt, orientation):
        """  calculates the solar angle of incidence, which is the angle of incidence of the 
        solar beam on an inclined surface and is determined as function of the solar hour angle 
        and solar declination 
        
        Arguments:
        tilt           -- is the tilt angle of the inclined surface from horizontal, measured 
                          upwards facing, 0 to 180, in degrees;
        orientation    -- is the orientation angle of the inclined surface, expressed as the 
                          geographical azimuth angle of the horizontal projection of the inclined 
                          surface normal, -180 to 180, in degrees;
        """

        # set up the parameters first just to make the very long equation slightly more readable     
        sin_dec = sin(radians(self.solar_declination()))
        cos_dec = cos(radians(self.solar_declination()))
        sin_lat = sin(radians(self.latitude()))
        cos_lat = cos(radians(self.latitude()))
        sin_t = sin(radians(tilt))
        cos_t = cos(radians(tilt))
        sin_o = sin(radians(orientation))
        cos_o = cos(radians(orientation))
        sin_sha = sin(radians(self.solar_hour_angle()))
        cos_sha = cos(radians(self.solar_hour_angle()))

        solar_angle_of_incidence = acos( \
                                   sin_dec * sin_lat * cos_t \
                                 - sin_dec * cos_lat * sin_t * cos_o \
                                 + cos_dec * cos_lat * cos_t * cos_sha \
                                 + cos_dec * sin_lat * sin_t * cos_o * cos_sha \
                                 + cos_dec * sin_t * sin_o * sin_sha \
                                 )

        return degrees(solar_angle_of_incidence)

    def sun_surface_azimuth(self, orientation):
        """  calculates the azimuth angle between sun and the inclined surface,
        needed as input for the calculation of the irradiance in case of solar shading by objects 

        Arguments:

        orientation    -- is the orientation angle of the inclined surface, expressed as the 
                          geographical azimuth angle of the horizontal projection of the inclined 
                          surface normal, -180 to 180, in degrees;

        """

        test_angle = self.solar_hour_angle() - orientation

        if test_angle > 180:
            azimuth = -360 + test_angle
        elif test_angle < -180:
            azimuth = 360 + test_angle
        else:
            azimuth = test_angle

        return azimuth

    def sun_surface_tilt(self, tilt):
        """  calculates the tilt angle between sun and the inclined surface,
        needed as input for the calculation of the irradiance in case of solar shading by objects 

        Arguments:

        tilt           -- is the tilt angle of the inclined surface from horizontal, measured 
                          upwards facing, 0 to 180, in degrees;

        """

        test_angle = tilt - self.solar_zenith_angle()

        if test_angle > 180:
            sun_surface_tilt = -360 + test_angle
        elif test_angle < -180:
            sun_surface_tilt = 360 + test_angle
        else:
            sun_surface_tilt = test_angle

        return sun_surface_tilt

    # TODO section 6.4.2 of ISO 52010 is not implemented here as it relates to methods of
    # obtaiing the needed irradiance values if they are not available from the climatic dataset.
    # If we decide this might be useful later then my suggestion would be to implement this as a
    # preprocessing step so that the core calculation always recieves the 'correct' climate data.

    # TODO solar reflectivity of the ground is expected to be initially fixed at 0.2, as per the 
    # default listed in ISO 52010 Annex B. However, the implementation here allows for one value 
    # per time step so alternative methods can be used in the future. options include taking values
    # from a climatic dataset that contains them, basing the values on ground surface material,
    # or ground cover such as snow. This can be implemented in a preprocess rather than the core.

    def direct_irradiance(self, tilt, orientation):
        """  calculates the direct irradiance on the inclined surface, determined as function 
        of cosine of the solar angle of incidence and the direct normal (beam) solar irradiance
        NOTE The solar beam irradiance is defined as falling on an surface normal to the solar beam. 
        This is not the same as direct horizontal radiation.

        Arguments:
        tilt           -- is the tilt angle of the inclined surface from horizontal, measured 
                          upwards facing, 0 to 180, in degrees;
        orientation    -- is the orientation angle of the inclined surface, expressed as the 
                          geographical azimuth angle of the horizontal projection of the inclined 
                          surface normal, -180 to 180, in degrees;
                          
        """

        direct_irradiance = max(0, self.direct_beam_radiation() * cos(radians(self.solar_angle_of_incidence(tilt, orientation))))

        return direct_irradiance

    def extra_terrestrial_radiation(self):
        """  calculates the extra terrestrial radiation, the normal irradiance out of the atmosphere 
        as a function of the day

        Arguments:
        tilt           -- is the tilt angle of the inclined surface from horizontal, measured 
                          upwards facing, 0 to 180, in degrees;
        orientation    -- is the orientation angle of the inclined surface, expressed as the 
                          geographical azimuth angle of the horizontal projection of the inclined 
                          surface normal, -180 to 180, in degrees;
                          
        """

        #NOTE the ISO 52010 has an error in this formula.
        #it lists Gsol,c as the solar angle of incidence on the inclined surface
        #when it should be the solar constant, given elsewhere as 1367
        #we use the correct version of the formula here

        extra_terrestrial_radiation = 1367 * (1 + 0.033 * cos(radians(self.earth_orbit_deviation())))

        return extra_terrestrial_radiation

    def brightness_coefficient(self, E, Fij):
        """ returns brightness coefficient as a look up from Table 8 in ISO 52010 

        Arguments:
        E    -- dimensionless clearness parameter
        Fij  -- the coefficient to be returned. e.g. f12 or f23
        """

        #TODO I've not had a need for the clearness index parameters contained in this table yet, 
        #if they are needed as input or output later then this function can be reworked

        if E < 1.065:
            # overcast
            index = 1
        elif E < 1.23:
            index = 2
        elif E < 1.5:
            index = 3
        elif E < 1.95:
            index = 4
        elif E < 2.8:
            index = 5
        elif E < 4.5:
            index = 6
        elif E < 6.2:
            index = 7
        else:
            #clear
            index = 8

        brightness_coeff_dict = {
            1: {'f11': -0.008, 'f12': 0.588, 'f13': -0.062, 'f21': -0.06, 'f22': 0.072, 'f23': -0.022},
            2: {'f11': 0.13, 'f12': 0.683, 'f13': -0.151, 'f21': -0.019, 'f22': 0.066, 'f23': -0.029},
            3: {'f11': 0.33, 'f12': 0.487, 'f13': -0.221, 'f21': 0.055, 'f22': -0.064, 'f23': -0.026},
            4: {'f11': 0.568, 'f12': 0.187, 'f13': -0.295, 'f21': 0.109, 'f22': -0.152, 'f23': -0.014},
            5: {'f11': 0.873, 'f12': -0.392, 'f13': -0.362, 'f21': 0.226, 'f22': -0.462, 'f23': 0.001},
            6: {'f11': 1.132, 'f12': -1.237, 'f13': -0.412, 'f21': 0.288, 'f22': -0.823, 'f23': 0.056},
            7: {'f11': 1.06, 'f12': -1.6, 'f13': -0.359, 'f21': 0.264, 'f22': -1.127, 'f23': 0.131},
            8: {'f11': 0.678, 'f12': -0.327, 'f13': -0.25, 'f21': 0.156, 'f22': -1.377, 'f23': 0.251}
            }

        return brightness_coeff_dict[index][Fij]

    def F1(self):
        """ returns the circumsolar brightness coefficient, F1

        Arguments:
        tilt           -- is the tilt angle of the inclined surface from horizontal, measured 
                          upwards facing, 0 to 180, in degrees;
        orientation    -- is the orientation angle of the inclined surface, expressed as the 
                          geographical azimuth angle of the horizontal projection of the inclined 
                          surface normal, -180 to 180, in degrees;
        """

        E = self.dimensionless_clearness_parameter()
        delta = self.dimensionless_sky_brightness_parameter()

        #brightness coeffs
        f11 = self.brightness_coefficient(E, 'f11')
        f12 = self.brightness_coefficient(E, 'f12')
        f13 = self.brightness_coefficient(E, 'f13')
        #The formulation of F1 is made so as to avoid non-physical negative values 
        #that may occur and result in unacceptable distortions if the model is used 
        #for very low solar elevation angles
        F1 = max(0, f11 + f12 * delta + f13 * (pi * self.solar_zenith_angle() / 180))

        return F1

    def F2(self):
        """ returns the horizontal brightness coefficient, F2

        Arguments:
        tilt           -- is the tilt angle of the inclined surface from horizontal, measured 
                          upwards facing, 0 to 180, in degrees;
        orientation    -- is the orientation angle of the inclined surface, expressed as the 
                          geographical azimuth angle of the horizontal projection of the inclined 
                          surface normal, -180 to 180, in degrees;
        """

        E = self.dimensionless_clearness_parameter()
        delta = self.dimensionless_sky_brightness_parameter()

        #horizontal brightness coefficient, F2
        f21 = self.brightness_coefficient(E, 'f21')
        f22 = self.brightness_coefficient(E, 'f22')
        f23 = self.brightness_coefficient(E, 'f23')
        #F2 does not have the same restriction of max 0 as F1
        #from the EnergyPlus Engineering Reference:
        #The horizon brightening is assumed to be a linear source at the horizon 
        #and to be independent of azimuth. In actuality, for clear skies, the 
        #horizon brightening is highest at the horizon and decreases in intensity 
        #away from the horizon. For overcast skies the horizon brightening has a 
        #negative value since for such skies the sky radiance increases rather than 
        #decreases away from the horizon.
        F2 = f21 + f22 * delta + f23 * (pi * self.solar_zenith_angle() / 180)

        return F2

    def dimensionless_clearness_parameter(self):
        """ returns the dimensionless clearness parameter, E, anisotropic sky conditions (Perez model)"""

        Gsol_d = self.diffuse_horizontal_radiation()
        Gsol_b = self.direct_beam_radiation()
        asol = self.solar_altitude()

        #constant parameter for the clearness formula, K, in rad^-3 from table 9 of ISO 52010
        K = 1.014

        if Gsol_d == 0:
            E = 999
        else:
            E = (((Gsol_d + Gsol_b) / Gsol_d) + K * (pi / 180 * asol)**3) \
              / (1 + K * (pi / 180 * asol)**3)

        return E

    def dimensionless_sky_brightness_parameter(self):
        """  calculates the dimensionless sky brightness parameter, delta

        Arguments:
        tilt           -- is the tilt angle of the inclined surface from horizontal, measured 
                          upwards facing, 0 to 180, in degrees;
        orientation    -- is the orientation angle of the inclined surface, expressed as the 
                          geographical azimuth angle of the horizontal projection of the inclined 
                          surface normal, -180 to 180, in degrees;

        """

        delta = self.air_mass() * self.diffuse_horizontal_radiation() \
              / self.extra_terrestrial_radiation()

        return delta

    def a_over_b(self, tilt, orientation):
        """  calculates the ratio of the parameters a and b

        Arguments:
        tilt           -- is the tilt angle of the inclined surface from horizontal, measured 
                          upwards facing, 0 to 180, in degrees;
        orientation    -- is the orientation angle of the inclined surface, expressed as the 
                          geographical azimuth angle of the horizontal projection of the inclined 
                          surface normal, -180 to 180, in degrees;
        """

        #dimensionless parameters a & b
        #describing the incidence-weighted solid angle sustained by the circumsolar region as seen 
        #respectively by the tilted surface and the horizontal. 
        a = max(0, cos(radians(self.solar_angle_of_incidence(tilt, orientation))))
        b = max(cos(radians(85)), cos(radians(self.solar_zenith_angle())))

        return a / b


    def diffuse_irradiance(self, tilt, orientation):
        """  calculates the diffuse part of the irradiance on the surface (without ground reflection)

        Arguments:
        tilt           -- is the tilt angle of the inclined surface from horizontal, measured 
                          upwards facing, 0 to 180, in degrees;
        orientation    -- is the orientation angle of the inclined surface, expressed as the 
                          geographical azimuth angle of the horizontal projection of the inclined 
                          surface normal, -180 to 180, in degrees;
        """

        #first set up parameters needed for the calculation
        Gsol_d = self.diffuse_horizontal_radiation()
        F1 = self.F1()
        F2 = self.F2()
        a_over_b = self.a_over_b(tilt, orientation)

        #main calculation using all the above parameters
        diffuse_irradiance = Gsol_d * ( (1 - F1) \
                            * ((1 + cos(radians(tilt))) / 2) \
                            + F1 * a_over_b + F2 * sin(radians(tilt)) \
                            )

        return diffuse_irradiance

    def ground_reflection_irradiance(self, tilt):
        """  calculates the contribution of the ground reflection to the irradiance on the inclined surface, 
        determined as function of global horizontal irradiance, which in this case is calculated from the solar 
        altitude, diffuse and beam solar irradiance and the solar reflectivity of the ground

        Arguments:
        tilt           -- is the tilt angle of the inclined surface from horizontal, measured 
                          upwards facing, 0 to 180, in degrees;
        """

        #first set up parameters needed for the calculation
        Gsol_d = self.diffuse_horizontal_radiation()
        Gsol_b = self.direct_beam_radiation()
        asol = radians(self.solar_altitude())

        ground_reflection_irradiance = (Gsol_d + Gsol_b * sin(asol)) * self.solar_reflectivity_of_ground() \
                                     * ((1 - cos(radians(tilt))) / 2)

        return ground_reflection_irradiance

    def circumsolar_irradiance(self, tilt, orientation):
        """  calculates the circumsolar_irradiance

        Arguments:
        tilt           -- is the tilt angle of the inclined surface from horizontal, measured 
                          upwards facing, 0 to 180, in degrees;
        orientation    -- is the orientation angle of the inclined surface, expressed as the 
                          geographical azimuth angle of the horizontal projection of the inclined 
                          surface normal, -180 to 180, in degrees;
        """

        Gsol_d = self.diffuse_horizontal_radiation()
        F1 = self.F1()
        a_over_b = self.a_over_b(tilt, orientation)

        circumsolar_irradiance = Gsol_d * F1 * a_over_b

        return circumsolar_irradiance

    def calculated_direct_irradiance(self, tilt, orientation):
        """  calculates the total direct irradiance on an inclined surface including circumsolar

        Arguments:
        tilt           -- is the tilt angle of the inclined surface from horizontal, measured 
                          upwards facing, 0 to 180, in degrees;
        orientation    -- is the orientation angle of the inclined surface, expressed as the 
                          geographical azimuth angle of the horizontal projection of the inclined 
                          surface normal, -180 to 180, in degrees;
        """

        calculated_direct = self.direct_irradiance(tilt, orientation) + self.circumsolar_irradiance(tilt, orientation)

        return calculated_direct

    def calculated_diffuse_irradiance(self, tilt, orientation):
        """  calculates the total diffuse irradiance on an inclined surface excluding circumsolar
        and including ground reflected irradiance

        Arguments:
        tilt           -- is the tilt angle of the inclined surface from horizontal, measured 
                          upwards facing, 0 to 180, in degrees;
        orientation    -- is the orientation angle of the inclined surface, expressed as the 
                          geographical azimuth angle of the horizontal projection of the inclined 
                          surface normal, -180 to 180, in degrees;
        """

        calculated_diffuse = self.diffuse_irradiance(tilt, orientation) \
                           - self.circumsolar_irradiance(tilt, orientation) \
                           + self.ground_reflection_irradiance(tilt)

        return calculated_diffuse

    def calculated_total_solar_irradiance(self, tilt, orientation):
        """  calculates the hemispherical or total solar irradiance on the inclined surface 
        without the effect of shading

        Arguments:
        tilt           -- is the tilt angle of the inclined surface from horizontal, measured 
                          upwards facing, 0 to 180, in degrees;
        orientation    -- is the orientation angle of the inclined surface, expressed as the 
                          geographical azimuth angle of the horizontal projection of the inclined 
                          surface normal, -180 to 180, in degrees;
                          
        """

        total_irradiance = self.calculated_direct_irradiance(tilt, orientation) \
                         + self.calculated_diffuse_irradiance(tilt, orientation)

        return total_irradiance
>>>>>>> cc1e760c
<|MERGE_RESOLUTION|>--- conflicted
+++ resolved
@@ -16,13 +16,9 @@
 class ExternalConditions:
     """ An object to store and look up data on external conditions """
 
-<<<<<<< HEAD
-    def __init__(self, simulation_time, air_temps):
-=======
     def __init__(self, 
             simulation_time, 
             air_temps, 
-            ground_temps, 
             diffuse_horizontal_radiation,
             direct_beam_radiation,
             solar_reflectivity_of_ground,
@@ -36,22 +32,14 @@
             leap_day_included,
             direct_beam_conversion_needed
             ):
->>>>>>> cc1e760c
         """ Construct an ExternalConditions object
 
         Arguments:
         simulation_time -- reference to SimulationTime object
-<<<<<<< HEAD
-        air_temps       -- list of external air temperatures, in deg C (one entry per timestep)
-        """
-        self.__simulation_time  = simulation_time
-        self.__air_temps        = air_temps
-=======
         air_temps       -- list of external air temperatures, in deg C (one entry per hour)
-        ground_temps    -- list of external ground temperatures, in deg C (one entry per hour)
-        diffuse_horizontal_radiation    -- list of diffuse horizontal radiation values, in W/m2 (one entry per timestep)
-        direct_beam_radiation           -- list of direct beam radiation values, in W/m2 (one entry per timestep)
-        solar_reflectivity_of_ground    -- list of ground reflectivity values, 0 to 1 (one entry per timestep)
+        diffuse_horizontal_radiation    -- list of diffuse horizontal radiation values, in W/m2 (one entry per hour)
+        direct_beam_radiation           -- list of direct beam radiation values, in W/m2 (one entry per hour)
+        solar_reflectivity_of_ground    -- list of ground reflectivity values, 0 to 1 (one entry per hour)
         latitude        -- latitude of weather station, angle from south, in degrees (single value)
         longitude       -- longitude of weather station, easterly +ve westerly -ve, in degrees (single value)
         timezone        -- timezone of weather station, -12 to 12 (single value)
@@ -70,7 +58,6 @@
 
         self.__simulation_time  = simulation_time
         self.__air_temps        = air_temps
-        self.__ground_temps     = ground_temps
         self.__diffuse_horizontal_radiation = diffuse_horizontal_radiation
         self.__direct_beam_radiation = direct_beam_radiation
         self.__solar_reflectivity_of_ground = solar_reflectivity_of_ground
@@ -160,7 +147,6 @@
             o.write(str(self.calculated_diffuse_irradiance(tilt, orientation)))
             o.write(",")
             o.write(str(self.calculated_direct_irradiance(tilt, orientation)))
->>>>>>> cc1e760c
 
     def air_temp(self):
         """ Return the external air temperature for the current timestep """
@@ -168,21 +154,6 @@
         # TODO Assumes schedule is one entry per hour but this should be made
         #      more flexible in the future.
 
-    def ground_temp(self):
-        """ Return the external ground temperature for the current timestep """
-        return self.__ground_temps[self.__simulation_time.time_series_idx(self.__start_day)]
-        # TODO Assumes schedule is one entry per hour but this should be made
-        #      more flexible in the future.
-
-    def diffuse_horizontal_radiation(self):
-        """ Return the diffuse_horizontal_radiation for the current timestep """
-        return self.__diffuse_horizontal_radiation[self.__simulation_time.time_series_idx(self.__start_day)]
-        # TODO Assumes diffuse_horizontal_radiation list is one entry per timestep but in
-        #      future it could be e.g. hourly figures even if timestep is
-        #      sub-hourly. This would require the SimulationTime class to
-        #      support such lookups.
-
-<<<<<<< HEAD
     def air_temp_annual(self):
         """ Return the average air temperature for the year """
         assert len(self.__air_temps) == 8760 # Only works if data for whole year has been provided
@@ -196,7 +167,19 @@
         air_temps_month = self.__air_temps[idx_start:idx_end]
 
         return sum(air_temps_month) / len(air_temps_month)
-=======
+
+    def ground_temp(self):
+        """ Return the external ground temperature for the current timestep """
+        return self.__ground_temps[self.__simulation_time.time_series_idx(self.__start_day)]
+        # TODO Assumes schedule is one entry per hour but this should be made
+        #      more flexible in the future.
+
+    def diffuse_horizontal_radiation(self):
+        """ Return the diffuse_horizontal_radiation for the current timestep """
+        return self.__diffuse_horizontal_radiation[self.__simulation_time.time_series_idx(self.__start_day)]
+        # TODO Assumes schedule is one entry per hour but this should be made
+        #      more flexible in the future.
+
     def direct_beam_radiation(self):
         """ Return the direct_beam_radiation for the current timestep """
         raw_value = self.__direct_beam_radiation[self.__simulation_time.time_series_idx(self.__start_day)]
@@ -216,18 +199,15 @@
             Gsol_b = raw_value
 
         return Gsol_b
-        # TODO Assumes direct_beam_radiation list is one entry per timestep but in
-        #      future it could be e.g. hourly figures even if timestep is
-        #      sub-hourly. This would require the SimulationTime class to
-        #      support such lookups.
+        # TODO Assumes schedule is one entry per hour but this should be made
+        #      more flexible in the future.
+
 
     def solar_reflectivity_of_ground(self):
         """ Return the solar_reflectivity_of_ground for the current timestep """
         return self.__solar_reflectivity_of_ground[self.__simulation_time.time_series_idx(self.__start_day)]
-        # TODO Assumes solar_reflectivity_of_ground list is one entry per timestep but in
-        #      future it could be e.g. hourly figures even if timestep is
-        #      sub-hourly. This would require the SimulationTime class to
-        #      support such lookups.
+        # TODO Assumes schedule is one entry per hour but this should be made
+        #      more flexible in the future.
 
     def latitude(self):
         """ Return the latitude """
@@ -363,7 +343,7 @@
         return tsol
 
     def solar_hour_angle(self):
-        """ Calculate the solar hour angle, ω, in the middle of the 
+        """ Calculate the solar hour angle, in the middle of the 
         current hour as a function of the solar time """
 
         # TODO How is this to be adjusted for timesteps that are not hourly?
@@ -373,13 +353,13 @@
         w is the solar hour angle, in degrees
 
         Notes from ISO 52020 6.4.1.5
-        NOTE 1 The limitation of angles ranging between −180 and +180 degrees is 
+        NOTE 1 The limitation of angles ranging between -180 and +180 degrees is 
         needed to determine which shading objects are in the direction of the sun; 
         see also the calculation of the azimuth angle of the sun in 6.4.1.7.
-        NOTE 2 Explanation of “12.5”: The hour numbers are actually hour sections: 
+        NOTE 2 Explanation of "12.5": The hour numbers are actually hour sections: 
         the first hour section of a day runs from 0h to 1h. So, the average position 
         of the sun for the solar radiation measured during (solar) hour section N is 
-        at (solar) time = (N –0,5) h of the (solar) day.
+        at (solar) time = (N -0,5) h of the (solar) day.
         """
 
         w = (180 / 12) * (12.5 - self.solar_time())
@@ -864,5 +844,4 @@
         total_irradiance = self.calculated_direct_irradiance(tilt, orientation) \
                          + self.calculated_diffuse_irradiance(tilt, orientation)
 
-        return total_irradiance
->>>>>>> cc1e760c
+        return total_irradiance