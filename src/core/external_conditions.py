--- conflicted
+++ resolved
@@ -37,13 +37,8 @@
 
         Arguments:
         simulation_time -- reference to SimulationTime object
-<<<<<<< HEAD
         air_temps       -- list of external air temperatures, in deg C (one entry per hour)
         ground_temps    -- list of external ground temperatures, in deg C (one entry per hour)
-        """
-=======
-        air_temps       -- list of external air temperatures, in deg C (one entry per timestep)
-        ground_temps    -- list of external ground temperatures, in deg C (one entry per timestep)
         diffuse_horizontal_radiation    -- list of diffuse horizontal radiation values, in W/m2 (one entry per timestep)
         direct_beam_radiation           -- list of direct beam radiation values, in W/m2 (one entry per timestep)
         solar_reflectivity_of_ground    -- list of ground reflectivity values, 0 to 1 (one entry per timestep)
@@ -63,7 +58,6 @@
                                         values are provided then no conversion is needed. 
         """     
 
->>>>>>> 8d3b644d
         self.__simulation_time  = simulation_time
         self.__air_temps        = air_temps
         self.__ground_temps     = ground_temps
@@ -159,30 +153,15 @@
 
     def air_temp(self):
         """ Return the external air temperature for the current timestep """
-<<<<<<< HEAD
-        return self.__air_temps[self.__simulation_time.current_hour()]
+        return self.__air_temps[self.__simulation_time.time_series_idx(self.__start_day)]
         # TODO Assumes schedule is one entry per hour but this should be made
         #      more flexible in the future.
-
-    def ground_temp(self):
-        """ Return the external ground temperature for the current timestep """
-        return self.__ground_temps[self.__simulation_time.current_hour()]
-        # TODO Assumes schedule is one entry per hour but this should be made
-        #      more flexible in the future.
-=======
-        return self.__air_temps[self.__simulation_time.time_series_idx(self.__start_day)]
-        # TODO Assumes air temps list is one entry per timestep but in
-        #      future it could be e.g. hourly figures even if timestep is
-        #      sub-hourly. This would require the SimulationTime class to
-        #      support such lookups.
 
     def ground_temp(self):
         """ Return the external ground temperature for the current timestep """
         return self.__ground_temps[self.__simulation_time.time_series_idx(self.__start_day)]
-        # TODO Assumes ground temps list is one entry per timestep but in
-        #      future it could be e.g. hourly figures even if timestep is
-        #      sub-hourly. This would require the SimulationTime class to
-        #      support such lookups.
+        # TODO Assumes schedule is one entry per hour but this should be made
+        #      more flexible in the future.
 
     def diffuse_horizontal_radiation(self):
         """ Return the diffuse_horizontal_radiation for the current timestep """
@@ -859,5 +838,4 @@
         total_irradiance = self.calculated_direct_irradiance(tilt, orientation) \
                          + self.calculated_diffuse_irradiance(tilt, orientation)
 
-        return total_irradiance
->>>>>>> 8d3b644d
+        return total_irradiance