#!/usr/bin/env python3

""" TODO Copyright & licensing notices

This module contains objects that represent energy supplies such as mains gas,
mains electricity or other fuels (e.g. LPG, wood pellets).
"""

# Standard library inputs
import sys
from enum import Enum,auto

class Fuel_code(Enum):
    MAINS_GAS = auto()
    ELECTRICITY = auto()
    
    @classmethod
    def from_string(cls, strval):
        if strval == 'mains_gas':
            return cls.MAINS_GAS
        elif strval == 'electricity':
            return cls.ELECTRICITY
        else:
            sys.exit('fuel code ('+ str(strval) + ') not valid')

class EnergySupplyConnection:
    """ An object to represent the connection of a system that consumes energy to the energy supply

    This object encapsulates the name of the connection, meaning that the
    system consuming the energy does not have to specify these on every call,
    and helping to enforce that each connection to a single supply has a unique
    name.
    """

    def __init__(self, energy_supply, end_user_name):
        """ Construct an EnergySupplyConnection object

        Arguments:
        energy_supply -- reference to the EnergySupply object that the connection is to
        end_user_name -- name of the system (and end use, where applicable)
                         consuming energy from this connection
        """
        self.__energy_supply = energy_supply
        self.__end_user_name = end_user_name

    def demand_energy(self, amount_demanded):
        """ Forwards the amount of energy demanded (in kWh) to the relevant EnergySupply object """
        self.__energy_supply._EnergySupply__demand_energy(self.__end_user_name, amount_demanded)

<<<<<<< HEAD
    def fuel_type(self):
        return self.__energy_supply.fuel_type()
    
=======
    def supply_energy(self, amount_produced):
        """ Forwards the amount of energy produced (in kWh) to the relevant EnergySupply object """
        self.__energy_supply._EnergySupply__supply_energy(self.__end_user_name, amount_produced)
>>>>>>> 4f25be9f

class EnergySupply:
    """ An object to represent an energy supply, and to report energy consumption """
    # TODO Do we need a subclass for electricity supply specifically, to
    #      account for generators? Or do we just handle it in this object and
    #      have an empty list of generators when not electricity?

    def __init__(self, fuel_type, simulation_time):
        """ Construct an EnergySupply object

        Arguments:
        fuel_type          -- string denoting type of fuel
                              TODO Consider replacing with fuel_type object
        simulation_time    -- reference to SimulationTime object

        Other variables:
        demand_total       -- list to hold total demand on this energy supply at each timestep
        demand_by_end_user -- dictionary of lists to hold demand from each end user on this
                              energy supply at each timestep
        """
        self.__fuel_type          = Fuel_code.from_string(fuel_type)
        self.__simulation_time    = simulation_time
        self.__demand_total       = self.__init_demand_list()
        self.__demand_by_end_user = {}
        self.__beta_factor = self.__init_demand_list() #this would be multiple columns if multiple beta factors
        self.__supply_surplus = self.__init_demand_list()
        self.__demand_not_met = self.__init_demand_list()

    def __init_demand_list(self):
        """ Initialise zeroed list of demand figures (one list entry for each timestep) """
        # TODO Consider moving this function to SimulationTime object if it
        #      turns out to be more generally useful.
        return [0] * self.__simulation_time.total_steps()

    def connection(self, end_user_name):
        """ Return an EnergySupplyConnection object and initialise list for the end user demand """
        # Check that end_user_name is not already registered/connected
        if end_user_name in self.__demand_by_end_user.keys():
            sys.exit("Error: End user name already used: "+end_user_name)
            # TODO Exit just the current case instead of whole program entirely?

        self.__demand_by_end_user[end_user_name] = self.__init_demand_list()
        return EnergySupplyConnection(self, end_user_name)

    def __demand_energy(self, end_user_name, amount_demanded):
        """ Record energy demand (in kWh) for the end user specified.

        Note: Call via an EnergySupplyConnection object, not directly.
        """
        # Check that end_user_name is already connected/registered
        if end_user_name not in self.__demand_by_end_user.keys():
            sys.exit("Error: End user name ("+end_user_name+
                     ") not already registered by calling connection function.")
            # TODO Exit just the current case instead of whole program entirely?

        t_idx = self.__simulation_time.index()
        self.__demand_total[t_idx] = self.__demand_total[t_idx] + amount_demanded
        self.__demand_by_end_user[end_user_name][t_idx] \
            = self.__demand_by_end_user[end_user_name][t_idx] \
            + amount_demanded

    def __supply_energy(self, end_user_name, amount_produced):
        """ Record energy produced (in kWh) for the end user specified.

        Note: this is energy generated so it is subtracted from demand.
        Treat as negative
        """
        #energy produced in kWh as 'negative demand'
        amount_produced = amount_produced * -1
        self.__demand_energy(end_user_name, amount_produced)

    def results_total(self):
        """ Return list of the total demand on this energy source for each timestep """
        return self.__demand_total

    def results_by_end_user(self):
        """ Return the demand from each end user on this energy source for each timestep.

        Returns dictionary of lists, where dictionary keys are names of end users.
        """
        return self.__demand_by_end_user

<<<<<<< HEAD
    def fuel_type(self):
        return self.__fuel_type
    
    
=======
    def get_energy_import(self):
        return self.__demand_not_met

    def get_energy_export(self):
        return self.__supply_surplus

    def get_beta_factor(self):
        return self.__beta_factor

    def calc_energy_import_export_betafactor(self):
        """
        calculate how much of that supply can be offset against demand.
        And then calculate what demand and supply is left after offsetting, which are the amount exported imported
        """

        supplies=[]
        demands=[]
        t_idx = self.__simulation_time.index()
        for user in self.__demand_by_end_user.keys():
            demand = self.__demand_by_end_user[user][t_idx]
            if demand < 0.0:
                # if energy is negative that means its actually a supply, we
                # need to separate the two for beta factor calc. If we had
                # multiple different supplies they would have to be separated
                # here
                supplies.append(demand)
            else:
                demands.append(demand)

        self.__beta_factor[t_idx] = self.beta_factor_function(- sum(supplies), sum(demands), 'PV')

        # PV elec consumed within dwelling in absence of battery storage or diverter (kWh)
        # if there were multiple sources they would each have their own beta factors
        supply_consumed = sum(supplies) * self.__beta_factor[t_idx]
        # Surplus PV elec generation (kWh) - ie amount to be exported to the grid or batteries
        supply_surplus = sum(supplies) * (1 - self.__beta_factor[t_idx])
        # Elec demand not met by PV (kWh) - ie amount to be imported from the grid or batteries
        demand_not_met = sum(demands) + supply_consumed

        self.__supply_surplus[t_idx] += supply_surplus
        self.__demand_not_met[t_idx] += demand_not_met

    def beta_factor_function(self,supply,demand,beta_factor_function):
        """
        wrapper that applies relevant function to obtain
        beta factor from energy supply+demand at a given timestep
        """

        if supply == 0.0:
            beta_factor = 1.0
            return beta_factor

        if demand == 0.0:
            beta_factor = 0.0
            return beta_factor


        demand_ratio = float(supply) / float(demand)
        if beta_factor_function=='PV':
            # Equation for beta factor below is based on hourly data from four
            # dwellings, which gives a similar monthly beta factor to that
            # calculated from the beta factor equation in SAP 10.2, which was
            # based on monthly data from 15 dwellings.
            # TODO: come up with better fit curve for PV
            beta_factor = min(0.6748 *pow(demand_ratio,-0.703),1.0)
        # TODO
        # elif function=='wind':
        #     beta_factor=1.0
        else:
            sys.exit('Invalid value for beta_factor_function')

        """
        predicted beta should not be greater than 1/demand_ratio, otherwise
        we might predict demand fulfilled by PV/generation to be greater than
        total demand.
        """

        beta_factor = min(beta_factor,1/demand_ratio)

        return beta_factor
>>>>>>> 4f25be9f
<|MERGE_RESOLUTION|>--- conflicted
+++ resolved
@@ -47,15 +47,12 @@
         """ Forwards the amount of energy demanded (in kWh) to the relevant EnergySupply object """
         self.__energy_supply._EnergySupply__demand_energy(self.__end_user_name, amount_demanded)
 
-<<<<<<< HEAD
-    def fuel_type(self):
-        return self.__energy_supply.fuel_type()
-    
-=======
     def supply_energy(self, amount_produced):
         """ Forwards the amount of energy produced (in kWh) to the relevant EnergySupply object """
         self.__energy_supply._EnergySupply__supply_energy(self.__end_user_name, amount_produced)
->>>>>>> 4f25be9f
+
+    def fuel_type(self):
+        return self.__energy_supply.fuel_type()
 
 class EnergySupply:
     """ An object to represent an energy supply, and to report energy consumption """
@@ -138,12 +135,6 @@
         """
         return self.__demand_by_end_user
 
-<<<<<<< HEAD
-    def fuel_type(self):
-        return self.__fuel_type
-    
-    
-=======
     def get_energy_import(self):
         return self.__demand_not_met
 
@@ -224,4 +215,8 @@
         beta_factor = min(beta_factor,1/demand_ratio)
 
         return beta_factor
->>>>>>> 4f25be9f
+
+    def fuel_type(self):
+        return self.__fuel_type
+    
+    