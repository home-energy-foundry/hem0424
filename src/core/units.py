#!/usr/bin/env python3

""" TODO Copyright & licensing notices

This module contains common unit conversions for use by other modules.
"""

J_per_kWh = 3600000
W_per_kW = 1000
litres_per_cubic_metre = 1000
minutes_per_hour = 60
seconds_per_hour = 3600
hours_per_day = 24
<<<<<<< HEAD
days_per_year = 365
=======
days_in_month = [31, 28, 31, 30, 31, 30, 31, 31, 30, 31, 30, 31]

def average_monthly_to_annual(list_monthly_averages):
    assert len(list_monthly_averages) == 12
    return sum([
        month_ave * days_in_month[month_idx]
        for month_idx, month_ave in enumerate(list_monthly_averages)
        ]) \
        / sum(days_in_month)

def Celcius2Kelvin(temp_C):
    assert temp_C >= -273.15
    return temp_C + 273.15

def Kelvin2Celcius(temp_K):
    assert temp_K >= 0
    return temp_K - 273.15
>>>>>>> 4f25be9f
<|MERGE_RESOLUTION|>--- conflicted
+++ resolved
@@ -11,9 +11,7 @@
 minutes_per_hour = 60
 seconds_per_hour = 3600
 hours_per_day = 24
-<<<<<<< HEAD
 days_per_year = 365
-=======
 days_in_month = [31, 28, 31, 30, 31, 30, 31, 31, 30, 31, 30, 31]
 
 def average_monthly_to_annual(list_monthly_averages):
@@ -31,4 +29,3 @@
 def Kelvin2Celcius(temp_K):
     assert temp_K >= 0
     return temp_K - 273.15
->>>>>>> 4f25be9f
