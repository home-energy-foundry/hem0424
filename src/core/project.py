#!/usr/bin/env python3

""" TODO Copyright & licensing notices

This module provides the high-level control flow for the core calculation, and
initialises the relevant objects in the core model.
"""

# Standard library imports
import sys

# Local imports
import core.units as units
from core.simulation_time import SimulationTime
from core.external_conditions import ExternalConditions
from core.schedule import expand_schedule, expand_events
from core.controls.time_control import OnOffTimeControl
from core.energy_supply.energy_supply import EnergySupply
from core.energy_supply.pv import PhotovoltaicSystem
from core.heating_systems.emitters import Emitters
from core.heating_systems.heat_pump import HeatPump
from core.heating_systems.storage_tank import ImmersionHeater, StorageTank
from core.heating_systems.instant_elec_heater import InstantElecHeater
from core.heating_systems.boiler import Boiler
from core.space_heat_demand.zone import Zone
from core.space_heat_demand.building_element import \
    BuildingElementOpaque, BuildingElementTransparent, BuildingElementGround, \
    BuildingElementAdjacentZTC
from core.space_heat_demand.ventilation_element import \
    VentilationElementInfiltration, WholeHouseExtractVentilation, \
    MechnicalVentilationHeatRecovery
from core.space_heat_demand.thermal_bridge import \
    ThermalBridgeLinear, ThermalBridgePoint
from core.water_heat_demand.cold_water_source import ColdWaterSource
from core.water_heat_demand.shower import MixerShower, InstantElecShower
from core.water_heat_demand.bath import Bath
from core.water_heat_demand.other_hot_water_uses import OtherHotWater
from core.space_heat_demand.internal_gains import InternalGains, ApplianceGains
from core.pipework import Pipework
import core.water_heat_demand.misc as misc
from core.ductwork import Ductwork


class Project:
    """ An object to represent the overall model to be simulated """

    def __init__(self, proj_dict):
        """ Construct a Project object and the various components of the simulation

        Arguments:
        proj_dict -- dictionary of project data, containing nested dictionaries
                     and lists of input data for system components, external
                     conditions, occupancy etc.

        Other (self.__) variables:
        simtime            -- SimulationTime object for this Project
        external_conditions -- ExternalConditions object for this Project
        cold_water_sources -- dictionary of ColdWaterSource objects with names as keys
        energy_supplies    -- dictionary of EnergySupply objects with names as keys
        controls           -- dictionary of control objects (of varying types) with names as keys
        hot_water_sources  -- dictionary of hot water source objects (of varying types)
                              with names as keys
        showers            -- dictionary of shower objects (of varying types) with names as keys
        space_heat_systems -- dictionary of space heating system objects (of varying
                              types) with names as keys
        zones              -- dictionary of Zone objects with names as keys
        """

        self.__simtime = SimulationTime(
            proj_dict['SimulationTime']['start'],
            proj_dict['SimulationTime']['end'],
            proj_dict['SimulationTime']['step'],
            )

        # TODO Some inputs are not currently used, so set to None here rather
        #      than requiring them in input file.
        # TODO Read timezone from input file. For now, set timezone to 0 (GMT)
        # TODO Read direct_beam_conversion_needed from input file. For now,
        #      assume false (for epw files)
        self.__external_conditions = ExternalConditions(
            self.__simtime,
            proj_dict['ExternalConditions']['air_temperatures'],
            proj_dict['ExternalConditions']['wind_speeds'],
            proj_dict['ExternalConditions']['diffuse_horizontal_radiation'],
            proj_dict['ExternalConditions']['direct_beam_radiation'],
            proj_dict['ExternalConditions']['solar_reflectivity_of_ground'],
            proj_dict['ExternalConditions']['latitude'],
            proj_dict['ExternalConditions']['longitude'],
            0, #proj_dict['ExternalConditions']['timezone'],
            0, #proj_dict['ExternalConditions']['start_day'],
            365, #proj_dict['ExternalConditions']['end_day'],
            1, #proj_dict['ExternalConditions']['time_series_step'],
            None, #proj_dict['ExternalConditions']['january_first'],
            None, #proj_dict['ExternalConditions']['daylight_savings'],
            None, #proj_dict['ExternalConditions']['leap_day_included'],
            False, #proj_dict['ExternalConditions']['direct_beam_conversion_needed']
            proj_dict['ExternalConditions']['shading_segments'],
            )

        self.__infiltration = VentilationElementInfiltration(
            proj_dict['Infiltration']['storey'],
            proj_dict['Infiltration']['shelter'],
            proj_dict['Infiltration']['build_type'],
            proj_dict['Infiltration']['test_result'],
            proj_dict['Infiltration']['test_type'],
            proj_dict['Infiltration']['env_area'],
            proj_dict['Infiltration']['volume'],
            proj_dict['Infiltration']['sheltered_sides'],
            proj_dict['Infiltration']['open_chimneys'],
            proj_dict['Infiltration']['open_flues'],
            proj_dict['Infiltration']['closed_fire'],
            proj_dict['Infiltration']['flues_d'],
            proj_dict['Infiltration']['flues_e'],
            proj_dict['Infiltration']['blocked_chimneys'],
            proj_dict['Infiltration']['extract_fans'],
            proj_dict['Infiltration']['passive_vents'],
            proj_dict['Infiltration']['gas_fires'],
            self.__external_conditions,
            )

        self.__cold_water_sources = {}
        for name, data in proj_dict['ColdWaterSource'].items():
            self.__cold_water_sources[name] \
                = ColdWaterSource(data['temperatures'], self.__simtime, data['start_day'], data['time_series_step'])

        self.__energy_supplies = {}
        for name, data in proj_dict['EnergySupply'].items():
            self.__energy_supplies[name] = EnergySupply(data['fuel'], self.__simtime)
            # TODO Consider replacing fuel type string with fuel type object

        self.__internal_gains = {}
        for name, data in proj_dict['InternalGains'].items():
            self.__internal_gains[name] = InternalGains(
                                             expand_schedule(
                                                 float,
                                                 data['schedule'],
                                                 "main",
                                                 ),
                                             self.__simtime,
                                             data['start_day'],
                                             data['time_series_step']
                                             )

        def dict_to_ctrl(name, data):
            """ Parse dictionary of control data and return approprate control object """
            ctrl_type = data['type']
            if ctrl_type == 'OnOffTimeControl':
                sched = expand_schedule(bool, data['schedule'], "main")
                ctrl = OnOffTimeControl(sched, self.__simtime, data['start_day'], data['time_series_step'])
            else:
                sys.exit(name + ': control type (' + ctrl_type + ') not recognised.')
                # TODO Exit just the current case instead of whole program entirely?
            return ctrl

        self.__controls = {}
        for name, data in proj_dict['Control'].items():
            self.__controls[name] = dict_to_ctrl(name, data)

        def dict_to_shower(name, data):
            """ Parse dictionary of shower data and return approprate shower object """
            cold_water_source = self.__cold_water_sources[data['ColdWaterSource']]
            # TODO Need to handle error if ColdWaterSource name is invalid.

            shower_type = data['type']
            if shower_type == 'MixerShower':
                shower = MixerShower(data['flowrate'], cold_water_source)
            elif shower_type == 'InstantElecShower':
                energy_supply = self.__energy_supplies[data['EnergySupply']]
                # TODO Need to handle error if EnergySupply name is invalid.
                energy_supply_conn = energy_supply.connection(name)

                shower = InstantElecShower(
                    data['rated_power'],
                    cold_water_source,
                    energy_supply_conn,
                    )
            else:
                sys.exit(name + ': shower type (' + shower_type + ') not recognised.')
                # TODO Exit just the current case instead of whole program entirely?
            return shower

        self.__showers = {}
        for name, data in proj_dict['Shower'].items():
            self.__showers[name] = dict_to_shower(name, data)
            
           
        def dict_to_baths(name, data):
            """ Parse dictionary of bath data and return approprate bath object """
            cold_water_source = self.__cold_water_sources[data['ColdWaterSource']]
            # TODO Need to handle error if ColdWaterSource name is invalid.

            bath = Bath(data['size'], cold_water_source, data['flowrate'])

            return bath

        self.__baths = {}
        for name, data in proj_dict['Bath'].items():
            self.__baths[name] = dict_to_baths(name, data)

        def dict_to_other_water_events(name, data):
            """ Parse dictionary of bath data and return approprate other event object """
            cold_water_source = self.__cold_water_sources[data['ColdWaterSource']]
            # TODO Need to handle error if ColdWaterSource name is invalid.

            other_event = OtherHotWater(data['flowrate'], cold_water_source)

            return other_event

        self.__other_water_events = {}
        for name, data in proj_dict['Other'].items():
            self.__other_water_events[name] = dict_to_other_water_events(name, data)

        def dict_to_water_distribution_system(name, data):
            # go through internal then external distribution system
            # TODO - primary system
            
            pipework = Pipework(
                data["internal_diameter"],
                data["external_diameter"],
                data["length"],
                data["insulation_thermal_conductivity"],
                data["insulation_thickness"],
                data["surface_reflectivity"],
                data["pipe_contents"])
                
            return(pipework)

        self.__water_heating_pipework = {}
        for name, data in proj_dict['Distribution'].items():
            self.__water_heating_pipework[name] = dict_to_water_distribution_system(name, data)
           
        def dict_to_event_schedules(data):
            """ Process list of events (for hot water draw-offs, appliance use etc.) """
            sim_timestep = self.__simtime.timestep()
            tot_timesteps = self.__simtime.total_steps()
            return expand_events(data, sim_timestep, tot_timesteps)

        self.__event_schedules = {}
        for sched_type, schedules in proj_dict['Events'].items():
            if sched_type not in self.__event_schedules:
                self.__event_schedules[sched_type] = {}
            for name, data in schedules.items():
                self.__event_schedules[sched_type][name] = dict_to_event_schedules(data)
 
        def dict_to_building_element(name, data):
            building_element_type = data['type']
            if building_element_type == 'BuildingElementOpaque':
                building_element = BuildingElementOpaque(
                    data['area'],
                    data['pitch'],
                    data['a_sol'],
                    data['r_c'],
                    data['k_m'],
                    data['mass_distribution_class'],
                    data['orientation'],
                    data['base_height'],
                    data['height'],
                    data['width'],
                    self.__external_conditions,
                    )
            elif building_element_type == 'BuildingElementTransparent':
                building_element = BuildingElementTransparent(
                    data['pitch'],
                    data['r_c'],
                    data['orientation'],
                    data['g_value'],
                    data['frame_area_fraction'],
                    data['base_height'],
                    data['height'],
                    data['width'],
                    data['shading'],
                    self.__external_conditions,
                    )
            elif building_element_type == 'BuildingElementGround':
                building_element = BuildingElementGround(
                    data['area'],
                    data['pitch'],
                    data['u_value'],
                    data['r_f'],
                    data['k_m'],
                    data['mass_distribution_class'],
                    data['h_pi'],
                    data['h_pe'],
                    data['perimeter'],
                    data['psi_wall_floor_junc'],
                    self.__external_conditions,
                    self.__simtime,
                    )
            elif building_element_type == 'BuildingElementAdjacentZTC':
                building_element = BuildingElementAdjacentZTC(
                    data['area'],
                    data['pitch'],
                    data['r_c'],
                    data['k_m'],
                    data['mass_distribution_class'],
                    self.__external_conditions,
                    )
            else:
                sys.exit( name + ': building element type ('
                        + building_element_type + ') not recognised.' )
                # TODO Exit just the current case instead of whole program entirely?
            return building_element

        def dict_to_ventilation_element(name, data):
            ventilation_element_type = data['type']
            if ventilation_element_type == 'WHEV': # Whole house extract ventilation
                energy_supply = self.__energy_supplies[data['EnergySupply']]
                # TODO Need to handle error if EnergySupply name is invalid.
                energy_supply_conn = energy_supply.connection(name)

                ventilation_element = WholeHouseExtractVentilation(
                    data['req_ach'],
                    data['SFP'],
                    energy_supply_conn,
                    self.__external_conditions,
                    self.__simtime,
                    )
                    
                ductwork = None

            elif ventilation_element_type == 'MVHR':
                energy_supply = self.__energy_supplies[data['EnergySupply']]
                # TODO Need to handle error if EnergySupply name is invalid.
                energy_supply_conn = energy_supply.connection(name)

                ventilation_element = MechnicalVentilationHeatRecovery(
                    data['req_ach'],
                    data['SFP'],
                    data['efficiency'],
                    energy_supply_conn,
                    self.__external_conditions,
                    self.__simtime,
                    )
                    
                ductwork = Ductwork(
                    data['ductwork']['internal_diameter'],
                    data['ductwork']['external_diameter'],
                    data['ductwork']['length_in'],
                    data['ductwork']['length_out'],
                    data['ductwork']['insulation_thermal_conductivity'],
                    data['ductwork']['insulation_thickness'],
                    data['ductwork']['reflective'],
                    data['ductwork']['MVHR_location']
                    )
            else:
                sys.exit( name + ': ventilation element type ('
                      + ventilation_element_type + ') not recognised.' )
                # TODO Exit just the current case instead of whole program entirely?
            return ventilation_element, ductwork


        if 'Ventilation' in proj_dict:
            self.__ventilation, self.__space_heating_ductwork = \
                dict_to_ventilation_element('Ventilation system', proj_dict['Ventilation'])
        else:
            self.__ventilation, self.__space_heating_ductwork = None, None

        def dict_to_thermal_bridging(data):
            # If data is for individual thermal bridges, initialise the relevant
            # objects and return a list of them. Otherwise, just use the overall
            # figure given.
            if isinstance(data, dict):
                thermal_bridging = []
                for tb_name, tb_data in data.items():
                    tb_type = tb_data['type']
                    if tb_type == 'ThermalBridgeLinear':
                        tb = ThermalBridgeLinear(
                                tb_data['linear_thermal_transmittance'],
                                tb_data['length']
                                )
                    elif tb_type == 'ThermalBridgePoint':
                        tb = ThermalBridgePoint(tb_data['heat_transfer_coeff'])
                    else:
                        sys.exit( tb_name + ': thermal bridge type ('
                                + tb_type + ') not recognised.' )
                        # TODO Exit just the current case instead of whole program entirely?
                    thermal_bridging.append(tb)
            else:
                thermal_bridging = data
            return thermal_bridging

        self.__heat_system_name_for_zone = {}
        self.__cool_system_name_for_zone = {}

        def dict_to_zone(name, data):
            # Record which heating and cooling system this zone is heated/cooled by (if applicable)
            if 'SpaceHeatSystem' in data:
                self.__heat_system_name_for_zone[name] = data['SpaceHeatSystem']
            else:
                self.__heat_system_name_for_zone[name] = None
            if 'SpaceCoolSystem' in data:
                self.__cool_system_name_for_zone[name] = data['SpaceCoolSystem']
            else:
                self.__cool_system_name_for_zone[name] = None

            # Read in building elements and add to list
            building_elements = []
            for building_element_name, building_element_data in data['BuildingElement'].items():
                building_elements.append(
                    dict_to_building_element(building_element_name, building_element_data)
                    )

            # Read in thermal bridging data
            thermal_bridging = dict_to_thermal_bridging(data['ThermalBridging'])

            # Read in ventilation elements and add to list
            # All zones have infiltration, so start list with infiltration object
            vent_elements = [self.__infiltration]
            # Add any additional ventilation elements
            if self.__ventilation is not None:
                vent_elements.append(self.__ventilation)

            return Zone(
                data['area'],
                data['volume'],
                building_elements,
                thermal_bridging,
                vent_elements,
                data['temp_setpnt_heat'],
                data['temp_setpnt_cool'],
                )

        self.__zones = {}
        for name, data in proj_dict['Zone'].items():
            self.__zones[name] = dict_to_zone(name, data)

        total_floor_area = sum(zone.area() for zone in self.__zones.values())

        # Add internal gains from applicances to the internal gains dictionary and
        # create an energy supply connection for appliances
        for name, data in proj_dict['ApplianceGains'].items():
            energy_supply = self.__energy_supplies[data['EnergySupply']]
            # TODO Need to handle error if EnergySupply name is invalid.
            energy_supply_conn = energy_supply.connection(name)
            
            # Convert energy supplied to appliances from W to W / m2
            total_energy_supply = []
            for energy_data in expand_schedule(float, data['schedule'], "main"):
                total_energy_supply.append(energy_data / total_floor_area)

            self.__internal_gains[name] = ApplianceGains(
                                             total_energy_supply,
                                             energy_supply_conn,
                                             data['gains_fraction'],
                                             self.__simtime,
                                             data['start_day'],
                                             data['time_series_step']
                                             )

        # Where wet distribution heat source provide more than one service, some
        # calculations can only be performed after all services have been
        # calculated. Give these systems a timestep_end function and add these
        # systems to the following list, which will be iterated over later.
        self.__timestep_end_calcs = []

        def dict_to_heat_source_wet(name, data):
            heat_source_type = data['type']
            if heat_source_type == 'HeatPump':
                energy_supply = self.__energy_supplies[data['EnergySupply']]
                energy_supply_conn_name_auxiliary = 'HeatPump_auxiliary: ' + name
                heat_source = HeatPump(
                    data,
                    energy_supply,
                    energy_supply_conn_name_auxiliary,
                    self.__simtime,
                    self.__external_conditions,
                    )
                self.__timestep_end_calcs.append(heat_source)
            else:
                sys.exit(name + ': heat source type (' \
                       + heat_source_type + ') not recognised.')
                # TODO Exit just the current case instead of whole program entirely?
            return heat_source

        # If one or more wet distribution heat sources have been provided, add them to the project
        self.__heat_sources_wet = {}
        # If no wet distribution heat sources have been provided, then skip.
        if 'HeatSourceWet' in proj_dict:
            for name, data in proj_dict['HeatSourceWet'].items():
                self.__heat_sources_wet[name] = dict_to_heat_source_wet(name, data)

        def dict_to_heat_source(name, data):
            """ Parse dictionary of heat source data and return approprate heat source object """
            if 'Control' in data.keys():
                ctrl = self.__controls[data['Control']]
                # TODO Need to handle error if Control name is invalid.
            else:
                ctrl = None

            heat_source_type = data['type']
            if heat_source_type == 'ImmersionHeater':
                energy_supply = self.__energy_supplies[data['EnergySupply']]
                # TODO Need to handle error if EnergySupply name is invalid.
                energy_supply_conn = energy_supply.connection(name)

                heat_source = ImmersionHeater(
                    data['power'],
                    energy_supply_conn,
                    self.__simtime,
                    ctrl,
                    )
            elif heat_source_type == 'HeatSourceWet':
                energy_supply = self.__energy_supplies[data['EnergySupply']]
                # TODO Need to handle error if EnergySupply name is invalid.
                energy_supply_conn = energy_supply.connection(name)

                cold_water_source = self.__cold_water_sources[data['ColdWaterSource']]

                heat_source_wet = self.__heat_sources_wet[data['name']]
                if isinstance(heat_source_wet, HeatPump):
                    heat_source = heat_source_wet.create_service_hot_water(
                        data['name'] + '_water_heating',
                        55, # TODO Remove hard-coding of HW temp
                        50, # TODO Remove hard-coding of return temp
                        data['temp_flow_limit_upper'],
                        cold_water_source,
                        ctrl,
                        )
                else:
                    sys.exit(name + ': HeatSource type not recognised')
                    # TODO Exit just the current case instead of whole program entirely?
            else:
                sys.exit(name + ': heat source type (' + heat_source_type + ') not recognised.')
                # TODO Exit just the current case instead of whole program entirely?
            return heat_source

        def dict_to_hot_water_source(name, data):
            """ Parse dictionary of HW source data and return approprate HW source object """
            hw_source_type = data['type']
            if hw_source_type == 'StorageTank':
                cold_water_source = self.__cold_water_sources[data['ColdWaterSource']]
                # TODO Need to handle error if ColdWaterSource name is invalid.

                hw_source = StorageTank(
                    data['volume'],
                    data['daily_losses'],
                    55.0, # TODO Remove hard-coding of hot water temp
                    cold_water_source,
                    self.__simtime,
                    )

                for heat_source_name, heat_source_data in data['HeatSource'].items():
                    heat_source = dict_to_heat_source(heat_source_name, heat_source_data)
                    hw_source.add_heat_source(heat_source, 1.0)
            else:
                sys.exit(name + ': hot water source type (' + hw_source_type + ') not recognised.')
                # TODO Exit just the current case instead of whole program entirely?
            return hw_source

        self.__hot_water_sources = {}
        for name, data in proj_dict['HotWaterSource'].items():
            self.__hot_water_sources[name] = dict_to_hot_water_source(name, data)

        def dict_to_space_heat_system(name, data):
            if 'Control' in data.keys():
                ctrl = self.__controls[data['Control']]
                # TODO Need to handle error if Control name is invalid.
            else:
                ctrl = None

            space_heater_type = data['type']
            if space_heater_type == 'InstantElecHeater':
                energy_supply = self.__energy_supplies[data['EnergySupply']]
                # TODO Need to handle error if EnergySupply name is invalid.
                energy_supply_conn = energy_supply.connection(name)

                space_heater = InstantElecHeater(
                    data['rated_power'],
                    energy_supply_conn,
                    self.__simtime,
                    ctrl,
                    )
<<<<<<< HEAD
            elif space_heater_type == 'Boiler':
                energy_supply = self.__energy_supplies[data['EnergySupply']]
                # TODO Need to handle error if EnergySupply name is invalid.
                energy_supply_conn = energy_supply.connection(name)
                
                space_heater = Boiler(
                    data,
                    energy_supply_conn,
                    self.__external_conditions,
                    self.__simtime
=======
            elif space_heater_type == 'WetDistribution':
                heat_source = self.__heat_sources_wet[data['HeatSource']['name']]
                if isinstance(heat_source, HeatPump):
                    heat_source_service = heat_source.create_service_space_heating(
                        data['HeatSource']['name'] + '_space_heating',
                        data['HeatSource']['temp_flow_limit_upper'],
                        data['temp_diff_emit_dsgn'],
                        ctrl,
                        )
                else:
                    sys.exit(name + ': HeatSource type not recognised')
                    # TODO Exit just the current case instead of whole program entirely?

                space_heater = Emitters(
                    data['thermal_mass'],
                    data['c'],
                    data['n'],
                    data['temp_diff_emit_dsgn'],
                    heat_source_service,
                    self.__zones[data['Zone']],
                    self.__simtime,
>>>>>>> 4f25be9f
                    )
            else:
                sys.exit(name + ': space heating system type (' \
                       + space_heater_type + ') not recognised.')
                # TODO Exit just the current case instead of whole program entirely?
            return space_heater

        # If one or more space heating systems have been provided, add them to the project
        self.__space_heat_systems = {}
        # If no space heating systems have been provided, then skip. This
        # facilitates running the simulation with no heating systems at all
        if 'SpaceHeatSystem' in proj_dict:
            for name, data in proj_dict['SpaceHeatSystem'].items():
                self.__space_heat_systems[name] = dict_to_space_heat_system(name, data)

        self.__space_cool_systems = {}
        # TODO Read in space cooling systems and populate dict

        def dict_to_on_site_generation(name, data):
            """ Parse dictionary of on site generation data and
                return approprate on site generation object """
            on_site_generation_type = data['type']
            if on_site_generation_type == 'PhotovoltaicSystem':

                energy_supply = self.__energy_supplies[data['EnergySupply']]
                # TODO Need to handle error if EnergySupply name is invalid.
                energy_supply_conn = energy_supply.connection(name)

                pv_system = PhotovoltaicSystem(
                    data['peak_power'],
                    data['ventilation_strategy'],
                    data['pitch'],
                    data['orientation'],
                    self.__external_conditions,
                    energy_supply_conn,
                    self.__simtime,
                    )
            else:
                sys.exit(name + ': on site generation type ('
                         + on_site_generation_type + ') not recognised.')
                # TODO Exit just the current case instead of whole program entirely?
            return pv_system

        self.__on_site_generation = {}
        # If no on site generation have been provided, then skip.
        if 'OnSiteGeneration' in proj_dict:
            for name, data in proj_dict['OnSiteGeneration'].items():
                self.__on_site_generation[name] = dict_to_on_site_generation(name, data)

    def run(self):
        """ Run the simulation """

        def hot_water_demand(t_idx):
            """ Calculate the hot water demand for the current timestep

            Arguments:
            t_idx -- timestep index/count
            """
            hw_demand = 0.0
            hw_energy_demand = 0.0
            hw_duration = 0.0
            all_events = 0.0
            pw_losses = 0.0
            
            for name, shower in self.__showers.items():
                # Get all shower use events for the current timestep
                usage_events = self.__event_schedules['Shower'][name][t_idx]
                the_cold_water_temp = shower.get_cold_water_source()
                cold_water_temperature = the_cold_water_temp.temperature()

                # If shower is used in the current timestep, get details of use
                # and calculate HW demand from shower
                
                # TODO revisit structure and eliminate the branch on the type
                if usage_events is not None:
                    for event in usage_events:
                        shower_temp = event['temperature']
                        shower_duration = event['duration']
                        hw_demand_i = shower.hot_water_demand(shower_temp, shower_duration)
                        if not isinstance(shower, InstantElecShower):
                            # don't add hw demand and pipework loss from electric shower
                            hw_demand += hw_demand_i
                            hw_energy_demand += misc.water_demand_to_kWh(
                                hw_demand_i,
                                shower_temp,
                                cold_water_temperature
                                )
                            hw_duration += event['duration'] # shower minutes duration
                            all_events +=1
                            pw_losses+=calc_pipework_losses(
                                hw_demand_i,
                                t_idx,
                                delta_t_h,
                                cold_water_temperature,
                                event['duration'],
                                self.__water_heating_pipework) * (event['duration']/units.minutes_per_hour)

            for name, other in self.__other_water_events.items():
                # Get all other use events for the current timestep
                usage_events = self.__event_schedules['Other'][name][t_idx]
                the_cold_water_temp = other.get_cold_water_source()
                cold_water_temperature = the_cold_water_temp.temperature()
                
                # If other is used in the current timestep, get details of use
                # and calculate HW demand from other
                if usage_events is not None:
                    for event in usage_events:
                        other_temp = event['temperature']
                        other_duration = event['duration']
                        hw_demand += other.hot_water_demand(other_temp, other_duration)
                        hw_energy_demand += misc.water_demand_to_kWh(
                            other.hot_water_demand(other_temp, other_duration),
                            other_temp,
                            cold_water_temperature
                            )
                        hw_duration += event['duration'] # other minutes duration
                        all_events += 1
                        pw_losses += calc_pipework_losses(
                            other.hot_water_demand(other_temp, other_duration),
                            t_idx,
                            delta_t_h,
                            cold_water_temperature,
                            event['duration'],
                            self.__water_heating_pipework) * (event['duration']/units.minutes_per_hour
                            )

            for name, bath in self.__baths.items():
                # Get all bath use events for the current timestep
                usage_events = self.__event_schedules['Bath'][name][t_idx]
                the_cold_water_temp = bath.get_cold_water_source()
                cold_water_temperature = the_cold_water_temp.temperature()

                # Assume flow rate for bath event is the same as other hot water events
                peak_flowrate = bath.get_flowrate()

                # If bath is used in the current timestep, get details of use
                # and calculate HW demand from bath
                # Note that bath size is the total water used per bath, not the total capacity of the bath
                if usage_events is not None:
                    for event in usage_events:
                        bath_temp = event['temperature']
                        hw_demand += bath.hot_water_demand(bath_temp)
                        bath_duration = bath.get_size() / peak_flowrate
                        hw_energy_demand += misc.water_demand_to_kWh(
                            bath.hot_water_demand(bath_temp),
                            bath_temp,
                            cold_water_temperature
                            )
                        hw_duration += bath_duration
                        # litres bath  / litres per minute flowrate = minutes
                        all_events += 1
                        pw_losses += calc_pipework_losses(
                            bath.hot_water_demand(bath_temp),
                            t_idx,
                            delta_t_h,
                            cold_water_temperature,
                            bath_duration,
                            self.__water_heating_pipework) * (bath_duration/units.minutes_per_hour)
                        
            return hw_demand, hw_duration, all_events, pw_losses, hw_energy_demand  # litres hot water per timestep, minutes demand per timestep, number of events in timestep

        def calc_pipework_losses(hw_demand, t_idx, delta_t_h, cold_water_temperature, hw_duration, hw_pipework):
            # sum up all hw_demand and allocate pipework losses also.
            # hw_demand is volume.

            # TODO demand water temperature is 52 as elsewhere, need to set it somewhere
            demand_water_temperature = 52
            
            # Initialise internal air temperature and total area of all zones
            internal_air_temperature = 0
            overall_volume = 0
            
            # TODO here we are treating overall indoor temperature as average of all zones
            for z_name, zone in self.__zones.items():
                internal_air_temperature += zone.temp_internal_air() * zone.volume()
                overall_volume += zone.volume()
            internal_air_temperature /= overall_volume # average internal temperature
            
            hot_water_time_fraction = hw_duration / (delta_t_h * units.minutes_per_hour)
            
            if hot_water_time_fraction>1:
                hot_water_time_fraction = 1
            
            pipework_watts_heat_loss \
                = hw_pipework["internal"].heat_loss(demand_water_temperature, internal_air_temperature) \
                + hw_pipework["external"].heat_loss(demand_water_temperature, self.__external_conditions.air_temp())

            # only calculate loss for times when there is hot water in the pipes - multiply by time fraction to get to kWh
            pipework_heat_loss = pipework_watts_heat_loss * hot_water_time_fraction * (delta_t_h * units.seconds_per_hour) / units.W_per_kW # convert to kWh
            
            pipework_heat_loss += hw_pipework["internal"].cool_down_loss(
                demand_water_temperature,
                internal_air_temperature
                )
            pipework_heat_loss += hw_pipework["external"].cool_down_loss(
                demand_water_temperature,
                self.__external_conditions.air_temp()
                )
            
            return pipework_heat_loss # heat loss in kWh for the timestep

        def calc_ductwork_losses(t_idx, delta_t_h, efficiency):
            """ Calculate the losses/gains in the MVHR ductwork

            Arguments:
            t_idx -- timestep index/count
            delta_t_h -- calculation timestep, in hours
            efficiency - MVHR heat recovery efficiency
            """
            # assume 100% efficiency 
            # i.e. temp inside the supply and extract ducts is room temp and temp inside exhaust and intake is external temp
            # assume MVHR unit is running 100% of the time
    
            # Initialise internal air temperature and total area of all zones
            internal_air_temperature = 0
            overall_volume = 0
    
            # Calculate internal air temperature
            # TODO here we are treating overall indoor temperature as average of all zones
            for z_name, zone in self.__zones.items():
                internal_air_temperature += zone.temp_internal_air() * zone.volume()
                overall_volume += zone.volume()
            internal_air_temperature /= overall_volume # average internal temperature

            # Calculate heat loss from ducts when unit is inside
            # Air temp inside ducts increases, heat lost from dwelling
            ductwork = self.__space_heating_ductwork
            if ductwork == None:
                return 0

            ductwork_watts_heat_loss = 0.0

            # MVHR duct temperatures:
            # extract_duct_temp - indoor air temperature 
            # intake_duct_temp - outside air temperature
            
            temp_diff = internal_air_temperature - self.__external_conditions.air_temp()
            
            # Supply duct contains what the MVHR could recover
            supply_duct_temp = self.__external_conditions.air_temp() + (efficiency * temp_diff)
            
            # Exhaust duct contans the heat that couldn't be recovered
            exhaust_duct_temp = self.__external_conditions.air_temp() + ((1- efficiency) * temp_diff)
            
            ductwork_watts_heat_loss = \
                ductwork.total_duct_heat_loss(
                internal_air_temperature,
                supply_duct_temp,
                internal_air_temperature,
                self.__external_conditions.air_temp(),
                exhaust_duct_temp,
                efficiency)
    
            return ductwork_watts_heat_loss, overall_volume # heat loss in Watts for the timestep

        def calc_space_heating(delta_t_h):
            """ Calculate space heating demand, heating system output and temperatures

            Arguments:
            delta_t_h -- calculation timestep, in hours
            """
            temp_ext_air = self.__external_conditions.air_temp()
            # Calculate timestep in seconds
            delta_t = delta_t_h * units.seconds_per_hour

            ductwork_losses, overall_zone_volume, ductwork_losses_per_m3 = 0.0, 0.0, 0.0
            # ductwork gains/losses only for MVHR
            if isinstance(self.__ventilation, MechnicalVentilationHeatRecovery):
                ductwork_losses, overall_zone_volume = calc_ductwork_losses(0, delta_t_h, self.__ventilation.efficiency())
                ductwork_losses_per_m3 = ductwork_losses / overall_zone_volume

            # Calculate internal and solar gains for each zone
            gains_internal_zone = {}
            gains_solar_zone = {}
            for z_name, zone in self.__zones.items():
                gains_internal_zone_inner = 0.0
                for internal_gains_name, internal_gains_object in self.__internal_gains.items():
                    gains_internal_zone_inner\
                        += internal_gains_object.total_internal_gain(zone.area())
                gains_internal_zone[z_name] = gains_internal_zone_inner
                # Add gains from ventilation fans (make sure this is only called
                # once per timestep per zone)
                if self.__ventilation is not None:
                    gains_internal_zone[z_name] += self.__ventilation.fans(zone.volume())
                    gains_internal_zone[z_name] += ductwork_losses_per_m3 * zone.volume()

                gains_solar_zone[z_name] = zone.gains_solar()

            # Calculate space heating and cooling demand for each zone and sum
            # Keep track of how much is from each zone, so that energy provided
            # can be split between them in same proportion later

            space_heat_demand_system = {} # in kWh
            for heat_system_name in self.__space_heat_systems.keys():
                space_heat_demand_system[heat_system_name] = 0.0

            space_cool_demand_system = {} # in kWh
            for cool_system_name in self.__space_cool_systems.keys():
                space_cool_demand_system[cool_system_name] = 0.0

            space_heat_demand_zone = {}
            space_cool_demand_zone = {}
            for z_name, zone in self.__zones.items():
                # Look up names of relevant heating and cooling systems for this zone
                h_name = self.__heat_system_name_for_zone[z_name]
                c_name = self.__cool_system_name_for_zone[z_name]

                space_heat_demand_zone[z_name], space_cool_demand_zone[z_name] = \
                    zone.space_heat_cool_demand(
                        delta_t_h,
                        temp_ext_air,
                        gains_internal_zone[z_name],
                        gains_solar_zone[z_name],
                        )

                if h_name is not None: # If the zone is heated
                    space_heat_demand_system[h_name] += space_heat_demand_zone[z_name]
                if c_name is not None: # If the zone is cooled
                    space_cool_demand_system[c_name] += space_cool_demand_zone[z_name]

            # Calculate how much heating the systems can provide
            space_heat_provided = {}
            for heat_system_name, heat_system in self.__space_heat_systems.items():
                space_heat_provided[heat_system_name] = \
                    heat_system.demand_energy(space_heat_demand_system[heat_system_name])

            # Calculate how much cooling the systems can provide
            space_cool_provided = {}
            for cool_system_name, cool_system in self.__space_cool_systems.items():
                space_cool_provided[cool_system_name] = \
                    cool_system.demand_energy(space_cool_demand_system[cool_system_name])

            # Apportion the provided heating/cooling between the zones in
            # proportion to the heating/cooling demand in each zone. Then
            # update resultant temperatures in zones.
            internal_air_temp = {}
            operative_temp = {}
            for z_name, zone in self.__zones.items():
                # Look up names of relevant heating and cooling systems for this zone
                h_name = self.__heat_system_name_for_zone[z_name]
                c_name = self.__cool_system_name_for_zone[z_name]

                # If zone is unheated or there was no demand on heating system,
                # set heating gains for zone to zero, else calculate
                if h_name is None or space_heat_demand_system[h_name] == 0.0:
                    gains_heat = 0.0
                else:
                    frac_heat_zone = space_heat_demand_zone[z_name] \
                                   / space_heat_demand_system[h_name]
                    gains_heat = space_heat_provided[h_name] * frac_heat_zone

                # If zone is uncooled or there was no demand on cooling system,
                # set cooling gains for zone to zero, else calculate
                if c_name is None or space_cool_demand_system[c_name] == 0.0:
                    gains_cool = 0.0
                else:
                    frac_cool_zone = space_cool_demand_zone[z_name] \
                                   / space_cool_demand_system[c_name]
                    gains_cool = space_cool_provided[c_name] * frac_cool_zone

                # Sum heating gains (+ve) and cooling gains (-ve) and convert from kWh to W
                gains_heat_cool = (gains_heat + gains_cool) * units.W_per_kW / delta_t_h

                zone.update_temperatures(
                    delta_t,
                    temp_ext_air,
                    gains_internal_zone[z_name],
                    gains_solar_zone[z_name],
                    gains_heat_cool
                    )

                if h_name is None:
                    space_heat_demand_system[h_name] = 'n/a'
                if c_name is None:
                    space_cool_demand_system[c_name] = 'n/a'

                internal_air_temp[z_name] = zone.temp_internal_air()
                operative_temp[z_name] = zone.temp_operative()

            return gains_internal_zone, gains_solar_zone, \
                   operative_temp, internal_air_temp, \
                   space_heat_demand_zone, space_cool_demand_zone, \
                   space_heat_demand_system, space_cool_demand_system, \
                   ductwork_losses

        timestep_array = []
        gains_internal_dict = {}
        gains_solar_dict = {}
        operative_temp_dict = {}
        internal_air_temp_dict = {}
        space_heat_demand_dict = {}
        space_cool_demand_dict = {}
        space_heat_demand_system_dict = {}
        space_cool_demand_system_dict = {}
        zone_list = []
        hot_water_demand_dict = {}
        hot_water_energy_demand_dict = {}
        hot_water_duration_dict = {}
        hot_water_no_events_dict = {}
        hot_water_pipework_dict = {}

        for z_name in self.__zones.keys():
            gains_internal_dict[z_name] = []
            gains_solar_dict[z_name] = []
            operative_temp_dict[z_name] = []
            internal_air_temp_dict[z_name] = []
            space_heat_demand_dict[z_name] = []
            space_cool_demand_dict[z_name] = []
            zone_list.append(z_name)

        for z_name, h_name in self.__heat_system_name_for_zone.items():
            space_heat_demand_system_dict[h_name] = []

        for z_name, c_name in self.__cool_system_name_for_zone.items():
            space_cool_demand_system_dict[c_name] = []

        hot_water_demand_dict['demand'] = []
        hot_water_energy_demand_dict['energy_demand'] = []
        hot_water_duration_dict['duration'] = []
        hot_water_no_events_dict['no_events'] = []
        hot_water_pipework_dict['pw_losses'] = []

        # Loop over each timestep
        for t_idx, t_current, delta_t_h in self.__simtime:
            timestep_array.append(t_current)
            hw_demand, hw_duration, no_events, pw_losses, hw_energy_demand = hot_water_demand(t_idx)
            
            self.__hot_water_sources['hw cylinder'].demand_hot_water(hw_demand)
            # TODO Remove hard-coding of hot water source name
            
            gains_internal_zone, gains_solar_zone, \
                operative_temp, internal_air_temp, \
                space_heat_demand_zone, space_cool_demand_zone, \
                space_heat_demand_system, space_cool_demand_system, \
                ductwork_gains \
                = calc_space_heating(delta_t_h)

            # Perform calculations that can only be done after all heating
            # services have been calculated.
            for system in self.__timestep_end_calcs:
                system.timestep_end()

            for z_name, gains_internal in gains_internal_zone.items():
                gains_internal_dict[z_name].append(gains_internal)

            for z_name, gains_solar in gains_solar_zone.items():
                gains_solar_dict[z_name].append(gains_solar)

            for z_name, temp in operative_temp.items():
                operative_temp_dict[z_name].append(temp)

            for z_name, temp in internal_air_temp.items():
                internal_air_temp_dict[z_name].append(temp)

            for z_name, demand in space_heat_demand_zone.items():
                space_heat_demand_dict[z_name].append(demand)

            for z_name, demand in space_cool_demand_zone.items():
                space_cool_demand_dict[z_name].append(demand)

            for h_name, demand in space_heat_demand_system.items():
                space_heat_demand_system_dict[h_name].append(demand)

            for c_name, demand in space_cool_demand_system.items():
                space_cool_demand_system_dict[c_name].append(demand)
                
            hot_water_demand_dict['demand'].append(hw_demand)
            hot_water_energy_demand_dict['energy_demand'].append(hw_energy_demand)
            hot_water_duration_dict['duration'].append(hw_duration)
            hot_water_no_events_dict['no_events'].append(no_events)
            hot_water_pipework_dict['pw_losses'].append(pw_losses)

            #loop through on-site energy generation
            for g_name, gen in self.__on_site_generation.items():
                # Get energy produced for the current timestep
                self.__on_site_generation[g_name].produce_energy()

            for _, supply in self.__energy_supplies.items():
                supply.calc_energy_import_export_betafactor()

        zone_dict = {
            'Internal gains': gains_internal_dict,
            'Solar gains': gains_solar_dict,
            'Operative temp': operative_temp_dict,
            'Internal air temp': internal_air_temp_dict,
            'Space heat demand': space_heat_demand_dict,
            'Space cool demand': space_cool_demand_dict,
            }
        hc_system_dict = {'Heating system': space_heat_demand_system_dict, 'Cooling system': space_cool_demand_system_dict}
        hot_water_dict = {'Hot water demand': hot_water_demand_dict, 'Hot water energy demand': hot_water_energy_demand_dict, 'Hot water duration': hot_water_duration_dict, 'Hot Water Events': hot_water_no_events_dict, 'Pipework losses': hot_water_pipework_dict}

        # Return results from all energy supplies
        results_totals = {}
        results_end_user = {}
        energy_import = {}
        energy_export = {}
        betafactor = {}
        for name, supply in self.__energy_supplies.items():
            results_totals[name] = supply.results_total()
            results_end_user[name] = supply.results_by_end_user()
            energy_import[name] = supply.get_energy_import()
            energy_export[name] = supply.get_energy_export()
            betafactor[name] = supply.get_beta_factor()
        return \
            timestep_array, results_totals, results_end_user, \
            energy_import, energy_export, betafactor, \
            zone_dict, zone_list, hc_system_dict, hot_water_dict, \
            ductwork_gains<|MERGE_RESOLUTION|>--- conflicted
+++ resolved
@@ -570,18 +570,6 @@
                     self.__simtime,
                     ctrl,
                     )
-<<<<<<< HEAD
-            elif space_heater_type == 'Boiler':
-                energy_supply = self.__energy_supplies[data['EnergySupply']]
-                # TODO Need to handle error if EnergySupply name is invalid.
-                energy_supply_conn = energy_supply.connection(name)
-                
-                space_heater = Boiler(
-                    data,
-                    energy_supply_conn,
-                    self.__external_conditions,
-                    self.__simtime
-=======
             elif space_heater_type == 'WetDistribution':
                 heat_source = self.__heat_sources_wet[data['HeatSource']['name']]
                 if isinstance(heat_source, HeatPump):
@@ -603,7 +591,6 @@
                     heat_source_service,
                     self.__zones[data['Zone']],
                     self.__simtime,
->>>>>>> 4f25be9f
                     )
             else:
                 sys.exit(name + ': space heating system type (' \
