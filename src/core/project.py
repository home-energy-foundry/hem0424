--- conflicted
+++ resolved
@@ -69,9 +69,19 @@
         self.__external_conditions = ExternalConditions(
             self.__simtime,
             proj_dict['ExternalConditions']['air_temperatures'],
-<<<<<<< HEAD
-            proj_dict['ExternalConditions']['ground_temperatures'],
-            proj_dict['ExternalConditions']['wind_speeds']
+            proj_dict['ExternalConditions']['wind_speeds'],
+            proj_dict['ExternalConditions']['diffuse_horizontal_radiation'],
+            proj_dict['ExternalConditions']['direct_beam_radiation'],
+            proj_dict['ExternalConditions']['solar_reflectivity_of_ground'],
+            proj_dict['ExternalConditions']['latitude'],
+            proj_dict['ExternalConditions']['longitude'],
+            0, #proj_dict['ExternalConditions']['timezone'],
+            0, #proj_dict['ExternalConditions']['start_day'],
+            365, #proj_dict['ExternalConditions']['end_day'],
+            None, #proj_dict['ExternalConditions']['january_first'],
+            None, #proj_dict['ExternalConditions']['daylight_savings'],
+            None, #proj_dict['ExternalConditions']['leap_day_included'],
+            False, #proj_dict['ExternalConditions']['direct_beam_conversion_needed']
             )
 
         self.__infiltration = VentilationElementInfiltration(
@@ -93,20 +103,6 @@
             proj_dict['Infiltration']['passive_vents'],
             proj_dict['Infiltration']['gas_fires'],
             self.__external_conditions,
-=======
-            proj_dict['ExternalConditions']['diffuse_horizontal_radiation'],
-            proj_dict['ExternalConditions']['direct_beam_radiation'],
-            proj_dict['ExternalConditions']['solar_reflectivity_of_ground'],
-            proj_dict['ExternalConditions']['latitude'],
-            proj_dict['ExternalConditions']['longitude'],
-            0, #proj_dict['ExternalConditions']['timezone'],
-            0, #proj_dict['ExternalConditions']['start_day'],
-            365, #proj_dict['ExternalConditions']['end_day'],
-            None, #proj_dict['ExternalConditions']['january_first'],
-            None, #proj_dict['ExternalConditions']['daylight_savings'],
-            None, #proj_dict['ExternalConditions']['leap_day_included'],
-            False, #proj_dict['ExternalConditions']['direct_beam_conversion_needed']
->>>>>>> f7de226a
             )
 
         self.__cold_water_sources = {}
