--- conflicted
+++ resolved
@@ -672,12 +672,9 @@
                 # Get energy produced for the current timestep
                 self.__on_site_generation[g_name].produce_energy()
 
-<<<<<<< HEAD
             for _, supply in self.__energy_supplies.items():
                 supply.calc_energy_import_export_betafactor()
 
-        zone_dict = {'Operative temp': operative_temp_dict, 'Internal air temp': internal_air_temp_dict, 'Space heat demand': space_heat_demand_dict, 'Space cool demand': space_cool_demand_dict}
-=======
         zone_dict = {
             'Internal gains': gains_internal_dict,
             'Solar gains': gains_solar_dict,
@@ -686,7 +683,6 @@
             'Space heat demand': space_heat_demand_dict,
             'Space cool demand': space_cool_demand_dict,
             }
->>>>>>> bd5cfdba
         hc_system_dict = {'Heating system': space_heat_demand_system_dict, 'Cooling system': space_cool_demand_system_dict}
 
         # Return results from all energy supplies
