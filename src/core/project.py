#!/usr/bin/env python3

""" TODO Copyright & licensing notices

This module provides the high-level control flow for the core calculation, and
initialises the relevant objects in the core model.
"""

# Standard library imports
import sys

# Local imports
import core.units as units
from core.simulation_time import SimulationTime
from core.external_conditions import ExternalConditions
from core.schedule import expand_schedule, expand_events
from core.controls.time_control import OnOffTimeControl
from core.energy_supply.energy_supply import EnergySupply
from core.energy_supply.pv import PhotovoltaicSystem
from core.heating_systems.storage_tank import ImmersionHeater, StorageTank
from core.heating_systems.instant_elec_heater import InstantElecHeater
from core.space_heat_demand.zone import Zone
from core.space_heat_demand.building_element import \
    BuildingElementOpaque, BuildingElementTransparent, BuildingElementGround, \
    BuildingElementAdjacentZTC
from core.space_heat_demand.ventilation_element import \
    VentilationElementInfiltration, WholeHouseExtractVentilation, \
    MechnicalVentilationHeatRecovery
from core.space_heat_demand.thermal_bridge import \
    ThermalBridgeLinear, ThermalBridgePoint
from core.water_heat_demand.cold_water_source import ColdWaterSource
from core.water_heat_demand.shower import MixerShower, InstantElecShower
from core.water_heat_demand.bath import Bath
from core.water_heat_demand.other_hot_water_uses import OtherHotWater
from core.space_heat_demand.internal_gains import InternalGains
from core.pipework import Pipework
import core.water_heat_demand.misc as misc


class Project:
    """ An object to represent the overall model to be simulated """

    def __init__(self, proj_dict):
        """ Construct a Project object and the various components of the simulation

        Arguments:
        proj_dict -- dictionary of project data, containing nested dictionaries
                     and lists of input data for system components, external
                     conditions, occupancy etc.

        Other (self.__) variables:
        simtime            -- SimulationTime object for this Project
        external_conditions -- ExternalConditions object for this Project
        cold_water_sources -- dictionary of ColdWaterSource objects with names as keys
        energy_supplies    -- dictionary of EnergySupply objects with names as keys
        controls           -- dictionary of control objects (of varying types) with names as keys
        hot_water_sources  -- dictionary of hot water source objects (of varying types)
                              with names as keys
        showers            -- dictionary of shower objects (of varying types) with names as keys
        space_heat_systems -- dictionary of space heating system objects (of varying
                              types) with names as keys
        zones              -- dictionary of Zone objects with names as keys
        """

        self.__simtime = SimulationTime(
            proj_dict['SimulationTime']['start'],
            proj_dict['SimulationTime']['end'],
            proj_dict['SimulationTime']['step'],
            )

        # TODO Some inputs are not currently used, so set to None here rather
        #      than requiring them in input file.
        # TODO Read timezone from input file. For now, set timezone to 0 (GMT)
        # TODO Read direct_beam_conversion_needed from input file. For now,
        #      assume false (for epw files)
        # TODO Read shading_segments from input file. For now hardcoded here
        #      i.e. need to change here to test. input file values not being used
        self.__external_conditions = ExternalConditions(
            self.__simtime,
            proj_dict['ExternalConditions']['air_temperatures'],
            proj_dict['ExternalConditions']['wind_speeds'],
            proj_dict['ExternalConditions']['diffuse_horizontal_radiation'],
            proj_dict['ExternalConditions']['direct_beam_radiation'],
            proj_dict['ExternalConditions']['solar_reflectivity_of_ground'],
            proj_dict['ExternalConditions']['latitude'],
            proj_dict['ExternalConditions']['longitude'],
            0, #proj_dict['ExternalConditions']['timezone'],
            0, #proj_dict['ExternalConditions']['start_day'],
            365, #proj_dict['ExternalConditions']['end_day'],
            None, #proj_dict['ExternalConditions']['january_first'],
            None, #proj_dict['ExternalConditions']['daylight_savings'],
            None, #proj_dict['ExternalConditions']['leap_day_included'],
            False, #proj_dict['ExternalConditions']['direct_beam_conversion_needed']
            [{"number": 1, "start": 180, "end": 135},
             {"number": 2, "start": 135, "end": 90,
                "shading": [
                    {"type": "overhang", "height": 2.2, "distance": 6}
                ]
             },
             {"number": 3, "start": 90, "end": 45},
             {"number": 4, "start": 45, "end": 0, 
                "shading": [
                    {"type": "obstacle", "height": 40, "distance": 4},
                    {"type": "overhang", "height": 3, "distance": 7}
                ]
             },
             {"number": 5, "start": 0, "end": -45,
              "shading": [
                    {"type": "obstacle", "height": 3, "distance": 8},
                ]
              },
             {"number": 6, "start": -45, "end": -90},
             {"number": 7, "start": -90, "end": -135},
             {"number": 8, "start": -135, "end": -180}
            ] # proj_dict['ExternalConditions']['shading_segments'],
            )

        self.__infiltration = VentilationElementInfiltration(
            proj_dict['Infiltration']['storey'],
            proj_dict['Infiltration']['shelter'],
            proj_dict['Infiltration']['build_type'],
            proj_dict['Infiltration']['test_result'],
            proj_dict['Infiltration']['test_type'],
            proj_dict['Infiltration']['env_area'],
            proj_dict['Infiltration']['volume'],
            proj_dict['Infiltration']['sheltered_sides'],
            proj_dict['Infiltration']['open_chimneys'],
            proj_dict['Infiltration']['open_flues'],
            proj_dict['Infiltration']['closed_fire'],
            proj_dict['Infiltration']['flues_d'],
            proj_dict['Infiltration']['flues_e'],
            proj_dict['Infiltration']['blocked_chimneys'],
            proj_dict['Infiltration']['extract_fans'],
            proj_dict['Infiltration']['passive_vents'],
            proj_dict['Infiltration']['gas_fires'],
            self.__external_conditions,
            )

        self.__cold_water_sources = {}
        for name, data in proj_dict['ColdWaterSource'].items():
            self.__cold_water_sources[name] \
                = ColdWaterSource(data['temperatures'], self.__simtime, data['start_day'])

        self.__energy_supplies = {}
        for name, data in proj_dict['EnergySupply'].items():
            self.__energy_supplies[name] = EnergySupply(data['fuel'], self.__simtime)
            # TODO Consider replacing fuel type string with fuel type object

        self.__internal_gains = InternalGains(
            expand_schedule(
                float,
                proj_dict['InternalGains']['schedule_total_internal_gains'],
                "main",
                ),
            self.__simtime,
            proj_dict['InternalGains']['start_day']
            )

        def dict_to_ctrl(name, data):
            """ Parse dictionary of control data and return approprate control object """
            ctrl_type = data['type']
            if ctrl_type == 'OnOffTimeControl':
                sched = expand_schedule(bool, data['schedule'], "main")
                ctrl = OnOffTimeControl(sched, self.__simtime, data['start_day'])
            else:
                sys.exit(name + ': control type (' + ctrl_type + ') not recognised.')
                # TODO Exit just the current case instead of whole program entirely?
            return ctrl

        self.__controls = {}
        for name, data in proj_dict['Control'].items():
            self.__controls[name] = dict_to_ctrl(name, data)

        def dict_to_heat_source(name, data):
            """ Parse dictionary of heat source data and return approprate heat source object """
            heat_source_type = data['type']
            if heat_source_type == 'ImmersionHeater':
                if 'Control' in data.keys():
                    ctrl = self.__controls[data['Control']]
                    # TODO Need to handle error if Control name is invalid.
                else:
                    ctrl = None

                energy_supply = self.__energy_supplies[data['EnergySupply']]
                # TODO Need to handle error if EnergySupply name is invalid.
                energy_supply_conn = energy_supply.connection(name)

                heat_source = ImmersionHeater(
                    data['power'],
                    energy_supply_conn,
                    self.__simtime,
                    ctrl,
                    )
            else:
                sys.exit(name + ': heat source type (' + heat_source_type + ') not recognised.')
                # TODO Exit just the current case instead of whole program entirely?
            return heat_source

        def dict_to_hot_water_source(name, data):
            """ Parse dictionary of HW source data and return approprate HW source object """
            hw_source_type = data['type']
            if hw_source_type == 'StorageTank':
                cold_water_source = self.__cold_water_sources[data['ColdWaterSource']]
                # TODO Need to handle error if ColdWaterSource name is invalid.

                hw_source = StorageTank(
                    data['volume'],
                    1.0,  # TODO Remove hard-coding of initial hot fraction
                    55.0, # TODO Remove hard-coding of hot water temp
                    cold_water_source,
                    )

                for heat_source_name, heat_source_data in data['HeatSource'].items():
                    heat_source = dict_to_heat_source(heat_source_name, heat_source_data)
                    hw_source.add_heat_source(heat_source, 1.0)
            else:
                sys.exit(name + ': hot water source type (' + hw_source_type + ') not recognised.')
                # TODO Exit just the current case instead of whole program entirely?
            return hw_source

        self.__hot_water_sources = {}
        for name, data in proj_dict['HotWaterSource'].items():
            self.__hot_water_sources[name] = dict_to_hot_water_source(name, data)

        def dict_to_shower(name, data):
            """ Parse dictionary of shower data and return approprate shower object """
            cold_water_source = self.__cold_water_sources[data['ColdWaterSource']]
            # TODO Need to handle error if ColdWaterSource name is invalid.

            shower_type = data['type']
            if shower_type == 'MixerShower':
                shower = MixerShower(data['flowrate'], cold_water_source)
            elif shower_type == 'InstantElecShower':
                energy_supply = self.__energy_supplies[data['EnergySupply']]
                # TODO Need to handle error if EnergySupply name is invalid.
                energy_supply_conn = energy_supply.connection(name)

                shower = InstantElecShower(
                    data['rated_power'],
                    cold_water_source,
                    energy_supply_conn,
                    )
            else:
                sys.exit(name + ': shower type (' + shower_type + ') not recognised.')
                # TODO Exit just the current case instead of whole program entirely?
            return shower

        self.__showers = {}
        for name, data in proj_dict['Shower'].items():
            self.__showers[name] = dict_to_shower(name, data)
            
            
        def dict_to_baths(name, data):
            """ Parse dictionary of bath data and return approprate bath object """
            cold_water_source = self.__cold_water_sources[data['ColdWaterSource']]
            # TODO Need to handle error if ColdWaterSource name is invalid.

            bath = Bath(data['size'], cold_water_source, data['flowrate'])

            return bath

        self.__baths = {}
        for name, data in proj_dict['Bath'].items():
            self.__baths[name] = dict_to_baths(name, data)

        def dict_to_other_water_events(name, data):
            """ Parse dictionary of bath data and return approprate other event object """
            cold_water_source = self.__cold_water_sources[data['ColdWaterSource']]
            # TODO Need to handle error if ColdWaterSource name is invalid.

            other_event = OtherHotWater(data['flowrate'], cold_water_source)

            return other_event

        self.__other_water_events = {}
        for name, data in proj_dict['Other'].items():
            self.__other_water_events[name] = dict_to_other_water_events(name, data)

        def dict_to_water_distribution_system(name, data):
            # go through internal then external distribution system
            # TODO - primary system
            
            pipework = Pipework(
                data["internal_diameter"],
                data["external_diameter"],
                data["length"],
                data["insulation_thermal_conductivity"],
                data["insulation_thickness"],
                data["surface_reflectivity"],
                data["pipe_contents"])
                
            return(pipework)

        self.__water_heating_pipework = {}
        for name, data in proj_dict['Distribution'].items():
            self.__water_heating_pipework[name] = dict_to_water_distribution_system(name, data)
            
        def dict_to_event_schedules(data):
            """ Process list of events (for hot water draw-offs, appliance use etc.) """
            sim_timestep = self.__simtime.timestep()
            tot_timesteps = self.__simtime.total_steps()
            return expand_events(data, sim_timestep, tot_timesteps)

        self.__event_schedules = {}
        for sched_type, schedules in proj_dict['Events'].items():
            if sched_type not in self.__event_schedules:
                self.__event_schedules[sched_type] = {}
            for name, data in schedules.items():
                self.__event_schedules[sched_type][name] = dict_to_event_schedules(data)

        def dict_to_space_heat_system(name, data):
            space_heater_type = data['type']
            if space_heater_type == 'InstantElecHeater':
                if 'Control' in data.keys():
                    ctrl = self.__controls[data['Control']]
                    # TODO Need to handle error if Control name is invalid.
                else:
                    ctrl = None

                energy_supply = self.__energy_supplies[data['EnergySupply']]
                # TODO Need to handle error if EnergySupply name is invalid.
                energy_supply_conn = energy_supply.connection(name)

                space_heater = InstantElecHeater(
                    data['rated_power'],
                    energy_supply_conn,
                    self.__simtime,
                    ctrl,
                    )
            else:
                sys.exit(name + ': space heating system type (' \
                       + space_heater_type + ') not recognised.')
                # TODO Exit just the current case instead of whole program entirely?
            return space_heater

        # If one or more space heating systems have been provided, add them to the project
        self.__space_heat_systems = {}
        # If no space heating systems have been provided, then skip. This
        # facilitates running the simulation with no heating systems at all
        if 'SpaceHeatSystem' in proj_dict:
            for name, data in proj_dict['SpaceHeatSystem'].items():
                self.__space_heat_systems[name] = dict_to_space_heat_system(name, data)

        self.__space_cool_systems = {}
        # TODO Read in space cooling systems and populate dict

        def dict_to_building_element(name, data):
            building_element_type = data['type']
            if building_element_type == 'BuildingElementOpaque':
                building_element = BuildingElementOpaque(
                    data['area'],
                    data['pitch'],
                    data['a_sol'],
                    data['r_c'],
                    data['k_m'],
                    data['mass_distribution_class'],
                    data['orientation'],
                    data['base_height'],
                    data['height'],
                    data['width'],
                    self.__external_conditions,
                    )
            elif building_element_type == 'BuildingElementTransparent':
                building_element = BuildingElementTransparent(
                    data['pitch'],
                    data['r_c'],
                    data['orientation'],
                    data['g_value'],
                    data['frame_area_fraction'],
                    data['base_height'],
                    data['height'],
                    data['width'],
                    data['shading'],
                    self.__external_conditions,
                    )
            elif building_element_type == 'BuildingElementGround':
                building_element = BuildingElementGround(
                    data['area'],
                    data['pitch'],
                    data['u_value'],
                    data['r_f'],
                    data['k_m'],
                    data['mass_distribution_class'],
                    data['h_pi'],
                    data['h_pe'],
                    data['perimeter'],
                    data['psi_wall_floor_junc'],
                    self.__external_conditions,
                    self.__simtime,
                    )
            elif building_element_type == 'BuildingElementAdjacentZTC':
                building_element = BuildingElementAdjacentZTC(
                    data['area'],
                    data['pitch'],
                    data['r_c'],
                    data['k_m'],
                    data['mass_distribution_class'],
                    self.__external_conditions,
                    )
            else:
                sys.exit( name + ': building element type ('
                        + building_element_type + ') not recognised.' )
                # TODO Exit just the current case instead of whole program entirely?
            return building_element

        def dict_to_ventilation_element(name, data):
            ventilation_element_type = data['type']
            if ventilation_element_type == 'WHEV': # Whole house extract ventilation
                energy_supply = self.__energy_supplies[data['EnergySupply']]
                # TODO Need to handle error if EnergySupply name is invalid.
                energy_supply_conn = energy_supply.connection(name)

                ventilation_element = WholeHouseExtractVentilation(
                    data['req_ach'],
                    data['SFP'],
                    energy_supply_conn,
                    self.__external_conditions,
                    self.__simtime,
                    )
            elif ventilation_element_type == 'MVHR':
                energy_supply = self.__energy_supplies[data['EnergySupply']]
                # TODO Need to handle error if EnergySupply name is invalid.
                energy_supply_conn = energy_supply.connection(name)

                ventilation_element = MechnicalVentilationHeatRecovery(
                    data['req_ach'],
                    data['SFP'],
                    data['efficiency'],
                    energy_supply_conn,
                    self.__external_conditions,
                    self.__simtime,
                    )
            else:
                sys.exit( name + ': ventilation element type ('
                      + ventilation_element_type + ') not recognised.' )
                # TODO Exit just the current case instead of whole program entirely?
            return ventilation_element

        if 'Ventilation' in proj_dict:
            self.__ventilation = \
                dict_to_ventilation_element('Ventilation system', proj_dict['Ventilation'])
        else:
            self.__ventilation = None

        def dict_to_thermal_bridging(data):
            # If data is for individual thermal bridges, initialise the relevant
            # objects and return a list of them. Otherwise, just use the overall
            # figure given.
            if isinstance(data, dict):
                thermal_bridging = []
                for tb_name, tb_data in data.items():
                    tb_type = tb_data['type']
                    if tb_type == 'ThermalBridgeLinear':
                        tb = ThermalBridgeLinear(
                                tb_data['linear_thermal_transmittance'],
                                tb_data['length']
                                )
                    elif tb_type == 'ThermalBridgePoint':
                        tb = ThermalBridgePoint(tb_data['heat_transfer_coeff'])
                    else:
                        sys.exit( tb_name + ': thermal bridge type ('
                                + tb_type + ') not recognised.' )
                        # TODO Exit just the current case instead of whole program entirely?
                    thermal_bridging.append(tb)
            else:
                thermal_bridging = data
            return thermal_bridging

        self.__heat_system_name_for_zone = {}
        self.__cool_system_name_for_zone = {}

        def dict_to_zone(name, data):
            # Record which heating and cooling system this zone is heated/cooled by (if applicable)
            if 'SpaceHeatSystem' in data:
                self.__heat_system_name_for_zone[name] = data['SpaceHeatSystem']
            else:
                self.__heat_system_name_for_zone[name] = None
            if 'SpaceCoolSystem' in data:
                self.__cool_system_name_for_zone[name] = data['SpaceCoolSystem']
            else:
                self.__cool_system_name_for_zone[name] = None

            # Read in building elements and add to list
            building_elements = []
            for building_element_name, building_element_data in data['BuildingElement'].items():
                building_elements.append(
                    dict_to_building_element(building_element_name, building_element_data)
                    )

            # Read in thermal bridging data
            thermal_bridging = dict_to_thermal_bridging(data['ThermalBridging'])

            # Read in ventilation elements and add to list
            # All zones have infiltration, so start list with infiltration object
            vent_elements = [self.__infiltration]
            # Add any additional ventilation elements
            if self.__ventilation is not None:
                vent_elements.append(self.__ventilation)

            return Zone(
                data['area'],
                data['volume'],
                building_elements,
                thermal_bridging,
                vent_elements
                )

        self.__zones = {}
        for name, data in proj_dict['Zone'].items():
            self.__zones[name] = dict_to_zone(name, data)

        def dict_to_on_site_generation(name, data):
            """ Parse dictionary of on site generation data and
                return approprate on site generation object """
            on_site_generation_type = data['type']
            if on_site_generation_type == 'PhotovoltaicSystem':

                energy_supply = self.__energy_supplies[data['EnergySupply']]
                # TODO Need to handle error if EnergySupply name is invalid.
                energy_supply_conn = energy_supply.connection(name)

                pv_system = PhotovoltaicSystem(
                    data['peak_power'],
                    data['ventilation_strategy'],
                    data['pitch'],
                    data['orientation'],
                    self.__external_conditions,
                    energy_supply_conn,
                    self.__simtime,
                    )
            else:
                sys.exit(name + ': on site generation type ('
                         + on_site_generation_type + ') not recognised.')
                # TODO Exit just the current case instead of whole program entirely?
            return pv_system

        self.__on_site_generation = {}
        # If no on site generation have been provided, then skip.
        if 'OnSiteGeneration' in proj_dict:
            for name, data in proj_dict['OnSiteGeneration'].items():
                self.__on_site_generation[name] = dict_to_on_site_generation(name, data)

    def run(self):
        """ Run the simulation """

        def hot_water_demand(t_idx):
            """ Calculate the hot water demand for the current timestep

            Arguments:
            t_idx -- timestep index/count
            """
            hw_demand = 0.0
            hw_energy_demand = 0.0
            hw_duration = 0.0
            all_events = 0.0
            pw_losses = 0.0
            
            for name, shower in self.__showers.items():
                # Get all shower use events for the current timestep
                usage_events = self.__event_schedules['Shower'][name][t_idx]
                the_cold_water_temp = shower.get_cold_water_source()
                cold_water_temperature = the_cold_water_temp.temperature()

                # If shower is used in the current timestep, get details of use
                # and calculate HW demand from shower
                
                # TODO revisit structure and eliminate the branch on the type
                if usage_events is not None:
                    for event in usage_events:
                        shower_temp = event['temperature']
                        shower_duration = event['duration']
                        hw_demand_i = shower.hot_water_demand(shower_temp, shower_duration)
                        if not isinstance(shower, InstantElecShower):
                            # don't add hw demand and pipework loss from electric shower
                            hw_demand += hw_demand_i
                            hw_energy_demand += misc.water_demand_to_kWh(
                                hw_demand_i,
                                shower_temp,
                                cold_water_temperature
                                )
                            hw_duration += event['duration'] # shower minutes duration
                            all_events +=1
                            pw_losses+=calc_pipework_losses(
                                hw_demand_i,
                                t_idx,
                                delta_t_h,
                                cold_water_temperature,
                                event['duration'],
                                self.__water_heating_pipework) * (event['duration']/units.minutes_per_hour)

            for name, other in self.__other_water_events.items():
                # Get all other use events for the current timestep
                usage_events = self.__event_schedules['Other'][name][t_idx]
                the_cold_water_temp = other.get_cold_water_source()
                cold_water_temperature = the_cold_water_temp.temperature()
                
                # If other is used in the current timestep, get details of use
                # and calculate HW demand from other
                if usage_events is not None:
                    for event in usage_events:
                        other_temp = event['temperature']
                        other_duration = event['duration']
                        hw_demand += other.hot_water_demand(other_temp, other_duration)
                        hw_energy_demand += misc.water_demand_to_kWh(
                            other.hot_water_demand(other_temp, other_duration),
                            other_temp,
                            cold_water_temperature
                            )
                        hw_duration += event['duration'] # other minutes duration
                        all_events += 1
                        pw_losses += calc_pipework_losses(
                            other.hot_water_demand(other_temp, other_duration),
                            t_idx,
                            delta_t_h,
                            cold_water_temperature,
                            event['duration'],
                            self.__water_heating_pipework) * (event['duration']/units.minutes_per_hour
                            )

            for name, bath in self.__baths.items():
                # Get all bath use events for the current timestep
                usage_events = self.__event_schedules['Bath'][name][t_idx]
                the_cold_water_temp = bath.get_cold_water_source()
                cold_water_temperature = the_cold_water_temp.temperature()

                # Assume flow rate for bath event is the same as other hot water events
                peak_flowrate = bath.get_flowrate()

                # If bath is used in the current timestep, get details of use
                # and calculate HW demand from bath
                # Note that bath size is the total water used per bath, not the total capacity of the bath
                if usage_events is not None:
                    for event in usage_events:
                        bath_temp = event['temperature']
                        hw_demand += bath.hot_water_demand(bath_temp)
                        bath_duration = bath.get_size() / peak_flowrate
                        hw_energy_demand += misc.water_demand_to_kWh(
                            bath.hot_water_demand(bath_temp),
                            bath_temp,
                            cold_water_temperature
                            )
                        hw_duration += bath_duration
                        # litres bath  / litres per minute flowrate = minutes
                        all_events += 1
                        pw_losses += calc_pipework_losses(
                            bath.hot_water_demand(bath_temp),
                            t_idx,
                            delta_t_h,
                            cold_water_temperature,
                            bath_duration,
                            self.__water_heating_pipework) * (bath_duration/units.minutes_per_hour)
                        
            return hw_demand, hw_duration, all_events, pw_losses, hw_energy_demand  # litres hot water per timestep, minutes demand per timestep, number of events in timestep

        def calc_pipework_losses(hw_demand, t_idx, delta_t_h, cold_water_temperature, hw_duration, hw_pipework):
            # sum up all hw_demand and allocate pipework losses also.
            # hw_demand is volume.

            # TODO demand water temperature is 52 as elsewhere, need to set it somewhere
            demand_water_temperature = 52
            
            # Initialise internal air temperature and total area of all zones
            internal_air_temperature = 0
            overall_volume = 0
            
            # TODO here we are treating overall indoor temperature as average of all zones
            for z_name, zone in self.__zones.items():
                internal_air_temperature += zone.temp_internal_air() * zone.volume()
                overall_volume += zone.volume()
            internal_air_temperature /= overall_volume # average internal temperature
            
            hot_water_time_fraction = hw_duration / (delta_t_h * units.minutes_per_hour)
            
            if hot_water_time_fraction>1:
                hot_water_time_fraction = 1
            
            pipework_watts_heat_loss \
                = hw_pipework["internal"].heat_loss(demand_water_temperature, internal_air_temperature) \
                + hw_pipework["external"].heat_loss(demand_water_temperature, self.__external_conditions.air_temp())

            # only calculate loss for times when there is hot water in the pipes - multiply by time fraction to get to kWh
            pipework_heat_loss = pipework_watts_heat_loss * hot_water_time_fraction * (delta_t_h * units.seconds_per_hour) / units.W_per_kW # convert to kWh
            
            pipework_heat_loss += hw_pipework["internal"].cool_down_loss(
                demand_water_temperature,
                internal_air_temperature
                )
            pipework_heat_loss += hw_pipework["external"].cool_down_loss(
                demand_water_temperature,
                self.__external_conditions.air_temp()
                )
            
            return pipework_heat_loss # heat loss in kWh for the timestep

        def calc_space_heating(delta_t_h):
            """ Calculate space heating demand, heating system output and temperatures

            Arguments:
            delta_t_h -- calculation timestep, in hours
            """
            temp_ext_air = self.__external_conditions.air_temp()
            # Calculate timestep in seconds
            delta_t = delta_t_h * units.seconds_per_hour

            # Calculate internal and solar gains for each zone
            gains_internal_zone = {}
            gains_solar_zone = {}
            for z_name, zone in self.__zones.items():
                # Convert W/m2 to W
                gains_internal_zone[z_name] \
                    = self.__internal_gains.total_internal_gain() * zone.area()
                # Add gains from ventilation fans (make sure this is only called
                # once per timestep per zone)
                if self.__ventilation is not None:
                    gains_internal_zone[z_name] += self.__ventilation.fans(zone.volume())

                gains_solar_zone[z_name] = zone.gains_solar()

            # Calculate space heating and cooling demand for each zone and sum
            # Keep track of how much is from each zone, so that energy provided
            # can be split between them in same proportion later

            space_heat_demand_system = {} # in kWh
            for heat_system_name in self.__space_heat_systems.keys():
                space_heat_demand_system[heat_system_name] = 0.0

            space_cool_demand_system = {} # in kWh
            for cool_system_name in self.__space_cool_systems.keys():
                space_cool_demand_system[cool_system_name] = 0.0

            space_heat_demand_zone = {}
            space_cool_demand_zone = {}
            for z_name, zone in self.__zones.items():
                # Look up names of relevant heating and cooling systems for this zone
                h_name = self.__heat_system_name_for_zone[z_name]
                c_name = self.__cool_system_name_for_zone[z_name]

                space_heat_demand_zone[z_name], space_cool_demand_zone[z_name] = \
                    zone.space_heat_cool_demand(
                        delta_t_h,
                        temp_ext_air,
                        gains_internal_zone[z_name],
                        gains_solar_zone[z_name],
                        )

                if h_name is not None: # If the zone is heated
                    space_heat_demand_system[h_name] += space_heat_demand_zone[z_name]
                if c_name is not None: # If the zone is cooled
                    space_cool_demand_system[c_name] += space_cool_demand_zone[z_name]

            # Calculate how much heating the systems can provide
            space_heat_provided = {}
            for heat_system_name, heat_system in self.__space_heat_systems.items():
                space_heat_provided[heat_system_name] = \
                    heat_system.demand_energy(space_heat_demand_system[heat_system_name])

            # Calculate how much cooling the systems can provide
            space_cool_provided = {}
            for cool_system_name, cool_system in self.__space_cool_systems.items():
                space_cool_provided[cool_system_name] = \
                    cool_system.demand_energy(space_cool_demand_system[cool_system_name])

            # Apportion the provided heating/cooling between the zones in
            # proportion to the heating/cooling demand in each zone. Then
            # update resultant temperatures in zones.
            internal_air_temp = {}
            operative_temp = {}
            for z_name, zone in self.__zones.items():
                # Look up names of relevant heating and cooling systems for this zone
                h_name = self.__heat_system_name_for_zone[z_name]
                c_name = self.__cool_system_name_for_zone[z_name]

                # If zone is unheated or there was no demand on heating system,
                # set heating gains for zone to zero, else calculate
                if h_name is None or space_heat_demand_system[h_name] == 0.0:
                    gains_heat = 0.0
                else:
                    frac_heat_zone = space_heat_demand_zone[z_name] \
                                   / space_heat_demand_system[h_name]
                    gains_heat = space_heat_provided[h_name] * frac_heat_zone

                # If zone is uncooled or there was no demand on cooling system,
                # set cooling gains for zone to zero, else calculate
                if c_name is None or space_cool_demand_system[c_name] == 0.0:
                    gains_cool = 0.0
                else:
                    frac_cool_zone = space_cool_demand_zone[z_name] \
                                   / space_cool_demand_system[c_name]
                    gains_cool = space_cool_provided[c_name] * frac_cool_zone

                # Sum heating gains (+ve) and cooling gains (-ve) and convert from kWh to W
                gains_heat_cool = (gains_heat + gains_cool) * units.W_per_kW / delta_t_h

                zone.update_temperatures(
                    delta_t,
                    temp_ext_air,
                    gains_internal_zone[z_name],
                    gains_solar_zone[z_name],
                    gains_heat_cool
                    )

                if h_name is None:
                    space_heat_demand_system[h_name] = 'n/a'
                if c_name is None:
                    space_cool_demand_system[c_name] = 'n/a'

                internal_air_temp[z_name] = zone.temp_internal_air()
                operative_temp[z_name] = zone.temp_operative()

            return gains_internal_zone, gains_solar_zone, \
                   operative_temp, internal_air_temp, \
                   space_heat_demand_zone, space_cool_demand_zone, \
                   space_heat_demand_system, space_cool_demand_system

        timestep_array = []
        gains_internal_dict = {}
        gains_solar_dict = {}
        operative_temp_dict = {}
        internal_air_temp_dict = {}
        space_heat_demand_dict = {}
        space_cool_demand_dict = {}
        space_heat_demand_system_dict = {}
        space_cool_demand_system_dict = {}
        zone_list = []
        hot_water_demand_dict = {}
        hot_water_energy_demand_dict = {}
        hot_water_duration_dict = {}
        hot_water_no_events_dict = {}
        hot_water_pipework_dict = {}

        for z_name in self.__zones.keys():
            gains_internal_dict[z_name] = []
            gains_solar_dict[z_name] = []
            operative_temp_dict[z_name] = []
            internal_air_temp_dict[z_name] = []
            space_heat_demand_dict[z_name] = []
            space_cool_demand_dict[z_name] = []
            zone_list.append(z_name)

        for z_name, h_name in self.__heat_system_name_for_zone.items():
            space_heat_demand_system_dict[h_name] = []

        for z_name, c_name in self.__cool_system_name_for_zone.items():
            space_cool_demand_system_dict[c_name] = []

        hot_water_demand_dict['demand'] = []
        hot_water_energy_demand_dict['energy_demand'] = []
        hot_water_duration_dict['duration'] = []
        hot_water_no_events_dict['no_events'] = []
        hot_water_pipework_dict['pw_losses'] = []

        # Loop over each timestep
        for t_idx, t_current, delta_t_h in self.__simtime:
            timestep_array.append(t_current)
            hw_demand, hw_duration, no_events, pw_losses, hw_energy_demand = hot_water_demand(t_idx)
            
            self.__hot_water_sources['hw cylinder'].demand_hot_water(hw_demand)
            # TODO Remove hard-coding of hot water source name

            gains_internal_zone, gains_solar_zone, \
                operative_temp, internal_air_temp, \
                space_heat_demand_zone, space_cool_demand_zone, \
                space_heat_demand_system, space_cool_demand_system \
                = calc_space_heating(delta_t_h)

            for z_name, gains_internal in gains_internal_zone.items():
                gains_internal_dict[z_name].append(gains_internal)

            for z_name, gains_solar in gains_solar_zone.items():
                gains_solar_dict[z_name].append(gains_solar)

            for z_name, temp in operative_temp.items():
                operative_temp_dict[z_name].append(temp)

            for z_name, temp in internal_air_temp.items():
                internal_air_temp_dict[z_name].append(temp)

            for z_name, demand in space_heat_demand_zone.items():
                space_heat_demand_dict[z_name].append(demand)

            for z_name, demand in space_cool_demand_zone.items():
                space_cool_demand_dict[z_name].append(demand)

            for h_name, demand in space_heat_demand_system.items():
                space_heat_demand_system_dict[h_name].append(demand)

            for c_name, demand in space_cool_demand_system.items():
                space_cool_demand_system_dict[c_name].append(demand)
<<<<<<< HEAD
=======
                
            hot_water_demand_dict['demand'].append(hw_demand)
            hot_water_energy_demand_dict['energy_demand'].append(hw_energy_demand)
            hot_water_duration_dict['duration'].append(hw_duration)
            hot_water_no_events_dict['no_events'].append(no_events)
            hot_water_pipework_dict['pw_losses'].append(pw_losses)
>>>>>>> f0825610

            #loop through on-site energy generation
            for g_name, gen in self.__on_site_generation.items():
                # Get energy produced for the current timestep
                self.__on_site_generation[g_name].produce_energy()

            for _, supply in self.__energy_supplies.items():
                supply.calc_energy_import_export_betafactor()

        zone_dict = {
            'Internal gains': gains_internal_dict,
            'Solar gains': gains_solar_dict,
            'Operative temp': operative_temp_dict,
            'Internal air temp': internal_air_temp_dict,
            'Space heat demand': space_heat_demand_dict,
            'Space cool demand': space_cool_demand_dict,
            }
        hc_system_dict = {'Heating system': space_heat_demand_system_dict, 'Cooling system': space_cool_demand_system_dict}
        hot_water_dict = {'Hot water demand': hot_water_demand_dict, 'Hot water energy demand': hot_water_energy_demand_dict, 'Hot water duration': hot_water_duration_dict, 'Hot Water Events': hot_water_no_events_dict, 'Pipework losses': hot_water_pipework_dict}

        # Return results from all energy supplies
        results_totals = {}
        results_end_user = {}
        energy_import = {}
        energy_export = {}
        betafactor = {}
        for name, supply in self.__energy_supplies.items():
            results_totals[name] = supply.results_total()
            results_end_user[name] = supply.results_by_end_user()
            energy_import[name] = supply.get_energy_import()
            energy_export[name] = supply.get_energy_export()
            betafactor[name] = supply.get_beta_factor()
        return \
            timestep_array, results_totals, results_end_user, \
            energy_import, energy_export, betafactor, \
<<<<<<< HEAD
            zone_dict, zone_list, hc_system_dict
=======
            zone_dict, zone_list, hc_system_dict, hot_water_dict
>>>>>>> f0825610
<|MERGE_RESOLUTION|>--- conflicted
+++ resolved
@@ -886,15 +886,12 @@
 
             for c_name, demand in space_cool_demand_system.items():
                 space_cool_demand_system_dict[c_name].append(demand)
-<<<<<<< HEAD
-=======
                 
             hot_water_demand_dict['demand'].append(hw_demand)
             hot_water_energy_demand_dict['energy_demand'].append(hw_energy_demand)
             hot_water_duration_dict['duration'].append(hw_duration)
             hot_water_no_events_dict['no_events'].append(no_events)
             hot_water_pipework_dict['pw_losses'].append(pw_losses)
->>>>>>> f0825610
 
             #loop through on-site energy generation
             for g_name, gen in self.__on_site_generation.items():
@@ -930,8 +927,4 @@
         return \
             timestep_array, results_totals, results_end_user, \
             energy_import, energy_export, betafactor, \
-<<<<<<< HEAD
-            zone_dict, zone_list, hc_system_dict
-=======
-            zone_dict, zone_list, hc_system_dict, hot_water_dict
->>>>>>> f0825610
+            zone_dict, zone_list, hc_system_dict, hot_water_dict