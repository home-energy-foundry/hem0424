--- conflicted
+++ resolved
@@ -557,12 +557,8 @@
             self.__energy_supply_conn_unmet_demand_zone[name] \
                 = self.__energy_supplies['_unmet_demand'].connection(name)
 
-<<<<<<< HEAD
-        total_floor_area = sum(zone.area() for zone in self.__zones.values())
+        self.__total_floor_area = sum(zone.area() for zone in self.__zones.values())
         total_volume = sum(zone.volume() for zone in self.__zones.values())
-=======
-        self.__total_floor_area = sum(zone.area() for zone in self.__zones.values())
->>>>>>> 84921444
 
         # Add internal gains from applicances to the internal gains dictionary and
         # create an energy supply connection for appliances
@@ -1224,7 +1220,6 @@
                     gains_solar_zone,
                     )
 
-<<<<<<< HEAD
             # If any heating systems potentially require overventilation,
             # calculate running time and throughput factor for all services
             # combined based on space heating demand assuming no overventilation
@@ -1237,44 +1232,6 @@
                             space_heat_demand_system[heat_system_name],
                             space_heat_running_time_cumulative,
                             )
-=======
-            space_heat_demand_system = {} # in kWh
-            for heat_system_name in self.__space_heat_systems.keys():
-                space_heat_demand_system[heat_system_name] = 0.0
-
-            space_cool_demand_system = {} # in kWh
-            for cool_system_name in self.__space_cool_systems.keys():
-                space_cool_demand_system[cool_system_name] = 0.0
-
-            space_heat_demand_zone = {}
-            space_cool_demand_zone = {}
-            for z_name, zone in self.__zones.items():
-                # Look up names of relevant heating and cooling systems for this zone
-                h_name = self.__heat_system_name_for_zone[z_name]
-                c_name = self.__cool_system_name_for_zone[z_name]
-                # Look up convective fraction for heating/cooling for this zone
-                if h_name is not None:
-                    frac_convective_heat = self.__space_heat_systems[h_name].frac_convective()
-                    temp_setpnt_heat = self.__space_heat_systems[h_name].temp_setpnt()
-                else:
-                    frac_convective_heat = 1.0
-                    temp_setpnt_heat = None
-                if c_name is not None:
-                    frac_convective_cool = self.__space_cool_systems[c_name].frac_convective()
-                    temp_setpnt_cool = self.__space_cool_systems[c_name].temp_setpnt()
-                else:
-                    frac_convective_cool = 1.0
-                    temp_setpnt_cool = None
-
-                # Use default setpoints when there is no heat/cool system or
-                # there is no setpoint for the current timestep
-                if temp_setpnt_heat is None:
-                    # Set heating setpoint to absolute zero to ensure no heating demand
-                    temp_setpnt_heat = Kelvin2Celcius(0.0)
-                if temp_setpnt_cool is None:
-                    # Set cooling setpoint to Planck temperature to ensure no cooling demand
-                    temp_setpnt_cool = Kelvin2Celcius(1.4e32)
->>>>>>> 84921444
 
             # If there is overventilation due to heating or hot water system (e.g.
             # exhaust air heat pump) then recalculate space heating/cooling demand
@@ -1296,18 +1253,9 @@
                     = self.__space_heat_cool_demand_by_system_and_zone(
                         delta_t_h,
                         temp_ext_air,
-<<<<<<< HEAD
                         gains_internal_zone,
                         gains_solar_zone,
                         throughput_factor,
-=======
-                        gains_internal_zone[z_name],
-                        gains_solar_zone[z_name],
-                        frac_convective_heat,
-                        frac_convective_cool,
-                        temp_setpnt_heat,
-                        temp_setpnt_cool,
->>>>>>> 84921444
                         )
 
             # Calculate how much heating the systems can provide
@@ -1560,8 +1508,7 @@
             timestep_array, results_totals, results_end_user, \
             energy_import, energy_export, betafactor, \
             zone_dict, zone_list, hc_system_dict, hot_water_dict, \
-<<<<<<< HEAD
-            ductwork_gains_dict
+            ductwork_gains_dict, heat_balance_all_dict
 
     def __space_heat_cool_demand_by_system_and_zone(
             self,
@@ -1594,12 +1541,25 @@
             # Look up convective fraction for heating/cooling for this zone
             if h_name is not None:
                 frac_convective_heat = self.__space_heat_systems[h_name].frac_convective()
+                temp_setpnt_heat = self.__space_heat_systems[h_name].temp_setpnt()
             else:
                 frac_convective_heat = 1.0
+                temp_setpnt_heat = None
             if c_name is not None:
                 frac_convective_cool = self.__space_cool_systems[c_name].frac_convective()
+                temp_setpnt_cool = self.__space_cool_systems[c_name].temp_setpnt()
             else:
                 frac_convective_cool = 1.0
+                temp_setpnt_cool = None
+
+            # Use default setpoints when there is no heat/cool system or
+            # there is no setpoint for the current timestep
+            if temp_setpnt_heat is None:
+                # Set heating setpoint to absolute zero to ensure no heating demand
+                temp_setpnt_heat = Kelvin2Celcius(0.0)
+            if temp_setpnt_cool is None:
+                # Set cooling setpoint to Planck temperature to ensure no cooling demand
+                temp_setpnt_cool = Kelvin2Celcius(1.4e32)
 
             space_heat_demand_zone[z_name], space_cool_demand_zone[z_name] \
                 = zone.space_heat_cool_demand(
@@ -1609,6 +1569,8 @@
                     gains_solar_zone[z_name],
                     frac_convective_heat,
                     frac_convective_cool,
+                    temp_setpnt_heat,
+                    temp_setpnt_cool,
                     throughput_factor,
                     )
 
@@ -1620,6 +1582,3 @@
         return \
             space_heat_demand_system, space_cool_demand_system, \
             space_heat_demand_zone, space_cool_demand_zone
-=======
-            ductwork_gains_dict, heat_balance_all_dict
->>>>>>> 84921444
