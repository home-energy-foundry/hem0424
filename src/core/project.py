--- conflicted
+++ resolved
@@ -31,17 +31,13 @@
     ThermalBridgeLinear, ThermalBridgePoint
 from core.water_heat_demand.cold_water_source import ColdWaterSource
 from core.water_heat_demand.shower import MixerShower, InstantElecShower
-<<<<<<< HEAD
-from core.space_heat_demand.internal_gains import InternalGains
-from core.heating_systems.wwhrs import WWHRS_InstantaneousSystemB
-=======
 from core.water_heat_demand.bath import Bath
 from core.water_heat_demand.other_hot_water_uses import OtherHotWater
 from core.space_heat_demand.internal_gains import InternalGains, ApplianceGains
 from core.pipework import Pipework
 import core.water_heat_demand.misc as misc
-
->>>>>>> 9b60812a
+from core.heating_systems.wwhrs import WWHRS_InstantaneousSystemB
+
 
 class Project:
     """ An object to represent the overall model to be simulated """
@@ -221,16 +217,18 @@
                 the_wwhrs = WWHRS_InstantaneousSystemB(
                     data['flow_rates'],
                     data['efficiencies'],
-                    cold_water_source
+                    cold_water_source,
+                    data['utilisation_factor']
                     )
             else:
                 sys.exit(name + ': WWHRS (' + hw_source_type + ') not recognised.')
                 # TODO Exit just the current case instead of whole program entirely?
             return the_wwhrs
-
-        self.__wwhrs = {}
-        for name, data in proj_dict['WWHRS'].items():
-            self.__wwhrs[name] = dict_to_wwhrs(name, data)
+            
+        if 'WWHRS' in proj_dict:
+            self.__wwhrs = {}
+            for name, data in proj_dict['WWHRS'].items():
+                self.__wwhrs[name] = dict_to_wwhrs(name, data)
 
 
         def dict_to_shower(name, data):
@@ -240,7 +238,10 @@
 
             shower_type = data['type']
             if shower_type == 'MixerShower':
-                wwhrs_instance = self.__wwhrs[data['WWHRS']]
+                wwhrs_instance = None
+                if 'WWHRS' in data:
+                    wwhrs_instance = self.__wwhrs[data['WWHRS']] # find the instance of WWHRS linked to by the shower
+                
                 shower = MixerShower(data['flowrate'], cold_water_source, wwhrs_instance)
             elif shower_type == 'InstantElecShower':
                 energy_supply = self.__energy_supplies[data['EnergySupply']]
