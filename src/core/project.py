#!/usr/bin/env python3

""" TODO Copyright & licensing notices

This module provides the high-level control flow for the core calculation, and
initialises the relevant objects in the core model.
"""

# Standard library imports
import sys

# Local imports
import core.units as units
from core.simulation_time import SimulationTime
from core.external_conditions import ExternalConditions
from core.schedule import expand_schedule, expand_events
from core.controls.time_control import OnOffTimeControl, SetpointTimeControl, ToUChargeControl
from core.cooling_systems.air_conditioning import AirConditioning
from core.energy_supply.energy_supply import EnergySupply
from core.energy_supply.elec_battery import ElectricBattery
from core.energy_supply.pv import PhotovoltaicSystem
from core.heating_systems.emitters import Emitters
from core.heating_systems.heat_pump import HeatPump, HeatPump_HWOnly, SourceType
from core.heating_systems.storage_tank import \
    ImmersionHeater, SolarThermalSystem, StorageTank, PVDiverter
from core.heating_systems.instant_elec_heater import InstantElecHeater
from core.heating_systems.elec_storage_heater import ElecStorageHeater
from core.heating_systems.boiler import Boiler
from core.heating_systems.heat_battery import HeatBattery
from core.heating_systems.heat_network import HeatNetwork
from core.space_heat_demand.zone import Zone
from core.space_heat_demand.building_element import \
    BuildingElementOpaque, BuildingElementTransparent, BuildingElementGround, \
    BuildingElementAdjacentZTC, BuildingElementAdjacentZTU_Simple
from core.space_heat_demand.ventilation_element import \
    VentilationElementInfiltration, WholeHouseExtractVentilation, \
    MechnicalVentilationHeatRecovery, NaturalVentilation,\
    air_change_rate_to_flow_rate, WindowOpeningForCooling
from core.space_heat_demand.thermal_bridge import \
    ThermalBridgeLinear, ThermalBridgePoint
from core.water_heat_demand.cold_water_source import ColdWaterSource
from core.water_heat_demand.shower import MixerShower, InstantElecShower
from core.water_heat_demand.bath import Bath
from core.water_heat_demand.other_hot_water_uses import OtherHotWater
from core.space_heat_demand.internal_gains import InternalGains, ApplianceGains
from core.pipework import Pipework
import core.water_heat_demand.misc as misc
from core.ductwork import Ductwork
import core.heating_systems.wwhrs as wwhrs
from core.heating_systems.point_of_use import PointOfUse
from core.units import Kelvin2Celcius
from math import ceil


class Project:
    """ An object to represent the overall model to be simulated """

    def __init__(self, proj_dict, print_heat_balance):
        """ Construct a Project object and the various components of the simulation

        Arguments:
        proj_dict -- dictionary of project data, containing nested dictionaries
                     and lists of input data for system components, external
                     conditions, occupancy etc.
        print_heat_balance -- flag to idindicate whether to print the heat balance outputs

        Other (self.__) variables:
        simtime            -- SimulationTime object for this Project
        external_conditions -- ExternalConditions object for this Project
        cold_water_sources -- dictionary of ColdWaterSource objects with names as keys
        energy_supplies    -- dictionary of EnergySupply objects with names as keys
        controls           -- dictionary of control objects (of varying types) with names as keys
        hot_water_sources  -- dictionary of hot water source objects (of varying types)
                              with names as keys
        showers            -- dictionary of shower objects (of varying types) with names as keys
        space_heat_systems -- dictionary of space heating system objects (of varying
                              types) with names as keys
        zones              -- dictionary of Zone objects with names as keys
        """

        self.__simtime = SimulationTime(
            proj_dict['SimulationTime']['start'],
            proj_dict['SimulationTime']['end'],
            proj_dict['SimulationTime']['step'],
            )

        # TODO Some inputs are not currently used, so set to None here rather
        #      than requiring them in input file.
        # TODO Read timezone from input file. For now, set timezone to 0 (GMT)
        # Let direct beam conversion input be optional, this will be set if comes from weather file.
        if proj_dict['ExternalConditions']['direct_beam_conversion_needed']:
            dir_beam_conversion = proj_dict['ExternalConditions']['direct_beam_conversion_needed']
        else:
            dir_beam_conversion = False

        self.__external_conditions = ExternalConditions(
            self.__simtime,
            proj_dict['ExternalConditions']['air_temperatures'],
            proj_dict['ExternalConditions']['wind_speeds'],
            proj_dict['ExternalConditions']['diffuse_horizontal_radiation'],
            proj_dict['ExternalConditions']['direct_beam_radiation'],
            proj_dict['ExternalConditions']['solar_reflectivity_of_ground'],
            proj_dict['ExternalConditions']['latitude'],
            proj_dict['ExternalConditions']['longitude'],
            0, #proj_dict['ExternalConditions']['timezone'],
            0, #proj_dict['ExternalConditions']['start_day'],
            365, #proj_dict['ExternalConditions']['end_day'],
            1, #proj_dict['ExternalConditions']['time_series_step'],
            None, #proj_dict['ExternalConditions']['january_first'],
            None, #proj_dict['ExternalConditions']['daylight_savings'],
            None, #proj_dict['ExternalConditions']['leap_day_included'],
            dir_beam_conversion,
            proj_dict['ExternalConditions']['shading_segments'],
            )

        self.__infiltration = VentilationElementInfiltration(
            proj_dict['Infiltration']['storey'],
            proj_dict['Infiltration']['shelter'],
            proj_dict['Infiltration']['build_type'],
            proj_dict['Infiltration']['test_result'],
            proj_dict['Infiltration']['test_type'],
            proj_dict['Infiltration']['env_area'],
            proj_dict['Infiltration']['volume'],
            proj_dict['Infiltration']['sheltered_sides'],
            proj_dict['Infiltration']['open_chimneys'],
            proj_dict['Infiltration']['open_flues'],
            proj_dict['Infiltration']['closed_fire'],
            proj_dict['Infiltration']['flues_d'],
            proj_dict['Infiltration']['flues_e'],
            proj_dict['Infiltration']['blocked_chimneys'],
            proj_dict['Infiltration']['extract_fans'],
            proj_dict['Infiltration']['passive_vents'],
            proj_dict['Infiltration']['gas_fires'],
            self.__external_conditions,
            )

        self.__cold_water_sources = {}
        for name, data in proj_dict['ColdWaterSource'].items():
            self.__cold_water_sources[name] \
                = ColdWaterSource(data['temperatures'], self.__simtime, data['start_day'], data['time_series_step'])

        self.__energy_supplies = {}
        energy_supply_unmet_demand = EnergySupply('unmet_demand', self.__simtime)
        self.__energy_supplies['_unmet_demand'] = energy_supply_unmet_demand
        diverters = {}
        for name, data in proj_dict['EnergySupply'].items():
            if 'ElectricBattery' in data:
                self.__energy_supplies[name] = EnergySupply(
                    data['fuel'],
                    self.__simtime,
                    ElectricBattery(
                        data['ElectricBattery']['capacity'],
                        data['ElectricBattery']['charge_discharge_efficiency'],
                        )
                    )
            else:
                self.__energy_supplies[name] = EnergySupply(data['fuel'], self.__simtime)
            # TODO Consider replacing fuel type string with fuel type object

            if 'diverter' in data:
                diverters[name] = data['diverter']

        self.__internal_gains = {}
        for name, data in proj_dict['InternalGains'].items():
            self.__internal_gains[name] = InternalGains(
                                             expand_schedule(
                                                 float,
                                                 data['schedule'],
                                                 "main",
                                                 False,
                                                 ),
                                             self.__simtime,
                                             data['start_day'],
                                             data['time_series_step']
                                             )

        def dict_to_ctrl(name, data):
            """ Parse dictionary of control data and return appropriate control object """
            ctrl_type = data['type']
            if ctrl_type == 'OnOffTimeControl':
                sched = expand_schedule(bool, data['schedule'], "main", False)
                ctrl = OnOffTimeControl(
                    schedule=sched,
                    simulation_time=self.__simtime,
                    start_day=data['start_day'],
                    time_series_step=data['time_series_step']
                )
            elif ctrl_type == 'SetpointTimeControl':
                sched = expand_schedule(float, data['schedule'], "main", True)

                setpoint_min = None
                setpoint_max = None
                default_to_max = None
                if 'setpoint_min' in data:
                    setpoint_min = data['setpoint_min']
                if 'setpoint_max' in data:
                    setpoint_max = data['setpoint_max']
                if 'default_to_max' in data:
                    default_to_max = data['default_to_max']

                ctrl = SetpointTimeControl(
                    schedule=sched,
                    simulation_time=self.__simtime,
                    start_day=data['start_day'],
                    time_series_step=data['time_series_step'],
                    setpoint_min=setpoint_min,
                    setpoint_max=setpoint_max,
                    default_to_max=default_to_max,
                )
            elif ctrl_type == 'ToUChargeControl':
                sched = expand_schedule(bool, data['schedule'], "main", False)
<<<<<<< HEAD
=======

                # Simulating manual charge control
                # Set charge_level to 1.0 (max) for each day of simulation (plus 1)
                charge_level = [1.0] * ceil((self.__simtime.total_steps() * self.__simtime.timestep())/24 + 1)
                # If charge_level is present in the input file overwrite initial vector
                # User can specify a vector with all days (plus 1), or as a single float value to be used for each day
                if 'charge_level' in data:
                    # If the input is a vector, use the vector
                    if isinstance(data['charge_level'], (list, tuple)):
                        charge_level=data['charge_level']
                    # Else, if input is a single value, use that value for each day of simulation
                    else:
                        charge_level = [data['charge_level']] * ceil((self.__simtime.total_steps() * self.__simtime.timestep())/24 + 1)

>>>>>>> 7a37961a
                ctrl = ToUChargeControl(
                    schedule=sched,
                    simulation_time=self.__simtime,
                    start_day=data['start_day'],
                    time_series_step=data['time_series_step'],
<<<<<<< HEAD
                    logic_type=data['logic_type'],
                    charge_level=data['charge_level']
=======
                    charge_level=charge_level
>>>>>>> 7a37961a
                )
            else:
                sys.exit(name + ': control type (' + ctrl_type + ') not recognised.')
                # TODO Exit just the current case instead of whole program entirely?
            return ctrl

        self.__controls = {}
        for name, data in proj_dict['Control'].items():
            self.__controls[name] = dict_to_ctrl(name, data)

        def dict_to_wwhrs(name, data):
            """ Parse dictionary of WWHRS source data and return approprate WWHRS source object """
            wwhrs_source_type = data['type']
            if wwhrs_source_type == 'WWHRS_InstantaneousSystemB':
                cold_water_source = self.__cold_water_sources[data['ColdWaterSource']]
                # TODO Need to handle error if ColdWaterSource name is invalid.

                the_wwhrs = wwhrs.WWHRS_InstantaneousSystemB(
                    data['flow_rates'],
                    data['efficiencies'],
                    cold_water_source,
                    data['utilisation_factor']
                    )
            else:
                if wwhrs_source_type == 'WWHRS_InstantaneousSystemC':
                    cold_water_source = self.__cold_water_sources[data['ColdWaterSource']]
                    # TODO Need to handle error if ColdWaterSource name is invalid.
    
                    the_wwhrs = wwhrs.WWHRS_InstantaneousSystemC(
                        data['flow_rates'],
                        data['efficiencies'],
                        cold_water_source,
                        data['utilisation_factor']
                        )
                else:
                    if wwhrs_source_type == 'WWHRS_InstantaneousSystemA':
                        cold_water_source = self.__cold_water_sources[data['ColdWaterSource']]
                        # TODO Need to handle error if ColdWaterSource name is invalid.
        
                        the_wwhrs = wwhrs.WWHRS_InstantaneousSystemA(
                            data['flow_rates'],
                            data['efficiencies'],
                            cold_water_source,
                            data['utilisation_factor']
                            )
                    else:
                        sys.exit(name + ': WWHRS (' + wwhrs_source_type + ') not recognised.')
                        # TODO Exit just the current case instead of whole program entirely?
            return the_wwhrs
            
        if 'WWHRS' in proj_dict:
            self.__wwhrs = {}
            for name, data in proj_dict['WWHRS'].items():
                self.__wwhrs[name] = dict_to_wwhrs(name, data)
        else:
            self.__wwhrs = None

        def dict_to_shower(name, data):
            """ Parse dictionary of shower data and return approprate shower object """
            cold_water_source = self.__cold_water_sources[data['ColdWaterSource']]
            # TODO Need to handle error if ColdWaterSource name is invalid.

            shower_type = data['type']
            if shower_type == 'MixerShower':
                wwhrs_instance = None
                if 'WWHRS' in data:
                    wwhrs_instance = self.__wwhrs[data['WWHRS']] # find the instance of WWHRS linked to by the shower
                
                shower = MixerShower(data['flowrate'], cold_water_source, wwhrs_instance)
            elif shower_type == 'InstantElecShower':
                energy_supply = self.__energy_supplies[data['EnergySupply']]
                # TODO Need to handle error if EnergySupply name is invalid.
                energy_supply_conn = energy_supply.connection(name)

                shower = InstantElecShower(
                    data['rated_power'],
                    cold_water_source,
                    energy_supply_conn,
                    )
            else:
                sys.exit(name + ': shower type (' + shower_type + ') not recognised.')
                # TODO Exit just the current case instead of whole program entirely?
            return shower

        self.__showers = {}
        no_of_showers = 0
        for name, data in proj_dict['Shower'].items():
            self.__showers[name] = dict_to_shower(name, data)
            # Count number of showers that draw from HW system
            if data['type'] != 'InstantElecShower':
                no_of_showers += 1


        def dict_to_baths(name, data):
            """ Parse dictionary of bath data and return approprate bath object """
            cold_water_source = self.__cold_water_sources[data['ColdWaterSource']]
            # TODO Need to handle error if ColdWaterSource name is invalid.

            bath = Bath(data['size'], cold_water_source, data['flowrate'])

            return bath

        self.__baths = {}
        for name, data in proj_dict['Bath'].items():
            self.__baths[name] = dict_to_baths(name, data)

        def dict_to_other_water_events(name, data):
            """ Parse dictionary of bath data and return approprate other event object """
            cold_water_source = self.__cold_water_sources[data['ColdWaterSource']]
            # TODO Need to handle error if ColdWaterSource name is invalid.

            other_event = OtherHotWater(data['flowrate'], cold_water_source)

            return other_event

        self.__other_water_events = {}
        for name, data in proj_dict['Other'].items():
            self.__other_water_events[name] = dict_to_other_water_events(name, data)

        total_no_of_hot_water_tapping_points = \
            no_of_showers + len(self.__baths.keys()) + len(self.__other_water_events.keys())

        def dict_to_water_distribution_system(name, data):
            # go through internal then external distribution system

            # Calculate average length of pipework between HW system and tapping point
            length_average = data["length"] / total_no_of_hot_water_tapping_points

            pipework = Pipework(
                data["internal_diameter"],
                data["external_diameter"],
                length_average,
                data["insulation_thermal_conductivity"],
                data["insulation_thickness"],
                data["surface_reflectivity"],
                data["pipe_contents"])
                
            return(pipework)

        self.__water_heating_pipework = {}
        for name, data in proj_dict['Distribution'].items():
            self.__water_heating_pipework[name] = dict_to_water_distribution_system(name, data)
           
        def dict_to_event_schedules(data):
            """ Process list of events (for hot water draw-offs, appliance use etc.) """
            sim_timestep = self.__simtime.timestep()
            tot_timesteps = self.__simtime.total_steps()
            return expand_events(data, sim_timestep, tot_timesteps)

        self.__event_schedules = {}
        for sched_type, schedules in proj_dict['Events'].items():
            if sched_type not in self.__event_schedules:
                self.__event_schedules[sched_type] = {}
            for name, data in schedules.items():
                self.__event_schedules[sched_type][name] = dict_to_event_schedules(data)
 
        def dict_to_building_element(name, data):
            building_element_type = data['type']
            if building_element_type == 'BuildingElementOpaque':
                building_element = BuildingElementOpaque(
                    data['area'],
                    data['pitch'],
                    data['a_sol'],
                    data['r_c'],
                    data['k_m'],
                    data['mass_distribution_class'],
                    data['orientation'],
                    data['base_height'],
                    data['height'],
                    data['width'],
                    self.__external_conditions,
                    )
            elif building_element_type == 'BuildingElementTransparent':
                building_element = BuildingElementTransparent(
                    data['pitch'],
                    data['r_c'],
                    data['orientation'],
                    data['g_value'],
                    data['frame_area_fraction'],
                    data['base_height'],
                    data['height'],
                    data['width'],
                    data['shading'],
                    self.__external_conditions,
                    )
            elif building_element_type == 'BuildingElementGround':
                building_element = BuildingElementGround(
                    data['area'],
                    data['pitch'],
                    data['u_value'],
                    data['r_f'],
                    data['k_m'],
                    data['mass_distribution_class'],
                    data['h_pi'],
                    data['h_pe'],
                    data['perimeter'],
                    data['psi_wall_floor_junc'],
                    self.__external_conditions,
                    self.__simtime,
                    )
            elif building_element_type == 'BuildingElementAdjacentZTC':
                building_element = BuildingElementAdjacentZTC(
                    data['area'],
                    data['pitch'],
                    data['r_c'],
                    data['k_m'],
                    data['mass_distribution_class'],
                    self.__external_conditions,
                    )
            elif building_element_type == 'BuildingElementAdjacentZTU_Simple':
                building_element = BuildingElementAdjacentZTU_Simple(
                    data['area'],
                    data['pitch'],
                    data['r_c'],
                    data['r_u'],
                    data['k_m'],
                    data['mass_distribution_class'],
                    self.__external_conditions,
                    )
            else:
                sys.exit( name + ': building element type ('
                        + building_element_type + ') not recognised.' )
                # TODO Exit just the current case instead of whole program entirely?
            return building_element

        def dict_to_ventilation_element(name, data):
            ventilation_element_type = data['type']
            ductwork = None
            if ventilation_element_type == 'WHEV': # Whole house extract ventilation
                energy_supply = self.__energy_supplies[data['EnergySupply']]
                # TODO Need to handle error if EnergySupply name is invalid.
                energy_supply_conn = energy_supply.connection(name)

                ventilation_element = WholeHouseExtractVentilation(
                    data['req_ach'],
                    data['SFP'],
                    self.__infiltration.infiltration(),
                    energy_supply_conn,
                    self.__external_conditions,
                    self.__simtime,
                    )
            elif ventilation_element_type == 'MVHR':
                energy_supply = self.__energy_supplies[data['EnergySupply']]
                # TODO Need to handle error if EnergySupply name is invalid.
                energy_supply_conn = energy_supply.connection(name)

                ventilation_element = MechnicalVentilationHeatRecovery(
                    data['req_ach'],
                    data['SFP'],
                    data['efficiency'],
                    energy_supply_conn,
                    self.__external_conditions,
                    self.__simtime,
                    )
                    
                ductwork = Ductwork(
                    data['ductwork']['internal_diameter'],
                    data['ductwork']['external_diameter'],
                    data['ductwork']['length_in'],
                    data['ductwork']['length_out'],
                    data['ductwork']['insulation_thermal_conductivity'],
                    data['ductwork']['insulation_thickness'],
                    data['ductwork']['reflective'],
                    data['ductwork']['MVHR_location']
                    )
            elif ventilation_element_type == 'NatVent':
                ventilation_element = NaturalVentilation(
                    data['req_ach'],
                    self.__infiltration.infiltration(),
                    self.__external_conditions,
                    )
            else:
                sys.exit( name + ': ventilation element type ('
                      + ventilation_element_type + ') not recognised.' )
                # TODO Exit just the current case instead of whole program entirely?
            return ventilation_element, ductwork


        if 'Ventilation' in proj_dict:
            self.__ventilation, self.__space_heating_ductwork = \
                dict_to_ventilation_element('Ventilation system', proj_dict['Ventilation'])
            air_change_rate_req = proj_dict['Ventilation']['req_ach']
        else:
            self.__ventilation, self.__space_heating_ductwork = None, None

        def dict_to_thermal_bridging(data):
            # If data is for individual thermal bridges, initialise the relevant
            # objects and return a list of them. Otherwise, just use the overall
            # figure given.
            if isinstance(data, dict):
                thermal_bridging = []
                for tb_name, tb_data in data.items():
                    tb_type = tb_data['type']
                    if tb_type == 'ThermalBridgeLinear':
                        tb = ThermalBridgeLinear(
                                tb_data['linear_thermal_transmittance'],
                                tb_data['length']
                                )
                    elif tb_type == 'ThermalBridgePoint':
                        tb = ThermalBridgePoint(tb_data['heat_transfer_coeff'])
                    else:
                        sys.exit( tb_name + ': thermal bridge type ('
                                + tb_type + ') not recognised.' )
                        # TODO Exit just the current case instead of whole program entirely?
                    thermal_bridging.append(tb)
            else:
                thermal_bridging = data
            return thermal_bridging

        self.__heat_system_name_for_zone = {}
        self.__cool_system_name_for_zone = {}
        opening_area_total = 0.0
        for z_data in proj_dict['Zone'].values():
            for building_element_data in z_data['BuildingElement'].values():
                if building_element_data['type'] == 'BuildingElementTransparent':
                    opening_area_total \
                        += building_element_data['height'] * building_element_data['width']

        def dict_to_zone(name, data):
            # Record which heating and cooling system this zone is heated/cooled by (if applicable)
            if 'SpaceHeatSystem' in data:
                # Check that no heating system has been assigned to more than one zone
                if data['SpaceHeatSystem'] in self.__heat_system_name_for_zone.values():
                    sys.exit('Invalid input: SpaceHeatSystem (' + data['SpaceHeatSystem'] 
                           + ') has been assigned to more than one Zone')
                self.__heat_system_name_for_zone[name] = data['SpaceHeatSystem']
            else:
                self.__heat_system_name_for_zone[name] = None
            if 'SpaceCoolSystem' in data:
                # Check that no cooling system has been assigned to more than one zone
                if data['SpaceCoolSystem'] in self.__cool_system_name_for_zone.values():
                    sys.exit('Invalid input: SpaceCoolSystem (' + data['SpaceCoolSystem'] 
                           + ') has been assigned to more than one Zone')
                self.__cool_system_name_for_zone[name] = data['SpaceCoolSystem']
            else:
                self.__cool_system_name_for_zone[name] = None

            # Read in building elements and add to list
            building_elements = []
            for building_element_name, building_element_data in data['BuildingElement'].items():
                building_elements.append(
                    dict_to_building_element(building_element_name, building_element_data)
                    )

            if 'Window_Opening_For_Cooling' in proj_dict:
                openings = list(filter(
                    lambda be: isinstance(be, BuildingElementTransparent),
                    building_elements,
                    ))
                opening_area_zone = sum(op.area for op in openings)
                opening_area_equivalent \
                    = proj_dict['Window_Opening_For_Cooling']['equivalent_area'] \
                    * opening_area_zone / opening_area_total
                control = self.__controls[proj_dict['Window_Opening_For_Cooling']['control']]
                if isinstance(self.__ventilation, NaturalVentilation):
                    natvent = self.__ventilation
                else:
                    natvent = None
                vent_cool_extra = WindowOpeningForCooling(
                    opening_area_equivalent,
                    self.__external_conditions,
                    openings,
                    control,
                    natvent = natvent,
                    )
            else:
                vent_cool_extra = None

            # Read in thermal bridging data
            thermal_bridging = dict_to_thermal_bridging(data['ThermalBridging'])

            # Read in ventilation elements and add to list
            # All zones have infiltration, so start list with infiltration object
            vent_elements = [self.__infiltration]
            # Add any additional ventilation elements
            if self.__ventilation is not None:
                vent_elements.append(self.__ventilation)

            return Zone(
                data['area'],
                data['volume'],
                building_elements,
                thermal_bridging,
                vent_elements,
                vent_cool_extra = vent_cool_extra,
                print_heat_balance = print_heat_balance,
                )

        self.__zones = {}
        self.__energy_supply_conn_unmet_demand_zone = {}
        for name, data in proj_dict['Zone'].items():
            self.__zones[name] = dict_to_zone(name, data)
            self.__energy_supply_conn_unmet_demand_zone[name] \
                = self.__energy_supplies['_unmet_demand'].connection(name)

        self.__total_floor_area = sum(zone.area() for zone in self.__zones.values())
        total_volume = sum(zone.volume() for zone in self.__zones.values())

        # Add internal gains from applicances to the internal gains dictionary and
        # create an energy supply connection for appliances
        for name, data in proj_dict['ApplianceGains'].items():
            energy_supply = self.__energy_supplies[data['EnergySupply']]
            # TODO Need to handle error if EnergySupply name is invalid.
            energy_supply_conn = energy_supply.connection(name)
            
            # Convert energy supplied to appliances from W to W / m2
            total_energy_supply = []
            for energy_data in expand_schedule(float, data['schedule'], "main", False):
                total_energy_supply.append(energy_data / self.__total_floor_area)

            self.__internal_gains[name] = ApplianceGains(
                                             total_energy_supply,
                                             energy_supply_conn,
                                             data['gains_fraction'],
                                             self.__simtime,
                                             data['start_day'],
                                             data['time_series_step']
                                             )

        # Where wet distribution heat source provide more than one service, some
        # calculations can only be performed after all services have been
        # calculated. Give these systems a timestep_end function and add these
        # systems to the following list, which will be iterated over later.
        self.__timestep_end_calcs = []

        def dict_to_heat_source_wet(name, data):
            heat_source_type = data['type']
            if heat_source_type == 'HeatPump':
                if SourceType.is_exhaust_air(data['source_type']):
                    # Check that ventilation system is compatible with exhaust air HP
                    if type(self.__ventilation) \
                    not in (MechnicalVentilationHeatRecovery, WholeHouseExtractVentilation):
                        sys.exit('Exhaust air heat pump requires ventilation to be MVHR or WHEV.')
                    throughput_exhaust_air \
                        = air_change_rate_to_flow_rate(air_change_rate_req, total_volume) \
                        * units.litres_per_cubic_metre
                else:
                    throughput_exhaust_air = None

                if SourceType.from_string(data['source_type']) == SourceType.HEAT_NETWORK:
                    energy_supply_HN = self.__energy_supplies[data['EnergySupply_heat_network']]
                    # TODO Check that EnergySupply object representing heat source
                    #      has an appropriate fuel type
                else:
                    energy_supply_HN = None

                energy_supply = self.__energy_supplies[data['EnergySupply']]
                energy_supply_conn_name_auxiliary = 'HeatPump_auxiliary: ' + name
                heat_source = HeatPump(
                    data,
                    energy_supply,
                    energy_supply_conn_name_auxiliary,
                    self.__simtime,
                    self.__external_conditions,
                    throughput_exhaust_air,
                    energy_supply_HN,
                    )
                self.__timestep_end_calcs.append(heat_source)
            elif heat_source_type == 'Boiler':
                energy_supply = self.__energy_supplies[data['EnergySupply']]
                energy_supply_aux = self.__energy_supplies[data['EnergySupply_aux']]
                energy_supply_conn_aux = energy_supply_aux.connection('Boiler_auxiliary: ' + name)
                heat_source = Boiler(
                    data,
                    energy_supply,
                    energy_supply_conn_aux,
                    self.__simtime,
                    self.__external_conditions,
                    )
                self.__timestep_end_calcs.append(heat_source)
            elif heat_source_type == 'HIU':
                energy_supply = self.__energy_supplies[data['EnergySupply']]
                energy_supply_conn_name_auxiliary = 'HeatNetwork_auxiliary: ' + name
                heat_source = HeatNetwork(
                    data,
                    energy_supply,
                    energy_supply_conn_name_auxiliary,
                    self.__simtime,
                    self.__external_conditions,
                    )
                # Create list of internal gains for each hour of the year, in W / m2
                internal_gains_HIU = [heat_source.HIU_loss(data['HIU_daily_loss']) \
                                        * units.W_per_kW \
                                        / self.__total_floor_area]
                total_internal_gains_HIU = internal_gains_HIU * units.days_per_year * units.hours_per_day
                # Append internal gains object to self.__internal_gains dictionary
                if name in self.__internal_gains.keys():
                    sys.exit('Name of HIU duplicates name of an existing InternalGains object')
                self.__internal_gains[name] = InternalGains(
                    total_internal_gains_HIU,
                    self.__simtime,
                    0, # Start day of internal gains time series
                    1.0, # Timestep of internal gains time series
                    )
            elif heat_source_type == 'HeatBattery':
                energy_supply = self.__energy_supplies[data['EnergySupply']]
                # TODO Need to handle error if EnergySupply name is invalid.
                energy_supply_conn = energy_supply.connection(name)
                charge_control: ToUChargeControl = self.__controls[data['ControlCharge']]
                heat_source = HeatBattery(
                    data,
                    charge_control,
                    energy_supply,
                    energy_supply_conn,
                    self.__simtime,
                    self.__external_conditions,
                    )
                self.__timestep_end_calcs.append(heat_source)
            else:
                sys.exit(name + ': heat source type (' \
                       + heat_source_type + ') not recognised.')
                # TODO Exit just the current case instead of whole program entirely?
            return heat_source

        # If one or more wet distribution heat sources have been provided, add them to the project
        self.__heat_sources_wet = {}
        # If no wet distribution heat sources have been provided, then skip.
        if 'HeatSourceWet' in proj_dict:
            for name, data in proj_dict['HeatSourceWet'].items():
                self.__heat_sources_wet[name] = dict_to_heat_source_wet(name, data)

        def dict_to_heat_source(name, data):
            """ Parse dictionary of heat source data and return approprate heat source object """
            if 'Control' in data.keys():
                ctrl = self.__controls[data['Control']]
                # TODO Need to handle error if Control name is invalid.
            else:
                ctrl = None

            heat_source_type = data['type']
            if heat_source_type == 'ImmersionHeater':
                energy_supply = self.__energy_supplies[data['EnergySupply']]
                # TODO Need to handle error if EnergySupply name is invalid.
                energy_supply_conn = energy_supply.connection(name)

                heat_source = ImmersionHeater(
                    data['power'],
                    energy_supply_conn,
                    self.__simtime,
                    ctrl,
                    )
            elif heat_source_type == 'SolarThermalSystem':
                energy_supply = self.__energy_supplies[data['EnergySupply']]
                # TODO Need to handle error if EnergySupply name is invalid.
                energy_supply_conn = energy_supply.connection(name)

                heat_source = SolarThermalSystem(
                    data['sol_loc'],
                    data['area_module'],
                    data['modules'],
                    data['peak_collector_efficiency'],
                    data['incidence_angle_modifier'],
                    data['first_order_hlc'],
                    data['second_order_hlc'],
                    data['collector_mass_flow_rate'],
                    data['power_pump'],
                    data['power_pump_control'],
                    energy_supply_conn,
                    data['tilt'],
                    data['orientation'],
                    data['solar_loop_piping_hlc'],
                    self.__external_conditions,
                    self.__simtime,
                    )
                
            elif heat_source_type == 'HeatSourceWet':
                energy_supply = self.__energy_supplies[data['EnergySupply']]
                # TODO Need to handle error if EnergySupply name is invalid.
                energy_supply_conn = energy_supply.connection(name)

                cold_water_source = self.__cold_water_sources[data['ColdWaterSource']]

                heat_source_wet = self.__heat_sources_wet[data['name']]
                if isinstance(heat_source_wet, HeatPump):
                    heat_source = heat_source_wet.create_service_hot_water(
                        data['name'] + '_water_heating',
                        55, # TODO Remove hard-coding of HW temp
                        50, # TODO Remove hard-coding of return temp
                        data['temp_flow_limit_upper'],
                        cold_water_source,
                        ctrl,
                        )
                elif isinstance(heat_source_wet, Boiler):
                    heat_source = heat_source_wet.create_service_hot_water_regular(
                        data,
                        data['name'] + '_water_heating',
                        55, # TODO Remove hard-coding of HW temp
                        cold_water_source,
                        data['temp_return']
                        )
                elif isinstance(heat_source_wet, HeatNetwork):
                    # Add heat network hot water service for feeding hot water cylinder
                    heat_source = heat_source_wet.create_service_hot_water(
                        data['name'] + '_water_heating',
                        55, # TODO Remove hard-coding of HW temp
                        50, # TODO Remove hard-coding of return temp
                        data['temp_flow_limit_upper'],
                        cold_water_source,
                        ctrl,
                        )
                elif isinstance(heat_source_wet, HeatBattery):
                    heat_source = heat_source_wet.create_service_hot_water_regular(
                        data,
                        data['name'] + '_water_heating',
                        55, # TODO Remove hard-coding of HW temp
                        cold_water_source,
                        data['temp_return']
                        )
                else:
                    sys.exit(name + ': HeatSource type not recognised')
                    # TODO Exit just the current case instead of whole program entirely?
            elif heat_source_type == 'HeatPump_HWOnly':
                energy_supply = self.__energy_supplies[data['EnergySupply']]
                # TODO Need to handle error if EnergySupply name is invalid.
                energy_supply_conn = energy_supply.connection(name)

                heat_source = HeatPump_HWOnly(
                    data['power_max'],
                    data['test_data'],
                    data['vol_hw_daily_average'],
                    energy_supply_conn,
                    self.__simtime,
                    )
            else:
                sys.exit(name + ': heat source type (' + heat_source_type + ') not recognised.')
                # TODO Exit just the current case instead of whole program entirely?
            return heat_source

        # List of diverter objects (for end-of-timestep calculations
        self.__diverters = []

        def dict_to_hot_water_source(name, data):
            """ Parse dictionary of HW source data and return approprate HW source object """
            hw_source_type = data['type']
            if hw_source_type == 'StorageTank':
                cold_water_source = self.__cold_water_sources[data['ColdWaterSource']]
                # TODO Need to handle error if ColdWaterSource name is invalid.
                # TODO assuming here there is only one WWHRS
                if self.__wwhrs is not None:
                    for wwhrs_name in self.__wwhrs:
                        if isinstance(self.__wwhrs[wwhrs_name], wwhrs.WWHRS_InstantaneousSystemC) \
                        or isinstance(self.__wwhrs[wwhrs_name], wwhrs.WWHRS_InstantaneousSystemA):
                            cold_water_source = self.__wwhrs[wwhrs_name]

                if 'primary_pipework' in data:
                    primary_pipework = data['primary_pipework']
                else:
                    primary_pipework = None

                heat_source_dict= {}
                for heat_source_name, heat_source_data in data['HeatSource'].items():
                    heat_source = dict_to_heat_source(heat_source_name, heat_source_data)
                    heat_source_dict[heat_source] = heat_source_data['heater_position'], \
                                                    heat_source_data['thermostat_position']

                hw_source = StorageTank(
                    data['volume'],
                    data['daily_losses'],
                    data['min_temp'],
                    data['setpoint_temp'],
                    55.0, # TODO Remove hard-coding of hot water temp
                    cold_water_source,
                    self.__simtime,
                    heat_source_dict,
                    primary_pipework,
                    energy_supply_unmet_demand.connection(name)
                    )
                for heat_source_name, heat_source_data in data['HeatSource'].items():
                    energy_supply_name = heat_source_data['EnergySupply']
                    if energy_supply_name in diverters \
                    and diverters[energy_supply_name]['StorageTank'] == name \
                    and diverters[energy_supply_name]['HeatSource'] == heat_source_name:
                        energy_supply = self.__energy_supplies[heat_source_data['EnergySupply']]
                        pv_diverter = PVDiverter(hw_source, heat_source)
                        energy_supply.connect_diverter(pv_diverter)
                        self.__diverters.append(pv_diverter)

            elif hw_source_type == 'CombiBoiler':
                cold_water_source = self.__cold_water_sources[data['ColdWaterSource']]
                hw_source = self.__heat_sources_wet[data['HeatSourceWet']].create_service_hot_water_combi(
                    data,
                    data['HeatSourceWet'] + '_water_heating',
                    55, # TODO Remove hard-coding of HW temp
                    cold_water_source
                    )
            elif hw_source_type == 'PointOfUse':
                energy_supply = self.__energy_supplies[data['EnergySupply']]
                # TODO Need to handle error if EnergySupply name is invalid.
                energy_supply_conn = energy_supply.connection(name)

                cold_water_source = self.__cold_water_sources[data['ColdWaterSource']]
                hw_source = PointOfUse(
                    data['power'],
                    data['efficiency'],
                    energy_supply_conn,
                    self.__simtime,
                    cold_water_source
                )
            elif hw_source_type == 'HIU':
                cold_water_source = self.__cold_water_sources[data['ColdWaterSource']]
                hw_source = self.__heat_sources_wet[data['HeatSourceWet']].create_service_hot_water_direct(
                    data['HeatSourceWet'] + '_water_heating',
                    55, # TODO Remove hard-coding of HW temp
                    cold_water_source,
                    data['HIU_daily_loss']
                    )
            elif hw_source_type == 'HeatBattery':
                # TODO MC - add PCM heat battery in here
                pass
            else:
                sys.exit(name + ': hot water source type (' + hw_source_type + ') not recognised.')
                # TODO Exit just the current case instead of whole program entirely?
            return hw_source

        self.__hot_water_sources = {}
        for name, data in proj_dict['HotWaterSource'].items():
            self.__hot_water_sources[name] = dict_to_hot_water_source(name, data)

        # Some systems (e.g. exhaust air heat pumps) may require overventilation
        # so initialise an empty list to hold the names of these systems
        self.__heat_system_names_requiring_overvent = []

        def dict_to_space_heat_system(name, data):
            space_heater_type = data['type']
            # ElecStorageHeater needs extra controllers
            if space_heater_type == 'ElecStorageHeater' and 'ControlCharger' in data.keys():
                charge_control = self.__controls[data['ControlCharger']]

            if 'Control' in data.keys():
                ctrl = self.__controls[data['Control']]
                # TODO Need to handle error if Control name is invalid.
            else:
                ctrl = None

            if space_heater_type == 'InstantElecHeater':
                energy_supply = self.__energy_supplies[data['EnergySupply']]
                # TODO Need to handle error if EnergySupply name is invalid.
                energy_supply_conn = energy_supply.connection(name)

                space_heater = InstantElecHeater(
                    data['rated_power'],
                    data['frac_convective'],
                    energy_supply_conn,
                    self.__simtime,
                    ctrl,
                    )
            elif space_heater_type == 'ElecStorageHeater':
                energy_supply = self.__energy_supplies[data['EnergySupply']]
                # TODO Need to handle error if EnergySupply name is invalid.
                energy_supply_conn = energy_supply.connection(name)

                space_heater = ElecStorageHeater(
                    data['rated_power'],
                    data['rated_power_instant'],
                    data['air_flow_type'],
                    data['temp_dis_safe'],
                    data['thermal_mass'],
                    data['frac_convective'],
                    data['U_ins'],
                    data['temp_charge_cut'],
                    data['mass_core'],
                    data['c_pcore'],
                    data['temp_core_target'],
                    data['A_core'],
                    data['c_wall'],
                    data['n_wall'],
                    data['thermal_mass_wall'],
                    data['fan_pwr'],
                    data['n_units'],
                    self.__zones[data['Zone']],
                    energy_supply_conn,
                    self.__simtime,
                    ctrl,
                    charge_control,
                )
            elif space_heater_type == 'WetDistribution':
                heat_source = self.__heat_sources_wet[data['HeatSource']['name']]
                if isinstance(heat_source, HeatPump):
                    heat_source_service = heat_source.create_service_space_heating(
                        data['HeatSource']['name'] + '_space_heating: ' + name,
                        data['HeatSource']['temp_flow_limit_upper'],
                        data['temp_diff_emit_dsgn'],
                        ctrl,
                        )
                    if heat_source.source_is_exhaust_air():
                        # Record heating system as potentially requiring overventilation
                        self.__heat_system_names_requiring_overvent.append(name)

                elif isinstance(heat_source, Boiler):
                    heat_source_service = heat_source.create_service_space_heating(
                        data['HeatSource']['name'] + '_space_heating: ' + name,
                        ctrl,
                        )
                elif isinstance(heat_source, HeatNetwork):
                    heat_source_service = heat_source.create_service_space_heating(
                        data['HeatSource']['name'] + '_space_heating: ' + name,
                        ctrl,
                        )
                elif isinstance(heat_source, HeatBattery):
                    heat_source_service = heat_source.create_service_space_heating(
                        data['HeatSource']['name'] + '_space_heating: ' + name,
                        ctrl,
                        )
                else:
                    sys.exit(name + ': HeatSource type not recognised')
                    # TODO Exit just the current case instead of whole program entirely?

                space_heater = Emitters(
                    data['thermal_mass'],
                    data['c'],
                    data['n'],
                    data['temp_diff_emit_dsgn'],
                    data['frac_convective'],
                    heat_source_service,
                    self.__zones[data['Zone']],
                    self.__external_conditions,
                    data['ecodesign_control_class'],
                    data['design_flow_temp'],
                    self.__simtime,
                    )
            elif space_heater_type == 'WarmAir':
                heat_source = self.__heat_sources_wet[data['HeatSource']['name']]
                if isinstance(heat_source, HeatPump):
                    space_heater = heat_source.create_service_space_heating_warm_air(
                        data['HeatSource']['name'] + '_space_heating: ' + name,
                        ctrl,
                        data['frac_convective']
                        )
                    if heat_source.source_is_exhaust_air():
                        # Record heating system as potentially requiring overventilation
                        self.__heat_system_names_requiring_overvent.append(name)
                else:
                    sys.exit(name + ': HeatSource type not recognised')
                    # TODO Exit just the current case instead of whole program entirely?
            else:
                sys.exit(name + ': space heating system type (' \
                       + space_heater_type + ') not recognised.')
                # TODO Exit just the current case instead of whole program entirely?
            return space_heater

        # If one or more space heating systems have been provided, add them to the project
        self.__space_heat_systems = {}
        # If no space heating systems have been provided, then skip. This
        # facilitates running the simulation with no heating systems at all
        if 'SpaceHeatSystem' in proj_dict:
            for name, data in proj_dict['SpaceHeatSystem'].items():
                self.__space_heat_systems[name] = dict_to_space_heat_system(name, data)

        def dict_to_space_cool_system(name, data):
            if 'Control' in data.keys():
                ctrl = self.__controls[data['Control']]
                # TODO Need to handle error if Control name is invalid.
            else:
                ctrl = None

            cooling_system_type = data['type']
            if cooling_system_type == 'AirConditioning':
                energy_supply = self.__energy_supplies[data['EnergySupply']]
                # TODO Need to handle error if EnergySupply name is invalid.
                energy_supply_conn = energy_supply.connection(name)

                cooling_system = AirConditioning(
                   data['cooling_capacity'],
                   data['efficiency'],
                   data['frac_convective'],
                   energy_supply_conn,
                   self.__simtime,
                   ctrl,
                   )
            else:
                sys.exit(name + ': CoolSystem type not recognised')
            return cooling_system

        self.__space_cool_systems = {}
        # If no space cooling systems have been provided, then skip. This
        # facilitates running the simulation with no cooling systems at all
        if 'SpaceCoolSystem' in proj_dict:
            for name, data in proj_dict['SpaceCoolSystem'].items():
                self.__space_cool_systems[name] = dict_to_space_cool_system(name, data)

        def dict_to_on_site_generation(name, data):
            """ Parse dictionary of on site generation data and
                return approprate on site generation object """
            on_site_generation_type = data['type']
            if on_site_generation_type == 'PhotovoltaicSystem':

                energy_supply = self.__energy_supplies[data['EnergySupply']]
                # TODO Need to handle error if EnergySupply name is invalid.
                energy_supply_conn = energy_supply.connection(name)

                pv_system = PhotovoltaicSystem(
                    data['peak_power'],
                    data['ventilation_strategy'],
                    data['pitch'],
                    data['orientation'],
                    self.__external_conditions,
                    energy_supply_conn,
                    self.__simtime,
                    )
            else:
                sys.exit(name + ': on site generation type ('
                         + on_site_generation_type + ') not recognised.')
                # TODO Exit just the current case instead of whole program entirely?
            return pv_system

        self.__on_site_generation = {}
        # If no on site generation have been provided, then skip.
        if 'OnSiteGeneration' in proj_dict:
            for name, data in proj_dict['OnSiteGeneration'].items():
                self.__on_site_generation[name] = dict_to_on_site_generation(name, data)

    def total_floor_area(self):
        return self.__total_floor_area

    def calc_HTC_HLP(self):
        """ Calculate heat transfer coefficient (HTC) and heat loss parameter (HLP)
        according to the SAP10.2 specification """
        # Initialise variables
        total_fabric_heat_loss = 0
        total_thermal_bridges= 0
        total_vent_heat_loss = 0

        # Calculate the total fabric heat loss, total heat capacity, total ventilation heat
        # loss and total heat transfer coeffient for thermal bridges across all zones
        for z_name, zone in self.__zones.items():
            total_fabric_heat_loss += zone.total_fabric_heat_loss()
            total_thermal_bridges += zone.total_thermal_bridges()
            total_vent_heat_loss += zone.total_vent_heat_loss()

        # Calculate the heat transfer coefficent (HTC), in W / K
        # TODO check ventilation losses are correct
        HTC = total_fabric_heat_loss + total_thermal_bridges + total_vent_heat_loss

        # Calculate the HLP, in W / m2 K
        HLP = HTC / self.__total_floor_area

        return HTC, HLP

    def calc_TMP(self):
        """ Calculate the thermal mass parameter (TMP), according to the SAP10.2 specification """
        # TODO party walls and solid doors should be exluded according to SAP spec - if party walls are
        # assumed to be ZTU building elements this could be set to zero?

        # Initialise variable
        total_heat_capacity = 0

        # Calculate the total heat capacity and total zone area
        for z_name, zone in self.__zones.items():
            total_heat_capacity += zone.total_heat_capacity()

        # Calculate the thermal mass parameter, in kJ / m2 K
        TMP = total_heat_capacity / self.__total_floor_area

        return TMP

    def run(self):
        """ Run the simulation """

        def hot_water_demand(t_idx):
            """ Calculate the hot water demand for the current timestep

            Arguments:
            t_idx -- timestep index/count
            """
            hw_demand = 0.0
            hw_energy_demand = 0.0
            hw_duration = 0.0
            all_events = 0.0
            pw_losses = 0.0
            point_of_use = False
            
            # TODO - this assumes there is only one hot water source
            # if any hotwatersource is point of use, they all are.
            # should we assign hotwatersource to each hot water event?
            for name, i in self.__hot_water_sources.items():
                if isinstance(i, PointOfUse):
                    point_of_use = True
            
            for name, shower in self.__showers.items():
                # Get all shower use events for the current timestep
                usage_events = self.__event_schedules['Shower'][name][t_idx]
                the_cold_water_temp = shower.get_cold_water_source()
                cold_water_temperature = the_cold_water_temp.temperature()

                # If shower is used in the current timestep, get details of use
                # and calculate HW demand from shower
                
                # TODO revisit structure and eliminate the branch on the type
                if usage_events is not None:
                    for event in usage_events:
                        shower_temp = event['temperature']
                        shower_duration = event['duration']
                        hw_demand_i = shower.hot_water_demand(shower_temp, shower_duration)
                        if not isinstance(shower, InstantElecShower):
                            # don't add hw demand and pipework loss from electric shower
                            hw_demand += hw_demand_i
                            hw_energy_demand += misc.water_demand_to_kWh(
                                hw_demand_i,
                                shower.get_temp_hot(),
                                cold_water_temperature
                                )
                            hw_duration += event['duration'] # shower minutes duration
                            all_events +=1
                            if(point_of_use == False):
                                pw_losses+=calc_pipework_losses(
                                    hw_demand_i,
                                    t_idx,
                                    delta_t_h,
                                    cold_water_temperature,
                                    event['duration'],
                                    self.__water_heating_pipework,
                                    )

            for name, other in self.__other_water_events.items():
                # Get all other use events for the current timestep
                usage_events = self.__event_schedules['Other'][name][t_idx]
                the_cold_water_temp = other.get_cold_water_source()
                cold_water_temperature = the_cold_water_temp.temperature()
                
                # If other is used in the current timestep, get details of use
                # and calculate HW demand from other
                if usage_events is not None:
                    for event in usage_events:
                        other_temp = event['temperature']
                        other_duration = event['duration']
                        hw_demand += other.hot_water_demand(other_temp, other_duration)
                        hw_energy_demand += misc.water_demand_to_kWh(
                            other.hot_water_demand(other_temp, other_duration),
                            other.get_temp_hot(),
                            cold_water_temperature
                            )
                        hw_duration += event['duration'] # other minutes duration
                        all_events += 1
                        if(point_of_use == False):
                            pw_losses += calc_pipework_losses(
                                other.hot_water_demand(other_temp, other_duration),
                                t_idx,
                                delta_t_h,
                                cold_water_temperature,
                                event['duration'],
                                self.__water_heating_pipework,
                                )

            for name, bath in self.__baths.items():
                # Get all bath use events for the current timestep
                usage_events = self.__event_schedules['Bath'][name][t_idx]
                the_cold_water_temp = bath.get_cold_water_source()
                cold_water_temperature = the_cold_water_temp.temperature()

                # Assume flow rate for bath event is the same as other hot water events
                peak_flowrate = bath.get_flowrate()

                # If bath is used in the current timestep, get details of use
                # and calculate HW demand from bath
                # Note that bath size is the total water used per bath, not the total capacity of the bath
                if usage_events is not None:
                    for event in usage_events:
                        bath_temp = event['temperature']
                        hw_demand += bath.hot_water_demand(bath_temp)
                        bath_duration = bath.get_size() / peak_flowrate
                        hw_energy_demand += misc.water_demand_to_kWh(
                            bath.hot_water_demand(bath_temp),
                            bath.get_temp_hot(),
                            cold_water_temperature
                            )
                        hw_duration += bath_duration
                        # litres bath  / litres per minute flowrate = minutes
                        all_events += 1
                        if(point_of_use == False):
                            pw_losses += calc_pipework_losses(
                                bath.hot_water_demand(bath_temp),
                                t_idx,
                                delta_t_h,
                                cold_water_temperature,
                                bath_duration,
                                self.__water_heating_pipework,
                                )

            vol_hot_water_left_in_pipework \
                = self.__water_heating_pipework['internal'].volume_litres() \
                + self.__water_heating_pipework['external'].volume_litres()
            hw_demand += all_events * vol_hot_water_left_in_pipework

            return hw_demand, hw_duration, all_events, pw_losses, hw_energy_demand  # litres hot water per timestep, minutes demand per timestep, number of events in timestep

        def calc_pipework_losses(hw_demand, t_idx, delta_t_h, cold_water_temperature, hw_duration, hw_pipework):
            # sum up all hw_demand and allocate pipework losses also.
            # hw_demand is volume.

            # TODO demand water temperature is 52 as elsewhere, need to set it somewhere
            demand_water_temperature = 52
            
            # Initialise internal air temperature and total area of all zones
            internal_air_temperature = 0
            overall_volume = 0
            
            # TODO here we are treating overall indoor temperature as average of all zones
            for z_name, zone in self.__zones.items():
                internal_air_temperature += zone.temp_internal_air() * zone.volume()
                overall_volume += zone.volume()
            internal_air_temperature /= overall_volume # average internal temperature
            
            hot_water_time_fraction = hw_duration / (delta_t_h * units.minutes_per_hour)
            
            if hot_water_time_fraction>1:
                hot_water_time_fraction = 1
            
            pipework_watts_heat_loss \
                = hw_pipework["internal"].heat_loss(demand_water_temperature, internal_air_temperature) \
                + hw_pipework["external"].heat_loss(demand_water_temperature, self.__external_conditions.air_temp())

            # only calculate loss for times when there is hot water in the pipes - multiply by time fraction to get to kWh
            pipework_heat_loss \
                = pipework_watts_heat_loss \
                * hot_water_time_fraction \
                * delta_t_h \
                / units.W_per_kW # convert to kWh

            pipework_heat_loss += hw_pipework["internal"].cool_down_loss(
                demand_water_temperature,
                internal_air_temperature
                )
            pipework_heat_loss += hw_pipework["external"].cool_down_loss(
                demand_water_temperature,
                self.__external_conditions.air_temp()
                )
            
            return pipework_heat_loss # heat loss in kWh for the timestep

        def calc_ductwork_losses(t_idx, delta_t_h, efficiency):
            """ Calculate the losses/gains in the MVHR ductwork

            Arguments:
            t_idx -- timestep index/count
            delta_t_h -- calculation timestep, in hours
            efficiency - MVHR heat recovery efficiency
            """
            # assume 100% efficiency 
            # i.e. temp inside the supply and extract ducts is room temp and temp inside exhaust and intake is external temp
            # assume MVHR unit is running 100% of the time
    
            # Initialise internal air temperature and total area of all zones
            internal_air_temperature = 0
            overall_volume = 0
    
            # Calculate internal air temperature
            # TODO here we are treating overall indoor temperature as average of all zones
            for z_name, zone in self.__zones.items():
                internal_air_temperature += zone.temp_internal_air() * zone.volume()
                overall_volume += zone.volume()
            internal_air_temperature /= overall_volume # average internal temperature

            # Calculate heat loss from ducts when unit is inside
            # Air temp inside ducts increases, heat lost from dwelling
            ductwork = self.__space_heating_ductwork
            if ductwork == None:
                return 0

            ductwork_watts_heat_loss = 0.0

            # MVHR duct temperatures:
            # extract_duct_temp - indoor air temperature 
            # intake_duct_temp - outside air temperature
            
            temp_diff = internal_air_temperature - self.__external_conditions.air_temp()
            
            # Supply duct contains what the MVHR could recover
            supply_duct_temp = self.__external_conditions.air_temp() + (efficiency * temp_diff)
            
            # Exhaust duct contans the heat that couldn't be recovered
            exhaust_duct_temp = self.__external_conditions.air_temp() + ((1- efficiency) * temp_diff)
            
            ductwork_watts_heat_loss = \
                ductwork.total_duct_heat_loss(
                internal_air_temperature,
                supply_duct_temp,
                internal_air_temperature,
                self.__external_conditions.air_temp(),
                exhaust_duct_temp,
                efficiency)
    
            return ductwork_watts_heat_loss, overall_volume # heat loss in Watts for the timestep

        def calc_space_heating(delta_t_h, gains_internal_dhw):
            """ Calculate space heating demand, heating system output and temperatures

            Arguments:
            delta_t_h -- calculation timestep, in hours
            gains_internal_dhw -- internal gains from hot water system for this timestep, in W
            """
            temp_ext_air = self.__external_conditions.air_temp()
            # Calculate timestep in seconds
            delta_t = delta_t_h * units.seconds_per_hour

            ductwork_losses, overall_zone_volume, ductwork_losses_per_m3 = 0.0, 0.0, 0.0
            # ductwork gains/losses only for MVHR
            if isinstance(self.__ventilation, MechnicalVentilationHeatRecovery):
                ductwork_losses, overall_zone_volume = calc_ductwork_losses(0, delta_t_h, self.__ventilation.efficiency())
                ductwork_losses_per_m3 = ductwork_losses / overall_zone_volume

            # Calculate internal and solar gains for each zone
            gains_internal_zone = {}
            gains_solar_zone = {}
            for z_name, zone in self.__zones.items():
                # Initialise to dhw internal gains split proportionally to zone floor area
                gains_internal_zone_inner = gains_internal_dhw * zone.area() / self.__total_floor_area
                for internal_gains_name, internal_gains_object in self.__internal_gains.items():
                    gains_internal_zone_inner\
                        += internal_gains_object.total_internal_gain(zone.area())
                gains_internal_zone[z_name] = gains_internal_zone_inner
                # Add gains from ventilation fans (also calculates elec demand from fans)
                # TODO Remove the branch on the type of ventilation (find a better way)
                if self.__ventilation is not None \
                and not isinstance(self.__ventilation, NaturalVentilation):
                    gains_internal_zone[z_name] += self.__ventilation.fans(zone.volume())
                    gains_internal_zone[z_name] += ductwork_losses_per_m3 * zone.volume()

                gains_solar_zone[z_name] = zone.gains_solar()

            # Calculate space heating and cooling demand for each zone and sum
            # Keep track of how much is from each zone, so that energy provided
            # can be split between them in same proportion later
            space_heat_demand_system, space_cool_demand_system, \
                space_heat_demand_zone, space_cool_demand_zone, h_ve_cool_extra_zone \
                = self.__space_heat_cool_demand_by_system_and_zone(
                    delta_t_h,
                    temp_ext_air,
                    gains_internal_zone,
                    gains_solar_zone,
                    )

            # If any heating systems potentially require overventilation,
            # calculate running time and throughput factor for all services
            # combined based on space heating demand assuming no overventilation
            space_heat_running_time_cumulative = 0.0
            throughput_factor = 1.0
            for heat_system_name, heat_system in self.__space_heat_systems.items():
                if heat_system_name in self.__heat_system_names_requiring_overvent:
                    space_heat_running_time_cumulative, throughput_factor \
                        = heat_system.running_time_throughput_factor(
                            space_heat_demand_system[heat_system_name],
                            space_heat_running_time_cumulative,
                            )

            # If there is overventilation due to heating or hot water system (e.g.
            # exhaust air heat pump) then recalculate space heating/cooling demand
            # with additional ventilation calculated based on throughput factor
            # based on original space heating demand calculation. Note the
            # additional ventilation throughput is the result of the HP running
            # to satisfy both space and water heating demand but will affect
            # space heating demand only
            # TODO The space heating demand is only recalculated once, rather
            #      than feeding back in to the throughput factor calculation
            #      above to get a further-refined space heating demand. This is
            #      consistent with the approach in SAP 10.2 and keeps the
            #      execution time of the calculation bounded. However, the
            #      merits of iterating over this calculation until converging on
            #      a solution should be considered in the future.
            if throughput_factor > 1.0:
                for z_name, zone in self.__zones.items():
                    # Add additional gains from ventilation fans
                    # TODO Remove the branch on the type of ventilation (find a better way)
                    if self.__ventilation is not None \
                    and not isinstance(self.__ventilation, NaturalVentilation):
                        gains_internal_zone[z_name] \
                            += self.__ventilation.fans(zone.volume(), throughput_factor - 1.0)
                space_heat_demand_system, space_cool_demand_system, \
                    space_heat_demand_zone, space_cool_demand_zone, h_ve_cool_extra_zone \
                    = self.__space_heat_cool_demand_by_system_and_zone(
                        delta_t_h,
                        temp_ext_air,
                        gains_internal_zone,
                        gains_solar_zone,
                        throughput_factor,
                        )

            # Calculate how much heating the systems can provide
            space_heat_provided = {}
            for heat_system_name, heat_system in self.__space_heat_systems.items():
                space_heat_provided[heat_system_name] = \
                    heat_system.demand_energy(space_heat_demand_system[heat_system_name])

            # Calculate how much cooling the systems can provide
            space_cool_provided = {}
            for cool_system_name, cool_system in self.__space_cool_systems.items():
                space_cool_provided[cool_system_name] = \
                    cool_system.demand_energy(space_cool_demand_system[cool_system_name])

            # Apportion the provided heating/cooling between the zones in
            # proportion to the heating/cooling demand in each zone. Then
            # update resultant temperatures in zones.
            internal_air_temp = {}
            operative_temp = {}
            heat_balance_dict = {}
            for z_name, zone in self.__zones.items():
                # Look up names of relevant heating and cooling systems for this zone
                h_name = self.__heat_system_name_for_zone[z_name]
                c_name = self.__cool_system_name_for_zone[z_name]

                # If zone is unheated or there was no demand on heating system,
                # set heating gains for zone to zero, else calculate
                # TODO Commented-out code in the block below was used to
                #      apportion the delivered heating between the zones that
                #      are served by the system in question, in proportion to
                #      demand from each zone. However, this does not work when
                #      the demand is zero but the system is delivering heating
                #      anyway, e.g. as may be the case with radiators cooling
                #      down at the end of a heating period. Therefore, for now
                #      assume that each system only serves a single zone (for
                #      systems such as boiler feeding radiators, this means one
                #      emitter system for each zone, but they can all be served
                #      by the same boiler).
                if h_name is None: # or space_heat_demand_system[h_name] == 0.0:
                    gains_heat = 0.0
                else:
                    # frac_heat_zone = space_heat_demand_zone[z_name] \
                    #                / space_heat_demand_system[h_name]
                    # gains_heat = space_heat_provided[h_name] * frac_heat_zone
                    gains_heat = space_heat_provided[h_name]

                # If zone is uncooled or there was no demand on cooling system,
                # set cooling gains for zone to zero, else calculate
                # TODO Commented-out code in the block below was used to
                #      apportion the delivered cooling between the zones that
                #      are served by the system in question, in proportion to
                #      demand from each zone. However, this does not work when
                #      the demand is zero but the system is delivering cooling
                #      anyway. Therefore, for now assume that each system only
                #      serves a single zone.
                if c_name is None: # or space_cool_demand_system[c_name] == 0.0:
                    gains_cool = 0.0
                else:
                    # frac_cool_zone = space_cool_demand_zone[z_name] \
                    #                / space_cool_demand_system[c_name]
                    # gains_cool = space_cool_provided[c_name] * frac_cool_zone
                    gains_cool = space_cool_provided[c_name]

                # Sum heating gains (+ve) and cooling gains (-ve) and convert from kWh to W
                gains_heat_cool = (gains_heat + gains_cool) * units.W_per_kW / delta_t_h
                # Calculate how much space heating / cooling demand is unmet
                energy_shortfall_heat = max(0, space_heat_demand_zone[z_name] - gains_heat)
                self.__energy_supply_conn_unmet_demand_zone[z_name].demand_energy(energy_shortfall_heat)
                energy_shortfall_cool = max(0, - (space_cool_demand_zone[z_name] - gains_cool))
                self.__energy_supply_conn_unmet_demand_zone[z_name].demand_energy(energy_shortfall_cool)

                # Look up convective fraction for heating/cooling for this zone
                # Note: gains_heat could be negative (or gains_cool could be
                #       positive) if thermal mass of emitters causes e.g. the
                #       heat emitters to absorb energy from the zone.
                if gains_heat != 0:
                    # Note: If h_name is None then there will be a KeyError
                    # exception in the line below, but this should not happen as
                    # gains_heat != 0 should only occur if a heating system
                    # has been defined.
                    frac_convective = self.__space_heat_systems[h_name].frac_convective()
                elif gains_cool != 0:
                    # Note: If c_name is None then there will be a KeyError
                    # exception in the line below, but this should not happen as
                    # gains_cool != 0 should only occur if a cooling system
                    # has been defined.
                    frac_convective = self.__space_cool_systems[c_name].frac_convective()
                else:
                    frac_convective = 1.0

                heat_balance_dict[z_name] = zone.update_temperatures(
                    delta_t,
                    temp_ext_air,
                    gains_internal_zone[z_name],
                    gains_solar_zone[z_name],
                    gains_heat_cool,
                    frac_convective,
                    vent_extra_h_ve = h_ve_cool_extra_zone[z_name],
                    )
                
                if h_name is None:
                    space_heat_demand_system[h_name] = 'n/a'
                if c_name is None:
                    space_cool_demand_system[c_name] = 'n/a'

                internal_air_temp[z_name] = zone.temp_internal_air()
                operative_temp[z_name] = zone.temp_operative()

            return gains_internal_zone, gains_solar_zone, \
                   operative_temp, internal_air_temp, \
                   space_heat_demand_zone, space_cool_demand_zone, \
                   space_heat_demand_system, space_cool_demand_system, \
                   ductwork_losses, heat_balance_dict

        timestep_array = []
        gains_internal_dict = {}
        gains_solar_dict = {}
        operative_temp_dict = {}
        internal_air_temp_dict = {}
        space_heat_demand_dict = {}
        space_cool_demand_dict = {}
        space_heat_demand_system_dict = {}
        space_cool_demand_system_dict = {}
        zone_list = []
        hot_water_demand_dict = {}
        hot_water_energy_demand_dict = {}
        hot_water_duration_dict = {}
        hot_water_no_events_dict = {}
        hot_water_pipework_dict = {}
        ductwork_gains_dict = {}
        heat_balance_all_dict = {'air_node': {}, 'external_boundary': {}}

        for z_name in self.__zones.keys():
            gains_internal_dict[z_name] = []
            gains_solar_dict[z_name] = []
            operative_temp_dict[z_name] = []
            internal_air_temp_dict[z_name] = []
            space_heat_demand_dict[z_name] = []
            space_cool_demand_dict[z_name] = []
            zone_list.append(z_name)
            for hb_name in heat_balance_all_dict.keys():
                heat_balance_all_dict[hb_name][z_name] = {}

        for z_name, h_name in self.__heat_system_name_for_zone.items():
            space_heat_demand_system_dict[h_name] = []

        for z_name, c_name in self.__cool_system_name_for_zone.items():
            space_cool_demand_system_dict[c_name] = []

        hot_water_demand_dict['demand'] = []
        hot_water_energy_demand_dict['energy_demand'] = []
        hot_water_duration_dict['duration'] = []
        hot_water_no_events_dict['no_events'] = []
        hot_water_pipework_dict['pw_losses'] = []
        ductwork_gains_dict['ductwork_gains'] = []

        # Loop over each timestep
        for t_idx, t_current, delta_t_h in self.__simtime:
            timestep_array.append(t_current)
            hw_demand, hw_duration, no_events, pw_losses, hw_energy_demand = hot_water_demand(t_idx)

            self.__hot_water_sources['hw cylinder'].demand_hot_water(hw_demand)
            # TODO Remove hard-coding of hot water source name
            if isinstance(self.__hot_water_sources['hw cylinder'], StorageTank):
                gains_internal_dhw = self.__hot_water_sources['hw cylinder'].internal_gains()
            else:
                gains_internal_dhw = 0

            gains_internal_zone, gains_solar_zone, \
                operative_temp, internal_air_temp, \
                space_heat_demand_zone, space_cool_demand_zone, \
                space_heat_demand_system, space_cool_demand_system, \
                ductwork_gains, heat_balance_dict \
                = calc_space_heating(delta_t_h, gains_internal_dhw)

            # Perform calculations that can only be done after all heating
            # services have been calculated.
            for system in self.__timestep_end_calcs:
                system.timestep_end()

            for z_name, gains_internal in gains_internal_zone.items():
                gains_internal_dict[z_name].append(gains_internal)

            for z_name, gains_solar in gains_solar_zone.items():
                gains_solar_dict[z_name].append(gains_solar)

            for z_name, temp in operative_temp.items():
                operative_temp_dict[z_name].append(temp)

            for z_name, temp in internal_air_temp.items():
                internal_air_temp_dict[z_name].append(temp)

            for z_name, demand in space_heat_demand_zone.items():
                space_heat_demand_dict[z_name].append(demand)

            for z_name, demand in space_cool_demand_zone.items():
                space_cool_demand_dict[z_name].append(demand)

            for h_name, demand in space_heat_demand_system.items():
                space_heat_demand_system_dict[h_name].append(demand)

            for c_name, demand in space_cool_demand_system.items():
                space_cool_demand_system_dict[c_name].append(demand)

            for z_name, hb_dict in heat_balance_dict.items():
                if hb_dict is not None:
                    for hb_name, gains_losses_dict in hb_dict.items():
                        for heat_gains_losses_name, heat_gains_losses_value in gains_losses_dict.items():
                            if heat_gains_losses_name in heat_balance_all_dict[hb_name][z_name].keys():
                                heat_balance_all_dict[hb_name][z_name][heat_gains_losses_name].append(heat_gains_losses_value)
                            else:
                                heat_balance_all_dict[hb_name][z_name][heat_gains_losses_name] =[heat_gains_losses_value]

            hot_water_demand_dict['demand'].append(hw_demand)
            hot_water_energy_demand_dict['energy_demand'].append(hw_energy_demand)
            hot_water_duration_dict['duration'].append(hw_duration)
            hot_water_no_events_dict['no_events'].append(no_events)
            hot_water_pipework_dict['pw_losses'].append(pw_losses)
            ductwork_gains_dict['ductwork_gains'].append(ductwork_gains)

            #loop through on-site energy generation
            for g_name, gen in self.__on_site_generation.items():
                # Get energy produced for the current timestep
                self.__on_site_generation[g_name].produce_energy()

            for _, supply in self.__energy_supplies.items():
                supply.calc_energy_import_export_betafactor()

            for diverter in self.__diverters:
                diverter.timestep_end()

        zone_dict = {
            'Internal gains': gains_internal_dict,
            'Solar gains': gains_solar_dict,
            'Operative temp': operative_temp_dict,
            'Internal air temp': internal_air_temp_dict,
            'Space heat demand': space_heat_demand_dict,
            'Space cool demand': space_cool_demand_dict,
            }
        hc_system_dict = {'Heating system': space_heat_demand_system_dict, 'Cooling system': space_cool_demand_system_dict}
        hot_water_dict = {'Hot water demand': hot_water_demand_dict, 'Hot water energy demand': hot_water_energy_demand_dict, 'Hot water duration': hot_water_duration_dict, 'Hot Water Events': hot_water_no_events_dict, 'Pipework losses': hot_water_pipework_dict}

        # Return results from all energy supplies
        results_totals = {}
        results_end_user = {}
        energy_import = {}
        energy_export = {}
        betafactor = {}
        for name, supply in self.__energy_supplies.items():
            results_totals[name] = supply.results_total()
            results_end_user[name] = supply.results_by_end_user()
            energy_import[name] = supply.get_energy_import()
            energy_export[name] = supply.get_energy_export()
            betafactor[name] = supply.get_beta_factor()
        return \
            timestep_array, results_totals, results_end_user, \
            energy_import, energy_export, betafactor, \
            zone_dict, zone_list, hc_system_dict, hot_water_dict, \
            ductwork_gains_dict, heat_balance_all_dict

    def __space_heat_cool_demand_by_system_and_zone(
            self,
            delta_t_h,
            temp_ext_air,
            gains_internal_zone,
            gains_solar_zone,
            throughput_factor=1.0,
            ):
        """ Calculate space heating and cooling demand for each zone and sum.

        Keep track of how much is from each zone, so that energy provided
        can be split between them in same proportion later
        """
        space_heat_demand_system = {} # in kWh
        for heat_system_name in self.__space_heat_systems.keys():
            space_heat_demand_system[heat_system_name] = 0.0

        space_cool_demand_system = {} # in kWh
        for cool_system_name in self.__space_cool_systems.keys():
            space_cool_demand_system[cool_system_name] = 0.0

        space_heat_demand_zone = {}
        space_cool_demand_zone = {}
        h_ve_cool_extra_zone = {}
        for z_name, zone in self.__zones.items():
            # Look up names of relevant heating and cooling systems for this zone
            h_name = self.__heat_system_name_for_zone[z_name]
            c_name = self.__cool_system_name_for_zone[z_name]

            # Look up convective fraction for heating/cooling for this zone
            if h_name is not None:
                frac_convective_heat = self.__space_heat_systems[h_name].frac_convective()
                temp_setpnt_heat = self.__space_heat_systems[h_name].temp_setpnt()
            else:
                frac_convective_heat = 1.0
                temp_setpnt_heat = None
            if c_name is not None:
                frac_convective_cool = self.__space_cool_systems[c_name].frac_convective()
                temp_setpnt_cool = self.__space_cool_systems[c_name].temp_setpnt()
            else:
                frac_convective_cool = 1.0
                temp_setpnt_cool = None

            # Use default setpoints when there is no heat/cool system or
            # there is no setpoint for the current timestep
            if temp_setpnt_heat is None:
                # Set heating setpoint to absolute zero to ensure no heating demand
                temp_setpnt_heat = Kelvin2Celcius(0.0)
            if temp_setpnt_cool is None:
                # Set cooling setpoint to Planck temperature to ensure no cooling demand
                temp_setpnt_cool = Kelvin2Celcius(1.4e32)

            space_heat_demand_zone[z_name], space_cool_demand_zone[z_name], h_ve_cool_extra_zone[z_name] \
                = zone.space_heat_cool_demand(
                    delta_t_h,
                    temp_ext_air,
                    gains_internal_zone[z_name],
                    gains_solar_zone[z_name],
                    frac_convective_heat,
                    frac_convective_cool,
                    temp_setpnt_heat,
                    temp_setpnt_cool,
                    throughput_factor = throughput_factor,
                    )

            if h_name is not None: # If the zone is heated
                space_heat_demand_system[h_name] += space_heat_demand_zone[z_name]
            if c_name is not None: # If the zone is cooled
                space_cool_demand_system[c_name] += space_cool_demand_zone[z_name]

        return \
            space_heat_demand_system, space_cool_demand_system, \
            space_heat_demand_zone, space_cool_demand_zone, h_ve_cool_extra_zone
<|MERGE_RESOLUTION|>--- conflicted
+++ resolved
@@ -8,6 +8,7 @@
 
 # Standard library imports
 import sys
+from math import ceil
 
 # Local imports
 import core.units as units
@@ -49,7 +50,6 @@
 import core.heating_systems.wwhrs as wwhrs
 from core.heating_systems.point_of_use import PointOfUse
 from core.units import Kelvin2Celcius
-from math import ceil
 
 
 class Project:
@@ -209,8 +209,6 @@
                 )
             elif ctrl_type == 'ToUChargeControl':
                 sched = expand_schedule(bool, data['schedule'], "main", False)
-<<<<<<< HEAD
-=======
 
                 # Simulating manual charge control
                 # Set charge_level to 1.0 (max) for each day of simulation (plus 1)
@@ -225,18 +223,12 @@
                     else:
                         charge_level = [data['charge_level']] * ceil((self.__simtime.total_steps() * self.__simtime.timestep())/24 + 1)
 
->>>>>>> 7a37961a
                 ctrl = ToUChargeControl(
                     schedule=sched,
                     simulation_time=self.__simtime,
                     start_day=data['start_day'],
                     time_series_step=data['time_series_step'],
-<<<<<<< HEAD
-                    logic_type=data['logic_type'],
-                    charge_level=data['charge_level']
-=======
                     charge_level=charge_level
->>>>>>> 7a37961a
                 )
             else:
                 sys.exit(name + ': control type (' + ctrl_type + ') not recognised.')
