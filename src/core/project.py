--- conflicted
+++ resolved
@@ -246,24 +246,17 @@
                     data['r_c'],
                     data['k_m'],
                     data['mass_distribution_class'],
-<<<<<<< HEAD
-                    data['pitch'],
                     data['orientation'],
-=======
->>>>>>> a08c447b
                     self.__external_conditions,
                     )
             elif building_element_type == 'BuildingElementTransparent':
                 building_element = BuildingElementTransparent(
                     data['area'],
                     data['pitch'],
-<<<<<<< HEAD
+                    data['r_c'],
                     data['orientation'],
                     data['g_value'],
                     data['frame_area_fraction'],
-=======
-                    data['r_c'],
->>>>>>> a08c447b
                     self.__external_conditions,
                     )
             elif building_element_type == 'BuildingElementGround':
