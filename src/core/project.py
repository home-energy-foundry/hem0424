--- conflicted
+++ resolved
@@ -682,7 +682,14 @@
                         cold_water_source,
                         ctrl,
                         )
-<<<<<<< HEAD
+                elif isinstance(heat_source_wet, Boiler):
+                    heat_source = heat_source_wet.create_service_hot_water_regular(
+                        data,
+                        data['name'] + '_water_heating',
+                        55, # TODO Remove hard-coding of HW temp
+                        cold_water_source,
+                        data['temp_return']
+                        )
                 elif isinstance(heat_source_wet, HeatNetwork):
                     # Add heat network hot water service for feeding hot water cylinder
                     heat_source = heat_source_wet.create_service_hot_water(
@@ -693,17 +700,6 @@
                         cold_water_source,
                         ctrl,
                         )
-=======
-                elif isinstance(heat_source_wet, Boiler):
-                    heat_source = heat_source_wet.create_service_hot_water_regular(
-                        data,
-                        data['name'] + '_water_heating',
-                        55, # TODO Remove hard-coding of HW temp
-                        cold_water_source,
-                        data['temp_return']
-                        )
-                    
->>>>>>> e5495136
                 else:
                     sys.exit(name + ': HeatSource type not recognised')
                     # TODO Exit just the current case instead of whole program entirely?
@@ -763,16 +759,6 @@
                     55, # TODO Remove hard-coding of HW temp
                     cold_water_source
                     )
-<<<<<<< HEAD
-            elif hw_source_type == 'HIU':
-                cold_water_source = self.__cold_water_sources[data['ColdWaterSource']]
-                hw_source = self.__heat_sources_wet[data['HeatSourceWet']].create_service_hot_water_direct(
-                    data['HeatSourceWet'] + '_water_heating',
-                    55, # TODO Remove hard-coding of HW temp
-                    cold_water_source,
-                    data['HIU_daily_loss']
-                    )
-=======
             elif hw_source_type == 'PointOfUse':
                 energy_supply = self.__energy_supplies[data['EnergySupply']]
                 # TODO Need to handle error if EnergySupply name is invalid.
@@ -786,7 +772,14 @@
                     self.__simtime,
                     cold_water_source
                 )
->>>>>>> e5495136
+            elif hw_source_type == 'HIU':
+                cold_water_source = self.__cold_water_sources[data['ColdWaterSource']]
+                hw_source = self.__heat_sources_wet[data['HeatSourceWet']].create_service_hot_water_direct(
+                    data['HeatSourceWet'] + '_water_heating',
+                    55, # TODO Remove hard-coding of HW temp
+                    cold_water_source,
+                    data['HIU_daily_loss']
+                    )
             else:
                 sys.exit(name + ': hot water source type (' + hw_source_type + ') not recognised.')
                 # TODO Exit just the current case instead of whole program entirely?
