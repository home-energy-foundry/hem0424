#!/usr/bin/env python3

""" TODO Copyright & licensing notices

This module provides the high-level control flow for the core calculation, and
initialises the relevant objects in the core model.
"""

# Standard library imports
import sys

# Local imports
import core.units as units
from core.simulation_time import SimulationTime
from core.external_conditions import ExternalConditions
from core.schedule import expand_schedule, expand_events
from core.controls.time_control import OnOffTimeControl
from core.energy_supply.energy_supply import EnergySupply
from core.energy_supply.pv import PhotovoltaicSystem
from core.heating_systems.emitters import Emitters
from core.heating_systems.storage_tank import ImmersionHeater, StorageTank
from core.heating_systems.instant_elec_heater import InstantElecHeater
from core.space_heat_demand.zone import Zone
from core.space_heat_demand.building_element import \
    BuildingElementOpaque, BuildingElementTransparent, BuildingElementGround, \
    BuildingElementAdjacentZTC
from core.space_heat_demand.ventilation_element import \
    VentilationElementInfiltration, WholeHouseExtractVentilation, \
    MechnicalVentilationHeatRecovery
from core.space_heat_demand.thermal_bridge import \
    ThermalBridgeLinear, ThermalBridgePoint
from core.water_heat_demand.cold_water_source import ColdWaterSource
from core.water_heat_demand.shower import MixerShower, InstantElecShower
<<<<<<< HEAD
from core.space_heat_demand.internal_gains import InternalGains, ApplianceGains
=======
from core.water_heat_demand.bath import Bath
from core.water_heat_demand.other_hot_water_uses import OtherHotWater
from core.space_heat_demand.internal_gains import InternalGains
from core.pipework import Pipework
import core.water_heat_demand.misc as misc
>>>>>>> 2ce1ea8e


class Project:
    """ An object to represent the overall model to be simulated """

    def __init__(self, proj_dict):
        """ Construct a Project object and the various components of the simulation

        Arguments:
        proj_dict -- dictionary of project data, containing nested dictionaries
                     and lists of input data for system components, external
                     conditions, occupancy etc.

        Other (self.__) variables:
        simtime            -- SimulationTime object for this Project
        external_conditions -- ExternalConditions object for this Project
        cold_water_sources -- dictionary of ColdWaterSource objects with names as keys
        energy_supplies    -- dictionary of EnergySupply objects with names as keys
        controls           -- dictionary of control objects (of varying types) with names as keys
        hot_water_sources  -- dictionary of hot water source objects (of varying types)
                              with names as keys
        showers            -- dictionary of shower objects (of varying types) with names as keys
        space_heat_systems -- dictionary of space heating system objects (of varying
                              types) with names as keys
        zones              -- dictionary of Zone objects with names as keys
        """

        self.__simtime = SimulationTime(
            proj_dict['SimulationTime']['start'],
            proj_dict['SimulationTime']['end'],
            proj_dict['SimulationTime']['step'],
            )

        # TODO Some inputs are not currently used, so set to None here rather
        #      than requiring them in input file.
        # TODO Read timezone from input file. For now, set timezone to 0 (GMT)
        # TODO Read direct_beam_conversion_needed from input file. For now,
        #      assume false (for epw files)
        self.__external_conditions = ExternalConditions(
            self.__simtime,
            proj_dict['ExternalConditions']['air_temperatures'],
            proj_dict['ExternalConditions']['wind_speeds'],
            proj_dict['ExternalConditions']['diffuse_horizontal_radiation'],
            proj_dict['ExternalConditions']['direct_beam_radiation'],
            proj_dict['ExternalConditions']['solar_reflectivity_of_ground'],
            proj_dict['ExternalConditions']['latitude'],
            proj_dict['ExternalConditions']['longitude'],
            0, #proj_dict['ExternalConditions']['timezone'],
            0, #proj_dict['ExternalConditions']['start_day'],
            365, #proj_dict['ExternalConditions']['end_day'],
            1, #proj_dict['ExternalConditions']['time_series_step'],
            None, #proj_dict['ExternalConditions']['january_first'],
            None, #proj_dict['ExternalConditions']['daylight_savings'],
            None, #proj_dict['ExternalConditions']['leap_day_included'],
            False, #proj_dict['ExternalConditions']['direct_beam_conversion_needed']
            proj_dict['ExternalConditions']['shading_segments'],
            )

        self.__infiltration = VentilationElementInfiltration(
            proj_dict['Infiltration']['storey'],
            proj_dict['Infiltration']['shelter'],
            proj_dict['Infiltration']['build_type'],
            proj_dict['Infiltration']['test_result'],
            proj_dict['Infiltration']['test_type'],
            proj_dict['Infiltration']['env_area'],
            proj_dict['Infiltration']['volume'],
            proj_dict['Infiltration']['sheltered_sides'],
            proj_dict['Infiltration']['open_chimneys'],
            proj_dict['Infiltration']['open_flues'],
            proj_dict['Infiltration']['closed_fire'],
            proj_dict['Infiltration']['flues_d'],
            proj_dict['Infiltration']['flues_e'],
            proj_dict['Infiltration']['blocked_chimneys'],
            proj_dict['Infiltration']['extract_fans'],
            proj_dict['Infiltration']['passive_vents'],
            proj_dict['Infiltration']['gas_fires'],
            self.__external_conditions,
            )

        self.__cold_water_sources = {}
        for name, data in proj_dict['ColdWaterSource'].items():
            self.__cold_water_sources[name] \
                = ColdWaterSource(data['temperatures'], self.__simtime, data['start_day'], data['time_series_step'])

        self.__energy_supplies = {}
        for name, data in proj_dict['EnergySupply'].items():
            self.__energy_supplies[name] = EnergySupply(data['fuel'], self.__simtime)
            # TODO Consider replacing fuel type string with fuel type object

        self.__internal_gains = {}
        for name, data in proj_dict['InternalGains'].items():
            self.__internal_gains[name] = InternalGains(
                                             expand_schedule(
                                                 float,
                                                 data['schedule'],
                                                 "main",
                                                 ),
                                             self.__simtime,
                                             data['start_day'],
                                             data['time_series_step']
                                             )

        def dict_to_ctrl(name, data):
            """ Parse dictionary of control data and return approprate control object """
            ctrl_type = data['type']
            if ctrl_type == 'OnOffTimeControl':
                sched = expand_schedule(bool, data['schedule'], "main")
                ctrl = OnOffTimeControl(sched, self.__simtime, data['start_day'], data['time_series_step'])
            else:
                sys.exit(name + ': control type (' + ctrl_type + ') not recognised.')
                # TODO Exit just the current case instead of whole program entirely?
            return ctrl

        self.__controls = {}
        for name, data in proj_dict['Control'].items():
            self.__controls[name] = dict_to_ctrl(name, data)

        def dict_to_heat_source(name, data):
            """ Parse dictionary of heat source data and return approprate heat source object """
            heat_source_type = data['type']
            if heat_source_type == 'ImmersionHeater':
                if 'Control' in data.keys():
                    ctrl = self.__controls[data['Control']]
                    # TODO Need to handle error if Control name is invalid.
                else:
                    ctrl = None

                energy_supply = self.__energy_supplies[data['EnergySupply']]
                # TODO Need to handle error if EnergySupply name is invalid.
                energy_supply_conn = energy_supply.connection(name)

                heat_source = ImmersionHeater(
                    data['power'],
                    energy_supply_conn,
                    self.__simtime,
                    ctrl,
                    )
            else:
                sys.exit(name + ': heat source type (' + heat_source_type + ') not recognised.')
                # TODO Exit just the current case instead of whole program entirely?
            return heat_source

        def dict_to_hot_water_source(name, data):
            """ Parse dictionary of HW source data and return approprate HW source object """
            hw_source_type = data['type']
            if hw_source_type == 'StorageTank':
                cold_water_source = self.__cold_water_sources[data['ColdWaterSource']]
                # TODO Need to handle error if ColdWaterSource name is invalid.

                hw_source = StorageTank(
                    data['volume'],
                    1.0,  # TODO Remove hard-coding of initial hot fraction
                    55.0, # TODO Remove hard-coding of hot water temp
                    cold_water_source,
                    )

                for heat_source_name, heat_source_data in data['HeatSource'].items():
                    heat_source = dict_to_heat_source(heat_source_name, heat_source_data)
                    hw_source.add_heat_source(heat_source, 1.0)
            else:
                sys.exit(name + ': hot water source type (' + hw_source_type + ') not recognised.')
                # TODO Exit just the current case instead of whole program entirely?
            return hw_source

        self.__hot_water_sources = {}
        for name, data in proj_dict['HotWaterSource'].items():
            self.__hot_water_sources[name] = dict_to_hot_water_source(name, data)

        def dict_to_shower(name, data):
            """ Parse dictionary of shower data and return approprate shower object """
            cold_water_source = self.__cold_water_sources[data['ColdWaterSource']]
            # TODO Need to handle error if ColdWaterSource name is invalid.

            shower_type = data['type']
            if shower_type == 'MixerShower':
                shower = MixerShower(data['flowrate'], cold_water_source)
            elif shower_type == 'InstantElecShower':
                energy_supply = self.__energy_supplies[data['EnergySupply']]
                # TODO Need to handle error if EnergySupply name is invalid.
                energy_supply_conn = energy_supply.connection(name)

                shower = InstantElecShower(
                    data['rated_power'],
                    cold_water_source,
                    energy_supply_conn,
                    )
            else:
                sys.exit(name + ': shower type (' + shower_type + ') not recognised.')
                # TODO Exit just the current case instead of whole program entirely?
            return shower

        self.__showers = {}
        for name, data in proj_dict['Shower'].items():
            self.__showers[name] = dict_to_shower(name, data)
            
            
        def dict_to_baths(name, data):
            """ Parse dictionary of bath data and return approprate bath object """
            cold_water_source = self.__cold_water_sources[data['ColdWaterSource']]
            # TODO Need to handle error if ColdWaterSource name is invalid.

            bath = Bath(data['size'], cold_water_source, data['flowrate'])

            return bath

        self.__baths = {}
        for name, data in proj_dict['Bath'].items():
            self.__baths[name] = dict_to_baths(name, data)

        def dict_to_other_water_events(name, data):
            """ Parse dictionary of bath data and return approprate other event object """
            cold_water_source = self.__cold_water_sources[data['ColdWaterSource']]
            # TODO Need to handle error if ColdWaterSource name is invalid.

            other_event = OtherHotWater(data['flowrate'], cold_water_source)

            return other_event

        self.__other_water_events = {}
        for name, data in proj_dict['Other'].items():
            self.__other_water_events[name] = dict_to_other_water_events(name, data)

        def dict_to_water_distribution_system(name, data):
            # go through internal then external distribution system
            # TODO - primary system
            
            pipework = Pipework(
                data["internal_diameter"],
                data["external_diameter"],
                data["length"],
                data["insulation_thermal_conductivity"],
                data["insulation_thickness"],
                data["surface_reflectivity"],
                data["pipe_contents"])
                
            return(pipework)

        self.__water_heating_pipework = {}
        for name, data in proj_dict['Distribution'].items():
            self.__water_heating_pipework[name] = dict_to_water_distribution_system(name, data)
            
        def dict_to_event_schedules(data):
            """ Process list of events (for hot water draw-offs, appliance use etc.) """
            sim_timestep = self.__simtime.timestep()
            tot_timesteps = self.__simtime.total_steps()
            return expand_events(data, sim_timestep, tot_timesteps)

        self.__event_schedules = {}
        for sched_type, schedules in proj_dict['Events'].items():
            if sched_type not in self.__event_schedules:
                self.__event_schedules[sched_type] = {}
            for name, data in schedules.items():
                self.__event_schedules[sched_type][name] = dict_to_event_schedules(data)

        def dict_to_building_element(name, data):
            building_element_type = data['type']
            if building_element_type == 'BuildingElementOpaque':
                building_element = BuildingElementOpaque(
                    data['area'],
                    data['pitch'],
                    data['a_sol'],
                    data['r_c'],
                    data['k_m'],
                    data['mass_distribution_class'],
                    data['orientation'],
                    data['base_height'],
                    data['height'],
                    data['width'],
                    self.__external_conditions,
                    )
            elif building_element_type == 'BuildingElementTransparent':
                building_element = BuildingElementTransparent(
                    data['pitch'],
                    data['r_c'],
                    data['orientation'],
                    data['g_value'],
                    data['frame_area_fraction'],
                    data['base_height'],
                    data['height'],
                    data['width'],
                    data['shading'],
                    self.__external_conditions,
                    )
            elif building_element_type == 'BuildingElementGround':
                building_element = BuildingElementGround(
                    data['area'],
                    data['pitch'],
                    data['u_value'],
                    data['r_f'],
                    data['k_m'],
                    data['mass_distribution_class'],
                    data['h_pi'],
                    data['h_pe'],
                    data['perimeter'],
                    data['psi_wall_floor_junc'],
                    self.__external_conditions,
                    self.__simtime,
                    )
            elif building_element_type == 'BuildingElementAdjacentZTC':
                building_element = BuildingElementAdjacentZTC(
                    data['area'],
                    data['pitch'],
                    data['r_c'],
                    data['k_m'],
                    data['mass_distribution_class'],
                    self.__external_conditions,
                    )
            else:
                sys.exit( name + ': building element type ('
                        + building_element_type + ') not recognised.' )
                # TODO Exit just the current case instead of whole program entirely?
            return building_element

        def dict_to_ventilation_element(name, data):
            ventilation_element_type = data['type']
            if ventilation_element_type == 'WHEV': # Whole house extract ventilation
                energy_supply = self.__energy_supplies[data['EnergySupply']]
                # TODO Need to handle error if EnergySupply name is invalid.
                energy_supply_conn = energy_supply.connection(name)

                ventilation_element = WholeHouseExtractVentilation(
                    data['req_ach'],
                    data['SFP'],
                    energy_supply_conn,
                    self.__external_conditions,
                    self.__simtime,
                    )
            elif ventilation_element_type == 'MVHR':
                energy_supply = self.__energy_supplies[data['EnergySupply']]
                # TODO Need to handle error if EnergySupply name is invalid.
                energy_supply_conn = energy_supply.connection(name)

                ventilation_element = MechnicalVentilationHeatRecovery(
                    data['req_ach'],
                    data['SFP'],
                    data['efficiency'],
                    energy_supply_conn,
                    self.__external_conditions,
                    self.__simtime,
                    )
            else:
                sys.exit( name + ': ventilation element type ('
                      + ventilation_element_type + ') not recognised.' )
                # TODO Exit just the current case instead of whole program entirely?
            return ventilation_element

        if 'Ventilation' in proj_dict:
            self.__ventilation = \
                dict_to_ventilation_element('Ventilation system', proj_dict['Ventilation'])
        else:
            self.__ventilation = None

        def dict_to_thermal_bridging(data):
            # If data is for individual thermal bridges, initialise the relevant
            # objects and return a list of them. Otherwise, just use the overall
            # figure given.
            if isinstance(data, dict):
                thermal_bridging = []
                for tb_name, tb_data in data.items():
                    tb_type = tb_data['type']
                    if tb_type == 'ThermalBridgeLinear':
                        tb = ThermalBridgeLinear(
                                tb_data['linear_thermal_transmittance'],
                                tb_data['length']
                                )
                    elif tb_type == 'ThermalBridgePoint':
                        tb = ThermalBridgePoint(tb_data['heat_transfer_coeff'])
                    else:
                        sys.exit( tb_name + ': thermal bridge type ('
                                + tb_type + ') not recognised.' )
                        # TODO Exit just the current case instead of whole program entirely?
                    thermal_bridging.append(tb)
            else:
                thermal_bridging = data
            return thermal_bridging

        self.__heat_system_name_for_zone = {}
        self.__cool_system_name_for_zone = {}

        def dict_to_zone(name, data):
            # Record which heating and cooling system this zone is heated/cooled by (if applicable)
            if 'SpaceHeatSystem' in data:
                self.__heat_system_name_for_zone[name] = data['SpaceHeatSystem']
            else:
                self.__heat_system_name_for_zone[name] = None
            if 'SpaceCoolSystem' in data:
                self.__cool_system_name_for_zone[name] = data['SpaceCoolSystem']
            else:
                self.__cool_system_name_for_zone[name] = None

            # Read in building elements and add to list
            building_elements = []
            for building_element_name, building_element_data in data['BuildingElement'].items():
                building_elements.append(
                    dict_to_building_element(building_element_name, building_element_data)
                    )

            # Read in thermal bridging data
            thermal_bridging = dict_to_thermal_bridging(data['ThermalBridging'])

            # Read in ventilation elements and add to list
            # All zones have infiltration, so start list with infiltration object
            vent_elements = [self.__infiltration]
            # Add any additional ventilation elements
            if self.__ventilation is not None:
                vent_elements.append(self.__ventilation)

            return Zone(
                data['area'],
                data['volume'],
                building_elements,
                thermal_bridging,
                vent_elements,
                data['temp_setpnt_heat'],
                data['temp_setpnt_cool'],
                )

        self.__zones = {}
        for name, data in proj_dict['Zone'].items():
            self.__zones[name] = dict_to_zone(name, data)

<<<<<<< HEAD
        total_floor_area = sum(zone.area() for zone in self.__zones.values())

        # Add internal gains from applicances to the internal gains dictionary and
        # create an energy supply connection for appliances
        for name, data in proj_dict['ApplianceGains'].items():
            energy_supply = self.__energy_supplies[data['EnergySupply']]
            # TODO Need to handle error if EnergySupply name is invalid.
            energy_supply_conn = energy_supply.connection(name)
            
            # Convert energy supplied to appliances from W to W / m2
            total_energy_supply = []
            for energy_data in expand_schedule(float, data['schedule'], "main"):
                total_energy_supply.append(energy_data / total_floor_area)

            self.__internal_gains[name] = ApplianceGains(
                                             total_energy_supply,
                                             energy_supply_conn,
                                             data['gains_fraction'],
                                             self.__simtime,
                                             data['start_day'],
                                             data['time_series_step']
                                             )
=======
        def dict_to_space_heat_system(name, data):
            space_heater_type = data['type']
            if space_heater_type == 'InstantElecHeater':
                if 'Control' in data.keys():
                    ctrl = self.__controls[data['Control']]
                    # TODO Need to handle error if Control name is invalid.
                else:
                    ctrl = None

                energy_supply = self.__energy_supplies[data['EnergySupply']]
                # TODO Need to handle error if EnergySupply name is invalid.
                energy_supply_conn = energy_supply.connection(name)

                space_heater = InstantElecHeater(
                    data['rated_power'],
                    energy_supply_conn,
                    self.__simtime,
                    ctrl,
                    )
            # TODO For wet distribution, look up relevant heat source and set
            #      heat_source variable. The Emitter object will not work
            #      without it, so the code below should remain commented out
            #      until at least one heat source type has been defined.
            # elif space_heater_type == 'WetDistribution':
            #     zone = self.__zones[data['Zone']]
            #     space_heater = Emitters(
            #         data['thermal_mass'],
            #         data['c'],
            #         data['n'],
            #         data['temp_diff_emit_dsgn'],
            #         heat_source,
            #         zone,
            #         self.__simtime,
            #         )
            else:
                sys.exit(name + ': space heating system type (' \
                       + space_heater_type + ') not recognised.')
                # TODO Exit just the current case instead of whole program entirely?
            return space_heater

        # If one or more space heating systems have been provided, add them to the project
        self.__space_heat_systems = {}
        # If no space heating systems have been provided, then skip. This
        # facilitates running the simulation with no heating systems at all
        if 'SpaceHeatSystem' in proj_dict:
            for name, data in proj_dict['SpaceHeatSystem'].items():
                self.__space_heat_systems[name] = dict_to_space_heat_system(name, data)

        self.__space_cool_systems = {}
        # TODO Read in space cooling systems and populate dict
>>>>>>> 2ce1ea8e

        def dict_to_on_site_generation(name, data):
            """ Parse dictionary of on site generation data and
                return approprate on site generation object """
            on_site_generation_type = data['type']
            if on_site_generation_type == 'PhotovoltaicSystem':

                energy_supply = self.__energy_supplies[data['EnergySupply']]
                # TODO Need to handle error if EnergySupply name is invalid.
                energy_supply_conn = energy_supply.connection(name)

                pv_system = PhotovoltaicSystem(
                    data['peak_power'],
                    data['ventilation_strategy'],
                    data['pitch'],
                    data['orientation'],
                    self.__external_conditions,
                    energy_supply_conn,
                    self.__simtime,
                    )
            else:
                sys.exit(name + ': on site generation type ('
                         + on_site_generation_type + ') not recognised.')
                # TODO Exit just the current case instead of whole program entirely?
            return pv_system

        self.__on_site_generation = {}
        # If no on site generation have been provided, then skip.
        if 'OnSiteGeneration' in proj_dict:
            for name, data in proj_dict['OnSiteGeneration'].items():
                self.__on_site_generation[name] = dict_to_on_site_generation(name, data)

    def run(self):
        """ Run the simulation """

        def hot_water_demand(t_idx):
            """ Calculate the hot water demand for the current timestep

            Arguments:
            t_idx -- timestep index/count
            """
            hw_demand = 0.0
            hw_energy_demand = 0.0
            hw_duration = 0.0
            all_events = 0.0
            pw_losses = 0.0
            
            for name, shower in self.__showers.items():
                # Get all shower use events for the current timestep
                usage_events = self.__event_schedules['Shower'][name][t_idx]
                the_cold_water_temp = shower.get_cold_water_source()
                cold_water_temperature = the_cold_water_temp.temperature()

                # If shower is used in the current timestep, get details of use
                # and calculate HW demand from shower
                
                # TODO revisit structure and eliminate the branch on the type
                if usage_events is not None:
                    for event in usage_events:
                        shower_temp = event['temperature']
                        shower_duration = event['duration']
                        hw_demand_i = shower.hot_water_demand(shower_temp, shower_duration)
                        if not isinstance(shower, InstantElecShower):
                            # don't add hw demand and pipework loss from electric shower
                            hw_demand += hw_demand_i
                            hw_energy_demand += misc.water_demand_to_kWh(
                                hw_demand_i,
                                shower_temp,
                                cold_water_temperature
                                )
                            hw_duration += event['duration'] # shower minutes duration
                            all_events +=1
                            pw_losses+=calc_pipework_losses(
                                hw_demand_i,
                                t_idx,
                                delta_t_h,
                                cold_water_temperature,
                                event['duration'],
                                self.__water_heating_pipework) * (event['duration']/units.minutes_per_hour)

            for name, other in self.__other_water_events.items():
                # Get all other use events for the current timestep
                usage_events = self.__event_schedules['Other'][name][t_idx]
                the_cold_water_temp = other.get_cold_water_source()
                cold_water_temperature = the_cold_water_temp.temperature()
                
                # If other is used in the current timestep, get details of use
                # and calculate HW demand from other
                if usage_events is not None:
                    for event in usage_events:
                        other_temp = event['temperature']
                        other_duration = event['duration']
                        hw_demand += other.hot_water_demand(other_temp, other_duration)
                        hw_energy_demand += misc.water_demand_to_kWh(
                            other.hot_water_demand(other_temp, other_duration),
                            other_temp,
                            cold_water_temperature
                            )
                        hw_duration += event['duration'] # other minutes duration
                        all_events += 1
                        pw_losses += calc_pipework_losses(
                            other.hot_water_demand(other_temp, other_duration),
                            t_idx,
                            delta_t_h,
                            cold_water_temperature,
                            event['duration'],
                            self.__water_heating_pipework) * (event['duration']/units.minutes_per_hour
                            )

            for name, bath in self.__baths.items():
                # Get all bath use events for the current timestep
                usage_events = self.__event_schedules['Bath'][name][t_idx]
                the_cold_water_temp = bath.get_cold_water_source()
                cold_water_temperature = the_cold_water_temp.temperature()

                # Assume flow rate for bath event is the same as other hot water events
                peak_flowrate = bath.get_flowrate()

                # If bath is used in the current timestep, get details of use
                # and calculate HW demand from bath
                # Note that bath size is the total water used per bath, not the total capacity of the bath
                if usage_events is not None:
                    for event in usage_events:
                        bath_temp = event['temperature']
                        hw_demand += bath.hot_water_demand(bath_temp)
                        bath_duration = bath.get_size() / peak_flowrate
                        hw_energy_demand += misc.water_demand_to_kWh(
                            bath.hot_water_demand(bath_temp),
                            bath_temp,
                            cold_water_temperature
                            )
                        hw_duration += bath_duration
                        # litres bath  / litres per minute flowrate = minutes
                        all_events += 1
                        pw_losses += calc_pipework_losses(
                            bath.hot_water_demand(bath_temp),
                            t_idx,
                            delta_t_h,
                            cold_water_temperature,
                            bath_duration,
                            self.__water_heating_pipework) * (bath_duration/units.minutes_per_hour)
                        
            return hw_demand, hw_duration, all_events, pw_losses, hw_energy_demand  # litres hot water per timestep, minutes demand per timestep, number of events in timestep

        def calc_pipework_losses(hw_demand, t_idx, delta_t_h, cold_water_temperature, hw_duration, hw_pipework):
            # sum up all hw_demand and allocate pipework losses also.
            # hw_demand is volume.

            # TODO demand water temperature is 52 as elsewhere, need to set it somewhere
            demand_water_temperature = 52
            
            # Initialise internal air temperature and total area of all zones
            internal_air_temperature = 0
            overall_volume = 0
            
            # TODO here we are treating overall indoor temperature as average of all zones
            for z_name, zone in self.__zones.items():
                internal_air_temperature += zone.temp_internal_air() * zone.volume()
                overall_volume += zone.volume()
            internal_air_temperature /= overall_volume # average internal temperature
            
            hot_water_time_fraction = hw_duration / (delta_t_h * units.minutes_per_hour)
            
            if hot_water_time_fraction>1:
                hot_water_time_fraction = 1
            
            pipework_watts_heat_loss \
                = hw_pipework["internal"].heat_loss(demand_water_temperature, internal_air_temperature) \
                + hw_pipework["external"].heat_loss(demand_water_temperature, self.__external_conditions.air_temp())

            # only calculate loss for times when there is hot water in the pipes - multiply by time fraction to get to kWh
            pipework_heat_loss = pipework_watts_heat_loss * hot_water_time_fraction * (delta_t_h * units.seconds_per_hour) / units.W_per_kW # convert to kWh
            
            pipework_heat_loss += hw_pipework["internal"].cool_down_loss(
                demand_water_temperature,
                internal_air_temperature
                )
            pipework_heat_loss += hw_pipework["external"].cool_down_loss(
                demand_water_temperature,
                self.__external_conditions.air_temp()
                )
            
            return pipework_heat_loss # heat loss in kWh for the timestep

        def calc_space_heating(delta_t_h):
            """ Calculate space heating demand, heating system output and temperatures

            Arguments:
            delta_t_h -- calculation timestep, in hours
            """
            temp_ext_air = self.__external_conditions.air_temp()
            # Calculate timestep in seconds
            delta_t = delta_t_h * units.seconds_per_hour

            # Calculate internal and solar gains for each zone
            gains_internal_zone = {}
            gains_solar_zone = {}
            for z_name, zone in self.__zones.items():
                gains_internal_zone_inner = 0.0
                for internal_gains_name, internal_gains_object in self.__internal_gains.items():
                    gains_internal_zone_inner\
                        += internal_gains_object.total_internal_gain(zone.area())
                gains_internal_zone[z_name] = gains_internal_zone_inner
                # Add gains from ventilation fans (make sure this is only called
                # once per timestep per zone)
                if self.__ventilation is not None:
                    gains_internal_zone[z_name] += self.__ventilation.fans(zone.volume())

                gains_solar_zone[z_name] = zone.gains_solar()

            # Calculate space heating and cooling demand for each zone and sum
            # Keep track of how much is from each zone, so that energy provided
            # can be split between them in same proportion later

            space_heat_demand_system = {} # in kWh
            for heat_system_name in self.__space_heat_systems.keys():
                space_heat_demand_system[heat_system_name] = 0.0

            space_cool_demand_system = {} # in kWh
            for cool_system_name in self.__space_cool_systems.keys():
                space_cool_demand_system[cool_system_name] = 0.0

            space_heat_demand_zone = {}
            space_cool_demand_zone = {}
            for z_name, zone in self.__zones.items():
                # Look up names of relevant heating and cooling systems for this zone
                h_name = self.__heat_system_name_for_zone[z_name]
                c_name = self.__cool_system_name_for_zone[z_name]

                space_heat_demand_zone[z_name], space_cool_demand_zone[z_name] = \
                    zone.space_heat_cool_demand(
                        delta_t_h,
                        temp_ext_air,
                        gains_internal_zone[z_name],
                        gains_solar_zone[z_name],
                        )

                if h_name is not None: # If the zone is heated
                    space_heat_demand_system[h_name] += space_heat_demand_zone[z_name]
                if c_name is not None: # If the zone is cooled
                    space_cool_demand_system[c_name] += space_cool_demand_zone[z_name]

            # Calculate how much heating the systems can provide
            space_heat_provided = {}
            for heat_system_name, heat_system in self.__space_heat_systems.items():
                space_heat_provided[heat_system_name] = \
                    heat_system.demand_energy(space_heat_demand_system[heat_system_name])

            # Calculate how much cooling the systems can provide
            space_cool_provided = {}
            for cool_system_name, cool_system in self.__space_cool_systems.items():
                space_cool_provided[cool_system_name] = \
                    cool_system.demand_energy(space_cool_demand_system[cool_system_name])

            # Apportion the provided heating/cooling between the zones in
            # proportion to the heating/cooling demand in each zone. Then
            # update resultant temperatures in zones.
            internal_air_temp = {}
            operative_temp = {}
            for z_name, zone in self.__zones.items():
                # Look up names of relevant heating and cooling systems for this zone
                h_name = self.__heat_system_name_for_zone[z_name]
                c_name = self.__cool_system_name_for_zone[z_name]

                # If zone is unheated or there was no demand on heating system,
                # set heating gains for zone to zero, else calculate
                if h_name is None or space_heat_demand_system[h_name] == 0.0:
                    gains_heat = 0.0
                else:
                    frac_heat_zone = space_heat_demand_zone[z_name] \
                                   / space_heat_demand_system[h_name]
                    gains_heat = space_heat_provided[h_name] * frac_heat_zone

                # If zone is uncooled or there was no demand on cooling system,
                # set cooling gains for zone to zero, else calculate
                if c_name is None or space_cool_demand_system[c_name] == 0.0:
                    gains_cool = 0.0
                else:
                    frac_cool_zone = space_cool_demand_zone[z_name] \
                                   / space_cool_demand_system[c_name]
                    gains_cool = space_cool_provided[c_name] * frac_cool_zone

                # Sum heating gains (+ve) and cooling gains (-ve) and convert from kWh to W
                gains_heat_cool = (gains_heat + gains_cool) * units.W_per_kW / delta_t_h

                zone.update_temperatures(
                    delta_t,
                    temp_ext_air,
                    gains_internal_zone[z_name],
                    gains_solar_zone[z_name],
                    gains_heat_cool
                    )

                if h_name is None:
                    space_heat_demand_system[h_name] = 'n/a'
                if c_name is None:
                    space_cool_demand_system[c_name] = 'n/a'

                internal_air_temp[z_name] = zone.temp_internal_air()
                operative_temp[z_name] = zone.temp_operative()

            return gains_internal_zone, gains_solar_zone, \
                   operative_temp, internal_air_temp, \
                   space_heat_demand_zone, space_cool_demand_zone, \
                   space_heat_demand_system, space_cool_demand_system

        timestep_array = []
        gains_internal_dict = {}
        gains_solar_dict = {}
        operative_temp_dict = {}
        internal_air_temp_dict = {}
        space_heat_demand_dict = {}
        space_cool_demand_dict = {}
        space_heat_demand_system_dict = {}
        space_cool_demand_system_dict = {}
        zone_list = []
        hot_water_demand_dict = {}
        hot_water_energy_demand_dict = {}
        hot_water_duration_dict = {}
        hot_water_no_events_dict = {}
        hot_water_pipework_dict = {}

        for z_name in self.__zones.keys():
            gains_internal_dict[z_name] = []
            gains_solar_dict[z_name] = []
            operative_temp_dict[z_name] = []
            internal_air_temp_dict[z_name] = []
            space_heat_demand_dict[z_name] = []
            space_cool_demand_dict[z_name] = []
            zone_list.append(z_name)

        for z_name, h_name in self.__heat_system_name_for_zone.items():
            space_heat_demand_system_dict[h_name] = []

        for z_name, c_name in self.__cool_system_name_for_zone.items():
            space_cool_demand_system_dict[c_name] = []

        hot_water_demand_dict['demand'] = []
        hot_water_energy_demand_dict['energy_demand'] = []
        hot_water_duration_dict['duration'] = []
        hot_water_no_events_dict['no_events'] = []
        hot_water_pipework_dict['pw_losses'] = []

        # Loop over each timestep
        for t_idx, t_current, delta_t_h in self.__simtime:
            timestep_array.append(t_current)
            hw_demand, hw_duration, no_events, pw_losses, hw_energy_demand = hot_water_demand(t_idx)
            
            self.__hot_water_sources['hw cylinder'].demand_hot_water(hw_demand)
            # TODO Remove hard-coding of hot water source name

            gains_internal_zone, gains_solar_zone, \
                operative_temp, internal_air_temp, \
                space_heat_demand_zone, space_cool_demand_zone, \
                space_heat_demand_system, space_cool_demand_system \
                = calc_space_heating(delta_t_h)

            for z_name, gains_internal in gains_internal_zone.items():
                gains_internal_dict[z_name].append(gains_internal)

            for z_name, gains_solar in gains_solar_zone.items():
                gains_solar_dict[z_name].append(gains_solar)

            for z_name, temp in operative_temp.items():
                operative_temp_dict[z_name].append(temp)

            for z_name, temp in internal_air_temp.items():
                internal_air_temp_dict[z_name].append(temp)

            for z_name, demand in space_heat_demand_zone.items():
                space_heat_demand_dict[z_name].append(demand)

            for z_name, demand in space_cool_demand_zone.items():
                space_cool_demand_dict[z_name].append(demand)

            for h_name, demand in space_heat_demand_system.items():
                space_heat_demand_system_dict[h_name].append(demand)

            for c_name, demand in space_cool_demand_system.items():
                space_cool_demand_system_dict[c_name].append(demand)
                
            hot_water_demand_dict['demand'].append(hw_demand)
            hot_water_energy_demand_dict['energy_demand'].append(hw_energy_demand)
            hot_water_duration_dict['duration'].append(hw_duration)
            hot_water_no_events_dict['no_events'].append(no_events)
            hot_water_pipework_dict['pw_losses'].append(pw_losses)

            #loop through on-site energy generation
            for g_name, gen in self.__on_site_generation.items():
                # Get energy produced for the current timestep
                self.__on_site_generation[g_name].produce_energy()

            for _, supply in self.__energy_supplies.items():
                supply.calc_energy_import_export_betafactor()

        zone_dict = {
            'Internal gains': gains_internal_dict,
            'Solar gains': gains_solar_dict,
            'Operative temp': operative_temp_dict,
            'Internal air temp': internal_air_temp_dict,
            'Space heat demand': space_heat_demand_dict,
            'Space cool demand': space_cool_demand_dict,
            }
        hc_system_dict = {'Heating system': space_heat_demand_system_dict, 'Cooling system': space_cool_demand_system_dict}
        hot_water_dict = {'Hot water demand': hot_water_demand_dict, 'Hot water energy demand': hot_water_energy_demand_dict, 'Hot water duration': hot_water_duration_dict, 'Hot Water Events': hot_water_no_events_dict, 'Pipework losses': hot_water_pipework_dict}

        # Return results from all energy supplies
        results_totals = {}
        results_end_user = {}
        energy_import = {}
        energy_export = {}
        betafactor = {}
        for name, supply in self.__energy_supplies.items():
            results_totals[name] = supply.results_total()
            results_end_user[name] = supply.results_by_end_user()
            energy_import[name] = supply.get_energy_import()
            energy_export[name] = supply.get_energy_export()
            betafactor[name] = supply.get_beta_factor()
        return \
            timestep_array, results_totals, results_end_user, \
            energy_import, energy_export, betafactor, \
            zone_dict, zone_list, hc_system_dict, hot_water_dict<|MERGE_RESOLUTION|>--- conflicted
+++ resolved
@@ -31,15 +31,11 @@
     ThermalBridgeLinear, ThermalBridgePoint
 from core.water_heat_demand.cold_water_source import ColdWaterSource
 from core.water_heat_demand.shower import MixerShower, InstantElecShower
-<<<<<<< HEAD
-from core.space_heat_demand.internal_gains import InternalGains, ApplianceGains
-=======
 from core.water_heat_demand.bath import Bath
 from core.water_heat_demand.other_hot_water_uses import OtherHotWater
-from core.space_heat_demand.internal_gains import InternalGains
+from core.space_heat_demand.internal_gains import InternalGains, ApplianceGains
 from core.pipework import Pipework
 import core.water_heat_demand.misc as misc
->>>>>>> 2ce1ea8e
 
 
 class Project:
@@ -461,7 +457,6 @@
         for name, data in proj_dict['Zone'].items():
             self.__zones[name] = dict_to_zone(name, data)
 
-<<<<<<< HEAD
         total_floor_area = sum(zone.area() for zone in self.__zones.values())
 
         # Add internal gains from applicances to the internal gains dictionary and
@@ -484,7 +479,7 @@
                                              data['start_day'],
                                              data['time_series_step']
                                              )
-=======
+
         def dict_to_space_heat_system(name, data):
             space_heater_type = data['type']
             if space_heater_type == 'InstantElecHeater':
@@ -535,7 +530,6 @@
 
         self.__space_cool_systems = {}
         # TODO Read in space cooling systems and populate dict
->>>>>>> 2ce1ea8e
 
         def dict_to_on_site_generation(name, data):
             """ Parse dictionary of on site generation data and
