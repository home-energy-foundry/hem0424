#!/usr/bin/env python3

""" TODO Copyright & licensing notices

This module provides the high-level control flow for the core calculation, and
initialises the relevant objects in the core model.
"""

# Standard library imports
import sys

# Local imports
import core.units as units
from core.simulation_time import SimulationTime
from core.external_conditions import ExternalConditions
from core.schedule import expand_schedule, expand_events
from core.controls.time_control import OnOffTimeControl
from core.energy_supply.energy_supply import EnergySupply
from core.energy_supply.pv import PhotovoltaicSystem
from core.heating_systems.emitters import Emitters
from core.heating_systems.heat_pump import HeatPump, HeatPump_HWOnly
from core.heating_systems.storage_tank import ImmersionHeater, StorageTank
from core.heating_systems.instant_elec_heater import InstantElecHeater
from core.heating_systems.boiler import Boiler
from core.space_heat_demand.zone import Zone
from core.space_heat_demand.building_element import \
    BuildingElementOpaque, BuildingElementTransparent, BuildingElementGround, \
    BuildingElementAdjacentZTC, BuildingElementAdjacentZTU_Simple
from core.space_heat_demand.ventilation_element import \
    VentilationElementInfiltration, WholeHouseExtractVentilation, \
    MechnicalVentilationHeatRecovery, NaturalVentilation
from core.space_heat_demand.thermal_bridge import \
    ThermalBridgeLinear, ThermalBridgePoint
from core.water_heat_demand.cold_water_source import ColdWaterSource
from core.water_heat_demand.shower import MixerShower, InstantElecShower
from core.water_heat_demand.bath import Bath
from core.water_heat_demand.other_hot_water_uses import OtherHotWater
from core.space_heat_demand.internal_gains import InternalGains, ApplianceGains
from core.pipework import Pipework
import core.water_heat_demand.misc as misc
from core.ductwork import Ductwork
import core.heating_systems.wwhrs as wwhrs


class Project:
    """ An object to represent the overall model to be simulated """

    def __init__(self, proj_dict):
        """ Construct a Project object and the various components of the simulation

        Arguments:
        proj_dict -- dictionary of project data, containing nested dictionaries
                     and lists of input data for system components, external
                     conditions, occupancy etc.

        Other (self.__) variables:
        simtime            -- SimulationTime object for this Project
        external_conditions -- ExternalConditions object for this Project
        cold_water_sources -- dictionary of ColdWaterSource objects with names as keys
        energy_supplies    -- dictionary of EnergySupply objects with names as keys
        controls           -- dictionary of control objects (of varying types) with names as keys
        hot_water_sources  -- dictionary of hot water source objects (of varying types)
                              with names as keys
        showers            -- dictionary of shower objects (of varying types) with names as keys
        space_heat_systems -- dictionary of space heating system objects (of varying
                              types) with names as keys
        zones              -- dictionary of Zone objects with names as keys
        """

        self.__simtime = SimulationTime(
            proj_dict['SimulationTime']['start'],
            proj_dict['SimulationTime']['end'],
            proj_dict['SimulationTime']['step'],
            )

        # TODO Some inputs are not currently used, so set to None here rather
        #      than requiring them in input file.
        # TODO Read timezone from input file. For now, set timezone to 0 (GMT)
        # Let direct beam conversion input be optional, this will be set if comes from weather file.
        if proj_dict['ExternalConditions']['direct_beam_conversion_needed']:
            dir_beam_conversion = proj_dict['ExternalConditions']['direct_beam_conversion_needed']
        else:
            dir_beam_conversion = False

        self.__external_conditions = ExternalConditions(
            self.__simtime,
            proj_dict['ExternalConditions']['air_temperatures'],
            proj_dict['ExternalConditions']['wind_speeds'],
            proj_dict['ExternalConditions']['diffuse_horizontal_radiation'],
            proj_dict['ExternalConditions']['direct_beam_radiation'],
            proj_dict['ExternalConditions']['solar_reflectivity_of_ground'],
            proj_dict['ExternalConditions']['latitude'],
            proj_dict['ExternalConditions']['longitude'],
            0, #proj_dict['ExternalConditions']['timezone'],
            0, #proj_dict['ExternalConditions']['start_day'],
            365, #proj_dict['ExternalConditions']['end_day'],
            1, #proj_dict['ExternalConditions']['time_series_step'],
            None, #proj_dict['ExternalConditions']['january_first'],
            None, #proj_dict['ExternalConditions']['daylight_savings'],
            None, #proj_dict['ExternalConditions']['leap_day_included'],
            dir_beam_conversion,
            proj_dict['ExternalConditions']['shading_segments'],
            )

        self.__infiltration = VentilationElementInfiltration(
            proj_dict['Infiltration']['storey'],
            proj_dict['Infiltration']['shelter'],
            proj_dict['Infiltration']['build_type'],
            proj_dict['Infiltration']['test_result'],
            proj_dict['Infiltration']['test_type'],
            proj_dict['Infiltration']['env_area'],
            proj_dict['Infiltration']['volume'],
            proj_dict['Infiltration']['sheltered_sides'],
            proj_dict['Infiltration']['open_chimneys'],
            proj_dict['Infiltration']['open_flues'],
            proj_dict['Infiltration']['closed_fire'],
            proj_dict['Infiltration']['flues_d'],
            proj_dict['Infiltration']['flues_e'],
            proj_dict['Infiltration']['blocked_chimneys'],
            proj_dict['Infiltration']['extract_fans'],
            proj_dict['Infiltration']['passive_vents'],
            proj_dict['Infiltration']['gas_fires'],
            self.__external_conditions,
            )

        self.__cold_water_sources = {}
        for name, data in proj_dict['ColdWaterSource'].items():
            self.__cold_water_sources[name] \
                = ColdWaterSource(data['temperatures'], self.__simtime, data['start_day'], data['time_series_step'])

        self.__energy_supplies = {}
        energy_supply_unmet_demand = EnergySupply('unmet_demand', self.__simtime)
        self.__energy_supplies['_unmet_demand'] = energy_supply_unmet_demand
        for name, data in proj_dict['EnergySupply'].items():
            self.__energy_supplies[name] = EnergySupply(data['fuel'], self.__simtime)
            # TODO Consider replacing fuel type string with fuel type object

        self.__internal_gains = {}
        for name, data in proj_dict['InternalGains'].items():
            self.__internal_gains[name] = InternalGains(
                                             expand_schedule(
                                                 float,
                                                 data['schedule'],
                                                 "main",
                                                 ),
                                             self.__simtime,
                                             data['start_day'],
                                             data['time_series_step']
                                             )

        def dict_to_ctrl(name, data):
            """ Parse dictionary of control data and return approprate control object """
            ctrl_type = data['type']
            if ctrl_type == 'OnOffTimeControl':
                sched = expand_schedule(bool, data['schedule'], "main")
                ctrl = OnOffTimeControl(sched, self.__simtime, data['start_day'], data['time_series_step'])
            else:
                sys.exit(name + ': control type (' + ctrl_type + ') not recognised.')
                # TODO Exit just the current case instead of whole program entirely?
            return ctrl

        self.__controls = {}
        for name, data in proj_dict['Control'].items():
            self.__controls[name] = dict_to_ctrl(name, data)

        def dict_to_wwhrs(name, data):
            """ Parse dictionary of WWHRS source data and return approprate WWHRS source object """
            wwhrs_source_type = data['type']
            if wwhrs_source_type == 'WWHRS_InstantaneousSystemB':
                cold_water_source = self.__cold_water_sources[data['ColdWaterSource']]
                # TODO Need to handle error if ColdWaterSource name is invalid.

                the_wwhrs = wwhrs.WWHRS_InstantaneousSystemB(
                    data['flow_rates'],
                    data['efficiencies'],
                    cold_water_source,
                    data['utilisation_factor']
                    )
            else:
                if wwhrs_source_type == 'WWHRS_InstantaneousSystemC':
                    cold_water_source = self.__cold_water_sources[data['ColdWaterSource']]
                    # TODO Need to handle error if ColdWaterSource name is invalid.
    
                    the_wwhrs = wwhrs.WWHRS_InstantaneousSystemC(
                        data['flow_rates'],
                        data['efficiencies'],
                        cold_water_source,
                        data['utilisation_factor']
                        )
                else:
                    if wwhrs_source_type == 'WWHRS_InstantaneousSystemA':
                        cold_water_source = self.__cold_water_sources[data['ColdWaterSource']]
                        # TODO Need to handle error if ColdWaterSource name is invalid.
        
                        the_wwhrs = wwhrs.WWHRS_InstantaneousSystemA(
                            data['flow_rates'],
                            data['efficiencies'],
                            cold_water_source,
                            data['utilisation_factor']
                            )
                    else:
                        sys.exit(name + ': WWHRS (' + wwhrs_source_type + ') not recognised.')
                        # TODO Exit just the current case instead of whole program entirely?
            return the_wwhrs
            
        if 'WWHRS' in proj_dict:
            self.__wwhrs = {}
            for name, data in proj_dict['WWHRS'].items():
                self.__wwhrs[name] = dict_to_wwhrs(name, data)
        else:
            self.__wwhrs = None


        def dict_to_shower(name, data):
            """ Parse dictionary of shower data and return approprate shower object """
            cold_water_source = self.__cold_water_sources[data['ColdWaterSource']]
            # TODO Need to handle error if ColdWaterSource name is invalid.

            shower_type = data['type']
            if shower_type == 'MixerShower':
                wwhrs_instance = None
                if 'WWHRS' in data:
                    wwhrs_instance = self.__wwhrs[data['WWHRS']] # find the instance of WWHRS linked to by the shower
                
                shower = MixerShower(data['flowrate'], cold_water_source, wwhrs_instance)
            elif shower_type == 'InstantElecShower':
                energy_supply = self.__energy_supplies[data['EnergySupply']]
                # TODO Need to handle error if EnergySupply name is invalid.
                energy_supply_conn = energy_supply.connection(name)

                shower = InstantElecShower(
                    data['rated_power'],
                    cold_water_source,
                    energy_supply_conn,
                    )
            else:
                sys.exit(name + ': shower type (' + shower_type + ') not recognised.')
                # TODO Exit just the current case instead of whole program entirely?
            return shower

        self.__showers = {}
        for name, data in proj_dict['Shower'].items():
            self.__showers[name] = dict_to_shower(name, data)
            
           
        def dict_to_baths(name, data):
            """ Parse dictionary of bath data and return approprate bath object """
            cold_water_source = self.__cold_water_sources[data['ColdWaterSource']]
            # TODO Need to handle error if ColdWaterSource name is invalid.

            bath = Bath(data['size'], cold_water_source, data['flowrate'])

            return bath

        self.__baths = {}
        for name, data in proj_dict['Bath'].items():
            self.__baths[name] = dict_to_baths(name, data)

        def dict_to_other_water_events(name, data):
            """ Parse dictionary of bath data and return approprate other event object """
            cold_water_source = self.__cold_water_sources[data['ColdWaterSource']]
            # TODO Need to handle error if ColdWaterSource name is invalid.

            other_event = OtherHotWater(data['flowrate'], cold_water_source)

            return other_event

        self.__other_water_events = {}
        for name, data in proj_dict['Other'].items():
            self.__other_water_events[name] = dict_to_other_water_events(name, data)


        def dict_to_water_distribution_system(name, data):
            # go through internal then external distribution system
            # TODO - primary system
            
            pipework = Pipework(
                data["internal_diameter"],
                data["external_diameter"],
                data["length"],
                data["insulation_thermal_conductivity"],
                data["insulation_thickness"],
                data["surface_reflectivity"],
                data["pipe_contents"])
                
            return(pipework)

        self.__water_heating_pipework = {}
        for name, data in proj_dict['Distribution'].items():
            self.__water_heating_pipework[name] = dict_to_water_distribution_system(name, data)
           
        def dict_to_event_schedules(data):
            """ Process list of events (for hot water draw-offs, appliance use etc.) """
            sim_timestep = self.__simtime.timestep()
            tot_timesteps = self.__simtime.total_steps()
            return expand_events(data, sim_timestep, tot_timesteps)

        self.__event_schedules = {}
        for sched_type, schedules in proj_dict['Events'].items():
            if sched_type not in self.__event_schedules:
                self.__event_schedules[sched_type] = {}
            for name, data in schedules.items():
                self.__event_schedules[sched_type][name] = dict_to_event_schedules(data)
 
        def dict_to_building_element(name, data):
            building_element_type = data['type']
            if building_element_type == 'BuildingElementOpaque':
                building_element = BuildingElementOpaque(
                    data['area'],
                    data['pitch'],
                    data['a_sol'],
                    data['r_c'],
                    data['k_m'],
                    data['mass_distribution_class'],
                    data['orientation'],
                    data['base_height'],
                    data['height'],
                    data['width'],
                    self.__external_conditions,
                    )
            elif building_element_type == 'BuildingElementTransparent':
                building_element = BuildingElementTransparent(
                    data['pitch'],
                    data['r_c'],
                    data['orientation'],
                    data['g_value'],
                    data['frame_area_fraction'],
                    data['base_height'],
                    data['height'],
                    data['width'],
                    data['shading'],
                    self.__external_conditions,
                    )
            elif building_element_type == 'BuildingElementGround':
                building_element = BuildingElementGround(
                    data['area'],
                    data['pitch'],
                    data['u_value'],
                    data['r_f'],
                    data['k_m'],
                    data['mass_distribution_class'],
                    data['h_pi'],
                    data['h_pe'],
                    data['perimeter'],
                    data['psi_wall_floor_junc'],
                    self.__external_conditions,
                    self.__simtime,
                    )
            elif building_element_type == 'BuildingElementAdjacentZTC':
                building_element = BuildingElementAdjacentZTC(
                    data['area'],
                    data['pitch'],
                    data['r_c'],
                    data['k_m'],
                    data['mass_distribution_class'],
                    self.__external_conditions,
                    )
            elif building_element_type == 'BuildingElementAdjacentZTU_Simple':
                building_element = BuildingElementAdjacentZTU_Simple(
                    data['area'],
                    data['pitch'],
                    data['r_c'],
                    data['r_u'],
                    data['k_m'],
                    data['mass_distribution_class'],
                    self.__external_conditions,
                    )
            else:
                sys.exit( name + ': building element type ('
                        + building_element_type + ') not recognised.' )
                # TODO Exit just the current case instead of whole program entirely?
            return building_element

        def dict_to_ventilation_element(name, data):
            ventilation_element_type = data['type']
            ductwork = None
            if ventilation_element_type == 'WHEV': # Whole house extract ventilation
                energy_supply = self.__energy_supplies[data['EnergySupply']]
                # TODO Need to handle error if EnergySupply name is invalid.
                energy_supply_conn = energy_supply.connection(name)

                ventilation_element = WholeHouseExtractVentilation(
                    data['req_ach'],
                    data['SFP'],
                    self.__infiltration.infiltration(),
                    energy_supply_conn,
                    self.__external_conditions,
                    self.__simtime,
                    )
            elif ventilation_element_type == 'MVHR':
                energy_supply = self.__energy_supplies[data['EnergySupply']]
                # TODO Need to handle error if EnergySupply name is invalid.
                energy_supply_conn = energy_supply.connection(name)

                ventilation_element = MechnicalVentilationHeatRecovery(
                    data['req_ach'],
                    data['SFP'],
                    data['efficiency'],
                    energy_supply_conn,
                    self.__external_conditions,
                    self.__simtime,
                    )
                    
                ductwork = Ductwork(
                    data['ductwork']['internal_diameter'],
                    data['ductwork']['external_diameter'],
                    data['ductwork']['length_in'],
                    data['ductwork']['length_out'],
                    data['ductwork']['insulation_thermal_conductivity'],
                    data['ductwork']['insulation_thickness'],
                    data['ductwork']['reflective'],
                    data['ductwork']['MVHR_location']
                    )
            elif ventilation_element_type == 'NatVent':
                ventilation_element = NaturalVentilation(
                    data['req_ach'],
                    self.__infiltration.infiltration(),
                    self.__external_conditions,
                    )
            else:
                sys.exit( name + ': ventilation element type ('
                      + ventilation_element_type + ') not recognised.' )
                # TODO Exit just the current case instead of whole program entirely?
            return ventilation_element, ductwork


        if 'Ventilation' in proj_dict:
            self.__ventilation, self.__space_heating_ductwork = \
                dict_to_ventilation_element('Ventilation system', proj_dict['Ventilation'])
        else:
            self.__ventilation, self.__space_heating_ductwork = None, None

        def dict_to_thermal_bridging(data):
            # If data is for individual thermal bridges, initialise the relevant
            # objects and return a list of them. Otherwise, just use the overall
            # figure given.
            if isinstance(data, dict):
                thermal_bridging = []
                for tb_name, tb_data in data.items():
                    tb_type = tb_data['type']
                    if tb_type == 'ThermalBridgeLinear':
                        tb = ThermalBridgeLinear(
                                tb_data['linear_thermal_transmittance'],
                                tb_data['length']
                                )
                    elif tb_type == 'ThermalBridgePoint':
                        tb = ThermalBridgePoint(tb_data['heat_transfer_coeff'])
                    else:
                        sys.exit( tb_name + ': thermal bridge type ('
                                + tb_type + ') not recognised.' )
                        # TODO Exit just the current case instead of whole program entirely?
                    thermal_bridging.append(tb)
            else:
                thermal_bridging = data
            return thermal_bridging

        self.__heat_system_name_for_zone = {}
        self.__cool_system_name_for_zone = {}

        def dict_to_zone(name, data):
            # Record which heating and cooling system this zone is heated/cooled by (if applicable)
            if 'SpaceHeatSystem' in data:
                self.__heat_system_name_for_zone[name] = data['SpaceHeatSystem']
            else:
                self.__heat_system_name_for_zone[name] = None
            if 'SpaceCoolSystem' in data:
                self.__cool_system_name_for_zone[name] = data['SpaceCoolSystem']
            else:
                self.__cool_system_name_for_zone[name] = None

            # Read in building elements and add to list
            building_elements = []
            for building_element_name, building_element_data in data['BuildingElement'].items():
                building_elements.append(
                    dict_to_building_element(building_element_name, building_element_data)
                    )

            # Read in thermal bridging data
            thermal_bridging = dict_to_thermal_bridging(data['ThermalBridging'])

            # Read in ventilation elements and add to list
            # All zones have infiltration, so start list with infiltration object
            vent_elements = [self.__infiltration]
            # Add any additional ventilation elements
            if self.__ventilation is not None:
                vent_elements.append(self.__ventilation)

            return Zone(
                data['area'],
                data['volume'],
                building_elements,
                thermal_bridging,
                vent_elements,
                data['temp_setpnt_heat'],
                data['temp_setpnt_cool'],
                )

        self.__zones = {}
        for name, data in proj_dict['Zone'].items():
            self.__zones[name] = dict_to_zone(name, data)

        total_floor_area = sum(zone.area() for zone in self.__zones.values())

        # Add internal gains from applicances to the internal gains dictionary and
        # create an energy supply connection for appliances
        for name, data in proj_dict['ApplianceGains'].items():
            energy_supply = self.__energy_supplies[data['EnergySupply']]
            # TODO Need to handle error if EnergySupply name is invalid.
            energy_supply_conn = energy_supply.connection(name)
            
            # Convert energy supplied to appliances from W to W / m2
            total_energy_supply = []
            for energy_data in expand_schedule(float, data['schedule'], "main"):
                total_energy_supply.append(energy_data / total_floor_area)

            self.__internal_gains[name] = ApplianceGains(
                                             total_energy_supply,
                                             energy_supply_conn,
                                             data['gains_fraction'],
                                             self.__simtime,
                                             data['start_day'],
                                             data['time_series_step']
                                             )

        # Where wet distribution heat source provide more than one service, some
        # calculations can only be performed after all services have been
        # calculated. Give these systems a timestep_end function and add these
        # systems to the following list, which will be iterated over later.
        self.__timestep_end_calcs = []

        def dict_to_heat_source_wet(name, data):
            heat_source_type = data['type']
            if heat_source_type == 'HeatPump':
                energy_supply = self.__energy_supplies[data['EnergySupply']]
                energy_supply_conn_name_auxiliary = 'HeatPump_auxiliary: ' + name
                heat_source = HeatPump(
                    data,
                    energy_supply,
                    energy_supply_conn_name_auxiliary,
                    self.__simtime,
                    self.__external_conditions,
                    )
                self.__timestep_end_calcs.append(heat_source)
            elif heat_source_type == 'Boiler':
                energy_supply = self.__energy_supplies[data['EnergySupply']]
                energy_supply_conn_name_auxiliary = 'Boiler_auxiliary: ' + name
                heat_source = Boiler(
                    data,
                    energy_supply,
                    energy_supply_conn_name_auxiliary,
                    self.__simtime,
                    self.__external_conditions,
                    )
                self.__timestep_end_calcs.append(heat_source)
            else:
                sys.exit(name + ': heat source type (' \
                       + heat_source_type + ') not recognised.')
                # TODO Exit just the current case instead of whole program entirely?
            return heat_source

        # If one or more wet distribution heat sources have been provided, add them to the project
        self.__heat_sources_wet = {}
        # If no wet distribution heat sources have been provided, then skip.
        if 'HeatSourceWet' in proj_dict:
            for name, data in proj_dict['HeatSourceWet'].items():
                self.__heat_sources_wet[name] = dict_to_heat_source_wet(name, data)

        def dict_to_heat_source(name, data):
            """ Parse dictionary of heat source data and return approprate heat source object """
            if 'Control' in data.keys():
                ctrl = self.__controls[data['Control']]
                # TODO Need to handle error if Control name is invalid.
            else:
                ctrl = None

            heat_source_type = data['type']
            if heat_source_type == 'ImmersionHeater':
                energy_supply = self.__energy_supplies[data['EnergySupply']]
                # TODO Need to handle error if EnergySupply name is invalid.
                energy_supply_conn = energy_supply.connection(name)

                heat_source = ImmersionHeater(
                    data['power'],
                    energy_supply_conn,
                    self.__simtime,
                    ctrl,
                    )
            elif heat_source_type == 'HeatSourceWet':
                energy_supply = self.__energy_supplies[data['EnergySupply']]
                # TODO Need to handle error if EnergySupply name is invalid.
                energy_supply_conn = energy_supply.connection(name)

                cold_water_source = self.__cold_water_sources[data['ColdWaterSource']]

                heat_source_wet = self.__heat_sources_wet[data['name']]
                if isinstance(heat_source_wet, HeatPump):
                    heat_source = heat_source_wet.create_service_hot_water(
                        data['name'] + '_water_heating',
                        55, # TODO Remove hard-coding of HW temp
                        50, # TODO Remove hard-coding of return temp
                        data['temp_flow_limit_upper'],
                        cold_water_source,
                        ctrl,
                        )
                else:
                    sys.exit(name + ': HeatSource type not recognised')
                    # TODO Exit just the current case instead of whole program entirely?
            elif heat_source_type == 'HeatPump_HWOnly':
                energy_supply = self.__energy_supplies[data['EnergySupply']]
                # TODO Need to handle error if EnergySupply name is invalid.
                energy_supply_conn = energy_supply.connection(name)

                heat_source = HeatPump_HWOnly(
                    data['power_max'],
                    data['test_data'],
                    data['vol_hw_daily_average'],
                    energy_supply_conn,
                    self.__simtime,
                    )
            else:
                sys.exit(name + ': heat source type (' + heat_source_type + ') not recognised.')
                # TODO Exit just the current case instead of whole program entirely?
            return heat_source

        def dict_to_hot_water_source(name, data):
            """ Parse dictionary of HW source data and return approprate HW source object """
            hw_source_type = data['type']
            if hw_source_type == 'StorageTank':
                cold_water_source = self.__cold_water_sources[data['ColdWaterSource']]
                # TODO Need to handle error if ColdWaterSource name is invalid.
                # TODO assuming here there is only one WWHRS
                if self.__wwhrs is not None:
                    for wwhrs_name in self.__wwhrs:
                        if isinstance(self.__wwhrs[wwhrs_name], wwhrs.WWHRS_InstantaneousSystemC) \
                        or isinstance(self.__wwhrs[wwhrs_name], wwhrs.WWHRS_InstantaneousSystemA):
                            cold_water_source = self.__wwhrs[wwhrs_name]

                if 'primary_pipework' in data:
                    primary_pipework = data['primary_pipework']
                else:
                    primary_pipework = None
                    
                hw_source = StorageTank(
                    data['volume'],
                    data['daily_losses'],
                    55.0, # TODO Remove hard-coding of hot water temp
                    cold_water_source,
                    self.__simtime,
                    primary_pipework,
                    energy_supply_unmet_demand.connection(name)
                    )
                    
                for heat_source_name, heat_source_data in data['HeatSource'].items():
                    heat_source = dict_to_heat_source(heat_source_name, heat_source_data)
                    hw_source.add_heat_source(heat_source, 1.0)
            elif hw_source_type == 'CombiBoiler':
                cold_water_source = self.__cold_water_sources[data['ColdWaterSource']]
                hw_source = self.__heat_sources_wet[data['HeatSourceWet']].create_service_hot_water(
                    data,
                    data['HeatSourceWet'] + '_water_heating',
                    55, # TODO Remove hard-coding of HW temp
                    cold_water_source
                    )
            else:
                sys.exit(name + ': hot water source type (' + hw_source_type + ') not recognised.')
                # TODO Exit just the current case instead of whole program entirely?
            return hw_source

        self.__hot_water_sources = {}
        for name, data in proj_dict['HotWaterSource'].items():
            self.__hot_water_sources[name] = dict_to_hot_water_source(name, data)

        def dict_to_space_heat_system(name, data):
            if 'Control' in data.keys():
                ctrl = self.__controls[data['Control']]
                # TODO Need to handle error if Control name is invalid.
            else:
                ctrl = None

            space_heater_type = data['type']
            if space_heater_type == 'InstantElecHeater':
                energy_supply = self.__energy_supplies[data['EnergySupply']]
                # TODO Need to handle error if EnergySupply name is invalid.
                energy_supply_conn = energy_supply.connection(name)

                space_heater = InstantElecHeater(
                    data['rated_power'],
                    data['frac_convective'],
                    energy_supply_conn,
                    self.__simtime,
                    ctrl,
                    )
            elif space_heater_type == 'WetDistribution':
                heat_source = self.__heat_sources_wet[data['HeatSource']['name']]
                if isinstance(heat_source, HeatPump):
                    heat_source_service = heat_source.create_service_space_heating(
                        data['HeatSource']['name'] + '_space_heating',
                        data['HeatSource']['temp_flow_limit_upper'],
                        data['temp_diff_emit_dsgn'],
                        ctrl,
                        )
                elif isinstance(heat_source, Boiler):
                    heat_source_service = heat_source.create_service_space_heating(
                        data['HeatSource']['name'] + '_space_heating'
                        )
                else:
                    sys.exit(name + ': HeatSource type not recognised')
                    # TODO Exit just the current case instead of whole program entirely?

                space_heater = Emitters(
                    data['thermal_mass'],
                    data['c'],
                    data['n'],
                    data['temp_diff_emit_dsgn'],
                    data['frac_convective'],
                    heat_source_service,
                    self.__zones[data['Zone']],
                    self.__external_conditions,
                    data['ecodesign_control_class'],
                    data['design_flow_temp'],
                    self.__simtime,
                    )
            else:
                sys.exit(name + ': space heating system type (' \
                       + space_heater_type + ') not recognised.')
                # TODO Exit just the current case instead of whole program entirely?
            return space_heater

        # If one or more space heating systems have been provided, add them to the project
        self.__space_heat_systems = {}
        # If no space heating systems have been provided, then skip. This
        # facilitates running the simulation with no heating systems at all
        if 'SpaceHeatSystem' in proj_dict:
            for name, data in proj_dict['SpaceHeatSystem'].items():
                self.__space_heat_systems[name] = dict_to_space_heat_system(name, data)

        self.__space_cool_systems = {}
        # TODO Read in space cooling systems and populate dict

        def dict_to_on_site_generation(name, data):
            """ Parse dictionary of on site generation data and
                return approprate on site generation object """
            on_site_generation_type = data['type']
            if on_site_generation_type == 'PhotovoltaicSystem':

                energy_supply = self.__energy_supplies[data['EnergySupply']]
                # TODO Need to handle error if EnergySupply name is invalid.
                energy_supply_conn = energy_supply.connection(name)

                pv_system = PhotovoltaicSystem(
                    data['peak_power'],
                    data['ventilation_strategy'],
                    data['pitch'],
                    data['orientation'],
                    self.__external_conditions,
                    energy_supply_conn,
                    self.__simtime,
                    )
            else:
                sys.exit(name + ': on site generation type ('
                         + on_site_generation_type + ') not recognised.')
                # TODO Exit just the current case instead of whole program entirely?
            return pv_system

        self.__on_site_generation = {}
        # If no on site generation have been provided, then skip.
        if 'OnSiteGeneration' in proj_dict:
            for name, data in proj_dict['OnSiteGeneration'].items():
                self.__on_site_generation[name] = dict_to_on_site_generation(name, data)

    def run(self):
        """ Run the simulation """

        def hot_water_demand(t_idx):
            """ Calculate the hot water demand for the current timestep

            Arguments:
            t_idx -- timestep index/count
            """
            hw_demand = 0.0
            hw_energy_demand = 0.0
            hw_duration = 0.0
            all_events = 0.0
            pw_losses = 0.0
            
            for name, shower in self.__showers.items():
                # Get all shower use events for the current timestep
                usage_events = self.__event_schedules['Shower'][name][t_idx]
                the_cold_water_temp = shower.get_cold_water_source()
                cold_water_temperature = the_cold_water_temp.temperature()

                # If shower is used in the current timestep, get details of use
                # and calculate HW demand from shower
                
                # TODO revisit structure and eliminate the branch on the type
                if usage_events is not None:
                    for event in usage_events:
                        shower_temp = event['temperature']
                        shower_duration = event['duration']
                        hw_demand_i = shower.hot_water_demand(shower_temp, shower_duration)
                        if not isinstance(shower, InstantElecShower):
                            # don't add hw demand and pipework loss from electric shower
                            hw_demand += hw_demand_i
                            hw_energy_demand += misc.water_demand_to_kWh(
                                hw_demand_i,
                                shower_temp,
                                cold_water_temperature
                                )
                            hw_duration += event['duration'] # shower minutes duration
                            all_events +=1
                            pw_losses+=calc_pipework_losses(
                                hw_demand_i,
                                t_idx,
                                delta_t_h,
                                cold_water_temperature,
                                event['duration'],
                                self.__water_heating_pipework) * (event['duration']/units.minutes_per_hour)

            for name, other in self.__other_water_events.items():
                # Get all other use events for the current timestep
                usage_events = self.__event_schedules['Other'][name][t_idx]
                the_cold_water_temp = other.get_cold_water_source()
                cold_water_temperature = the_cold_water_temp.temperature()
                
                # If other is used in the current timestep, get details of use
                # and calculate HW demand from other
                if usage_events is not None:
                    for event in usage_events:
                        other_temp = event['temperature']
                        other_duration = event['duration']
                        hw_demand += other.hot_water_demand(other_temp, other_duration)
                        hw_energy_demand += misc.water_demand_to_kWh(
                            other.hot_water_demand(other_temp, other_duration),
                            other_temp,
                            cold_water_temperature
                            )
                        hw_duration += event['duration'] # other minutes duration
                        all_events += 1
                        pw_losses += calc_pipework_losses(
                            other.hot_water_demand(other_temp, other_duration),
                            t_idx,
                            delta_t_h,
                            cold_water_temperature,
                            event['duration'],
                            self.__water_heating_pipework) * (event['duration']/units.minutes_per_hour
                            )

            for name, bath in self.__baths.items():
                # Get all bath use events for the current timestep
                usage_events = self.__event_schedules['Bath'][name][t_idx]
                the_cold_water_temp = bath.get_cold_water_source()
                cold_water_temperature = the_cold_water_temp.temperature()

                # Assume flow rate for bath event is the same as other hot water events
                peak_flowrate = bath.get_flowrate()

                # If bath is used in the current timestep, get details of use
                # and calculate HW demand from bath
                # Note that bath size is the total water used per bath, not the total capacity of the bath
                if usage_events is not None:
                    for event in usage_events:
                        bath_temp = event['temperature']
                        hw_demand += bath.hot_water_demand(bath_temp)
                        bath_duration = bath.get_size() / peak_flowrate
                        hw_energy_demand += misc.water_demand_to_kWh(
                            bath.hot_water_demand(bath_temp),
                            bath_temp,
                            cold_water_temperature
                            )
                        hw_duration += bath_duration
                        # litres bath  / litres per minute flowrate = minutes
                        all_events += 1
                        pw_losses += calc_pipework_losses(
                            bath.hot_water_demand(bath_temp),
                            t_idx,
                            delta_t_h,
                            cold_water_temperature,
                            bath_duration,
                            self.__water_heating_pipework) * (bath_duration/units.minutes_per_hour)
                        
            return hw_demand, hw_duration, all_events, pw_losses, hw_energy_demand  # litres hot water per timestep, minutes demand per timestep, number of events in timestep

        def calc_pipework_losses(hw_demand, t_idx, delta_t_h, cold_water_temperature, hw_duration, hw_pipework):
            # sum up all hw_demand and allocate pipework losses also.
            # hw_demand is volume.

            # TODO demand water temperature is 52 as elsewhere, need to set it somewhere
            demand_water_temperature = 52
            
            # Initialise internal air temperature and total area of all zones
            internal_air_temperature = 0
            overall_volume = 0
            
            # TODO here we are treating overall indoor temperature as average of all zones
            for z_name, zone in self.__zones.items():
                internal_air_temperature += zone.temp_internal_air() * zone.volume()
                overall_volume += zone.volume()
            internal_air_temperature /= overall_volume # average internal temperature
            
            hot_water_time_fraction = hw_duration / (delta_t_h * units.minutes_per_hour)
            
            if hot_water_time_fraction>1:
                hot_water_time_fraction = 1
            
            pipework_watts_heat_loss \
                = hw_pipework["internal"].heat_loss(demand_water_temperature, internal_air_temperature) \
                + hw_pipework["external"].heat_loss(demand_water_temperature, self.__external_conditions.air_temp())

            # only calculate loss for times when there is hot water in the pipes - multiply by time fraction to get to kWh
            pipework_heat_loss = pipework_watts_heat_loss * hot_water_time_fraction * (delta_t_h * units.seconds_per_hour) / units.W_per_kW # convert to kWh
            
            pipework_heat_loss += hw_pipework["internal"].cool_down_loss(
                demand_water_temperature,
                internal_air_temperature
                )
            pipework_heat_loss += hw_pipework["external"].cool_down_loss(
                demand_water_temperature,
                self.__external_conditions.air_temp()
                )
            
            return pipework_heat_loss # heat loss in kWh for the timestep

        def calc_ductwork_losses(t_idx, delta_t_h, efficiency):
            """ Calculate the losses/gains in the MVHR ductwork

            Arguments:
            t_idx -- timestep index/count
            delta_t_h -- calculation timestep, in hours
            efficiency - MVHR heat recovery efficiency
            """
            # assume 100% efficiency 
            # i.e. temp inside the supply and extract ducts is room temp and temp inside exhaust and intake is external temp
            # assume MVHR unit is running 100% of the time
    
            # Initialise internal air temperature and total area of all zones
            internal_air_temperature = 0
            overall_volume = 0
    
            # Calculate internal air temperature
            # TODO here we are treating overall indoor temperature as average of all zones
            for z_name, zone in self.__zones.items():
                internal_air_temperature += zone.temp_internal_air() * zone.volume()
                overall_volume += zone.volume()
            internal_air_temperature /= overall_volume # average internal temperature

            # Calculate heat loss from ducts when unit is inside
            # Air temp inside ducts increases, heat lost from dwelling
            ductwork = self.__space_heating_ductwork
            if ductwork == None:
                return 0

            ductwork_watts_heat_loss = 0.0

            # MVHR duct temperatures:
            # extract_duct_temp - indoor air temperature 
            # intake_duct_temp - outside air temperature
            
            temp_diff = internal_air_temperature - self.__external_conditions.air_temp()
            
            # Supply duct contains what the MVHR could recover
            supply_duct_temp = self.__external_conditions.air_temp() + (efficiency * temp_diff)
            
            # Exhaust duct contans the heat that couldn't be recovered
            exhaust_duct_temp = self.__external_conditions.air_temp() + ((1- efficiency) * temp_diff)
            
            ductwork_watts_heat_loss = \
                ductwork.total_duct_heat_loss(
                internal_air_temperature,
                supply_duct_temp,
                internal_air_temperature,
                self.__external_conditions.air_temp(),
                exhaust_duct_temp,
                efficiency)
    
            return ductwork_watts_heat_loss, overall_volume # heat loss in Watts for the timestep

        def calc_space_heating(delta_t_h, gains_internal_dhw):
            """ Calculate space heating demand, heating system output and temperatures

            Arguments:
            delta_t_h -- calculation timestep, in hours
            gains_internal_dhw -- internal gains from hot water system for this timestep, in W
            """
            temp_ext_air = self.__external_conditions.air_temp()
            # Calculate timestep in seconds
            delta_t = delta_t_h * units.seconds_per_hour
            # Calculate total floor area, in m2
            total_floor_area = sum(zone.area() for zone in self.__zones.values())

            ductwork_losses, overall_zone_volume, ductwork_losses_per_m3 = 0.0, 0.0, 0.0
            # ductwork gains/losses only for MVHR
            if isinstance(self.__ventilation, MechnicalVentilationHeatRecovery):
                ductwork_losses, overall_zone_volume = calc_ductwork_losses(0, delta_t_h, self.__ventilation.efficiency())
                ductwork_losses_per_m3 = ductwork_losses / overall_zone_volume

            # Calculate internal and solar gains for each zone
            gains_internal_zone = {}
            gains_solar_zone = {}
            for z_name, zone in self.__zones.items():
                # Initialise to dhw internal gains split proportionally to zone floor area
                gains_internal_zone_inner = gains_internal_dhw * zone.area() / total_floor_area
                for internal_gains_name, internal_gains_object in self.__internal_gains.items():
                    gains_internal_zone_inner\
                        += internal_gains_object.total_internal_gain(zone.area())
                gains_internal_zone[z_name] = gains_internal_zone_inner
                # Add gains from ventilation fans (make sure this is only called
                # once per timestep per zone)
                # TODO Remove the branch on the type of ventilation (find a better way)
                if self.__ventilation is not None \
                and not isinstance(self.__ventilation, NaturalVentilation):
                    gains_internal_zone[z_name] += self.__ventilation.fans(zone.volume())
                    gains_internal_zone[z_name] += ductwork_losses_per_m3 * zone.volume()

                gains_solar_zone[z_name] = zone.gains_solar()

            # Calculate space heating and cooling demand for each zone and sum
            # Keep track of how much is from each zone, so that energy provided
            # can be split between them in same proportion later

            space_heat_demand_system = {} # in kWh
            for heat_system_name in self.__space_heat_systems.keys():
                space_heat_demand_system[heat_system_name] = 0.0

            space_cool_demand_system = {} # in kWh
            for cool_system_name in self.__space_cool_systems.keys():
                space_cool_demand_system[cool_system_name] = 0.0

            space_heat_demand_zone = {}
            space_cool_demand_zone = {}
            for z_name, zone in self.__zones.items():
                # Look up names of relevant heating and cooling systems for this zone
                h_name = self.__heat_system_name_for_zone[z_name]
                c_name = self.__cool_system_name_for_zone[z_name]
                # Look up convective fraction for heating/cooling for this zone
                if h_name is not None:
                    frac_convective_heat = self.__space_heat_systems[h_name].frac_convective()
                else:
                    frac_convective_heat = 1.0
                if c_name is not None:
                    frac_convective_cool = self.__space_cool_systems[c_name].frac_convective()
                else:
                    frac_convective_cool = 1.0

                space_heat_demand_zone[z_name], space_cool_demand_zone[z_name] = \
                    zone.space_heat_cool_demand(
                        delta_t_h,
                        temp_ext_air,
                        gains_internal_zone[z_name],
                        gains_solar_zone[z_name],
                        frac_convective_heat,
                        frac_convective_cool,
                        )

                if h_name is not None: # If the zone is heated
                    space_heat_demand_system[h_name] += space_heat_demand_zone[z_name]
                if c_name is not None: # If the zone is cooled
                    space_cool_demand_system[c_name] += space_cool_demand_zone[z_name]

            # Calculate how much heating the systems can provide
            space_heat_provided = {}
            for heat_system_name, heat_system in self.__space_heat_systems.items():
                space_heat_provided[heat_system_name] = \
                    heat_system.demand_energy(space_heat_demand_system[heat_system_name])

            # Calculate how much cooling the systems can provide
            space_cool_provided = {}
            for cool_system_name, cool_system in self.__space_cool_systems.items():
                space_cool_provided[cool_system_name] = \
                    cool_system.demand_energy(space_cool_demand_system[cool_system_name])

            # Apportion the provided heating/cooling between the zones in
            # proportion to the heating/cooling demand in each zone. Then
            # update resultant temperatures in zones.
            internal_air_temp = {}
            operative_temp = {}
            for z_name, zone in self.__zones.items():
                # Look up names of relevant heating and cooling systems for this zone
                h_name = self.__heat_system_name_for_zone[z_name]
                c_name = self.__cool_system_name_for_zone[z_name]

                # If zone is unheated or there was no demand on heating system,
                # set heating gains for zone to zero, else calculate
                if h_name is None or space_heat_demand_system[h_name] == 0.0:
                    gains_heat = 0.0
                else:
                    frac_heat_zone = space_heat_demand_zone[z_name] \
                                   / space_heat_demand_system[h_name]
                    gains_heat = space_heat_provided[h_name] * frac_heat_zone

                # If zone is uncooled or there was no demand on cooling system,
                # set cooling gains for zone to zero, else calculate
                if c_name is None or space_cool_demand_system[c_name] == 0.0:
                    gains_cool = 0.0
                else:
                    frac_cool_zone = space_cool_demand_zone[z_name] \
                                   / space_cool_demand_system[c_name]
                    gains_cool = space_cool_provided[c_name] * frac_cool_zone

                # Sum heating gains (+ve) and cooling gains (-ve) and convert from kWh to W
                gains_heat_cool = (gains_heat + gains_cool) * units.W_per_kW / delta_t_h

                # Look up convective fraction for heating/cooling for this zone
                if gains_heat_cool > 0:
                    frac_convective = self.__space_heat_systems[h_name].frac_convective()
                elif gains_heat_cool < 0:
                    frac_convective = self.__space_cool_systems[c_name].frac_convective()
                else:
                    frac_convective = 1.0

                zone.update_temperatures(
                    delta_t,
                    temp_ext_air,
                    gains_internal_zone[z_name],
                    gains_solar_zone[z_name],
                    gains_heat_cool,
                    frac_convective,
                    )

                if h_name is None:
                    space_heat_demand_system[h_name] = 'n/a'
                if c_name is None:
                    space_cool_demand_system[c_name] = 'n/a'

                internal_air_temp[z_name] = zone.temp_internal_air()
                operative_temp[z_name] = zone.temp_operative()

            return gains_internal_zone, gains_solar_zone, \
                   operative_temp, internal_air_temp, \
                   space_heat_demand_zone, space_cool_demand_zone, \
                   space_heat_demand_system, space_cool_demand_system, \
                   ductwork_losses

        timestep_array = []
        gains_internal_dict = {}
        gains_solar_dict = {}
        operative_temp_dict = {}
        internal_air_temp_dict = {}
        space_heat_demand_dict = {}
        space_cool_demand_dict = {}
        space_heat_demand_system_dict = {}
        space_cool_demand_system_dict = {}
        zone_list = []
        hot_water_demand_dict = {}
        hot_water_energy_demand_dict = {}
        hot_water_duration_dict = {}
        hot_water_no_events_dict = {}
        hot_water_pipework_dict = {}
<<<<<<< HEAD
=======
        energy_shortfall_dict = {}
        ductwork_gains_dict = {}
>>>>>>> afb7694f

        for z_name in self.__zones.keys():
            gains_internal_dict[z_name] = []
            gains_solar_dict[z_name] = []
            operative_temp_dict[z_name] = []
            internal_air_temp_dict[z_name] = []
            space_heat_demand_dict[z_name] = []
            space_cool_demand_dict[z_name] = []
            zone_list.append(z_name)

        for z_name, h_name in self.__heat_system_name_for_zone.items():
            space_heat_demand_system_dict[h_name] = []

        for z_name, c_name in self.__cool_system_name_for_zone.items():
            space_cool_demand_system_dict[c_name] = []

        hot_water_demand_dict['demand'] = []
        hot_water_energy_demand_dict['energy_demand'] = []
        hot_water_duration_dict['duration'] = []
        hot_water_no_events_dict['no_events'] = []
        hot_water_pipework_dict['pw_losses'] = []
<<<<<<< HEAD
=======
        energy_shortfall_dict['energy_shortfall'] = []
        ductwork_gains_dict['ductwork_gains'] = []
>>>>>>> afb7694f

        # Loop over each timestep
        for t_idx, t_current, delta_t_h in self.__simtime:
            timestep_array.append(t_current)
            hw_demand, hw_duration, no_events, pw_losses, hw_energy_demand = hot_water_demand(t_idx)

            self.__hot_water_sources['hw cylinder'].demand_hot_water(hw_demand)
            # TODO Remove hard-coding of hot water source name
            if isinstance(self.__hot_water_sources['hw cylinder'], StorageTank):
                gains_internal_dhw = self.__hot_water_sources['hw cylinder'].internal_gains()
            else:
                gains_internal_dhw = 0

            gains_internal_zone, gains_solar_zone, \
                operative_temp, internal_air_temp, \
                space_heat_demand_zone, space_cool_demand_zone, \
                space_heat_demand_system, space_cool_demand_system, \
                ductwork_gains \
                = calc_space_heating(delta_t_h, gains_internal_dhw)

            # Perform calculations that can only be done after all heating
            # services have been calculated.
            for system in self.__timestep_end_calcs:
                system.timestep_end()

            for z_name, gains_internal in gains_internal_zone.items():
                gains_internal_dict[z_name].append(gains_internal)

            for z_name, gains_solar in gains_solar_zone.items():
                gains_solar_dict[z_name].append(gains_solar)

            for z_name, temp in operative_temp.items():
                operative_temp_dict[z_name].append(temp)

            for z_name, temp in internal_air_temp.items():
                internal_air_temp_dict[z_name].append(temp)

            for z_name, demand in space_heat_demand_zone.items():
                space_heat_demand_dict[z_name].append(demand)

            for z_name, demand in space_cool_demand_zone.items():
                space_cool_demand_dict[z_name].append(demand)

            for h_name, demand in space_heat_demand_system.items():
                space_heat_demand_system_dict[h_name].append(demand)

            for c_name, demand in space_cool_demand_system.items():
                space_cool_demand_system_dict[c_name].append(demand)
                
            hot_water_demand_dict['demand'].append(hw_demand)
            hot_water_energy_demand_dict['energy_demand'].append(hw_energy_demand)
            hot_water_duration_dict['duration'].append(hw_duration)
            hot_water_no_events_dict['no_events'].append(no_events)
            hot_water_pipework_dict['pw_losses'].append(pw_losses)
<<<<<<< HEAD
=======
            energy_shortfall_dict['energy_shortfall'].append(shortfall)
            ductwork_gains_dict['ductwork_gains'].append(ductwork_gains)
>>>>>>> afb7694f

            #loop through on-site energy generation
            for g_name, gen in self.__on_site_generation.items():
                # Get energy produced for the current timestep
                self.__on_site_generation[g_name].produce_energy()

            for _, supply in self.__energy_supplies.items():
                supply.calc_energy_import_export_betafactor()

        zone_dict = {
            'Internal gains': gains_internal_dict,
            'Solar gains': gains_solar_dict,
            'Operative temp': operative_temp_dict,
            'Internal air temp': internal_air_temp_dict,
            'Space heat demand': space_heat_demand_dict,
            'Space cool demand': space_cool_demand_dict,
            }
        hc_system_dict = {'Heating system': space_heat_demand_system_dict, 'Cooling system': space_cool_demand_system_dict}
        hot_water_dict = {'Hot water demand': hot_water_demand_dict, 'Hot water energy demand': hot_water_energy_demand_dict, 'Hot water duration': hot_water_duration_dict, 'Hot Water Events': hot_water_no_events_dict, 'Pipework losses': hot_water_pipework_dict}

        # Return results from all energy supplies
        results_totals = {}
        results_end_user = {}
        energy_import = {}
        energy_export = {}
        betafactor = {}
        for name, supply in self.__energy_supplies.items():
            results_totals[name] = supply.results_total()
            results_end_user[name] = supply.results_by_end_user()
            energy_import[name] = supply.get_energy_import()
            energy_export[name] = supply.get_energy_export()
            betafactor[name] = supply.get_beta_factor()
        return \
            timestep_array, results_totals, results_end_user, \
            energy_import, energy_export, betafactor, \
            zone_dict, zone_list, hc_system_dict, hot_water_dict, \
<<<<<<< HEAD
            ductwork_gains
=======
            ductwork_gains_dict,energy_shortfall_dict
>>>>>>> afb7694f
<|MERGE_RESOLUTION|>--- conflicted
+++ resolved
@@ -1145,11 +1145,7 @@
         hot_water_duration_dict = {}
         hot_water_no_events_dict = {}
         hot_water_pipework_dict = {}
-<<<<<<< HEAD
-=======
-        energy_shortfall_dict = {}
         ductwork_gains_dict = {}
->>>>>>> afb7694f
 
         for z_name in self.__zones.keys():
             gains_internal_dict[z_name] = []
@@ -1171,11 +1167,7 @@
         hot_water_duration_dict['duration'] = []
         hot_water_no_events_dict['no_events'] = []
         hot_water_pipework_dict['pw_losses'] = []
-<<<<<<< HEAD
-=======
-        energy_shortfall_dict['energy_shortfall'] = []
         ductwork_gains_dict['ductwork_gains'] = []
->>>>>>> afb7694f
 
         # Loop over each timestep
         for t_idx, t_current, delta_t_h in self.__simtime:
@@ -1230,11 +1222,7 @@
             hot_water_duration_dict['duration'].append(hw_duration)
             hot_water_no_events_dict['no_events'].append(no_events)
             hot_water_pipework_dict['pw_losses'].append(pw_losses)
-<<<<<<< HEAD
-=======
-            energy_shortfall_dict['energy_shortfall'].append(shortfall)
             ductwork_gains_dict['ductwork_gains'].append(ductwork_gains)
->>>>>>> afb7694f
 
             #loop through on-site energy generation
             for g_name, gen in self.__on_site_generation.items():
@@ -1271,8 +1259,4 @@
             timestep_array, results_totals, results_end_user, \
             energy_import, energy_export, betafactor, \
             zone_dict, zone_list, hc_system_dict, hot_water_dict, \
-<<<<<<< HEAD
-            ductwork_gains
-=======
-            ductwork_gains_dict,energy_shortfall_dict
->>>>>>> afb7694f
+            ductwork_gains_dict