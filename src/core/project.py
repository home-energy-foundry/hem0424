--- conflicted
+++ resolved
@@ -332,10 +332,6 @@
 
     def run(self):
         """ Run the simulation """
-<<<<<<< HEAD
-        def hot_water_demand():
-            """ Calculate the hot water demand for the current timestep """
-=======
 
         def hot_water_demand(t_idx):
             """ Calculate the hot water demand for the current timestep
@@ -343,7 +339,6 @@
             Arguments:
             t_idx -- timestep index/count
             """
->>>>>>> 19d7cfbe
             hw_demand = 0.0
             for name, shower in self.__showers.items():
                 # Get all shower use events for the current timestep
