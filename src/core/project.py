--- conflicted
+++ resolved
@@ -1984,14 +1984,9 @@
         return \
             timestep_array, results_totals, results_end_user, \
             energy_import, energy_export, energy_generated_consumed, betafactor, \
-<<<<<<< HEAD
             zone_dict, zone_list, hc_system_dict, hot_water_dict, heat_cop_dict, cool_cop_dict, \
-            ductwork_gains_dict, heat_balance_all_dict
-=======
-            zone_dict, zone_list, hc_system_dict, hot_water_dict, \
             ductwork_gains_dict, heat_balance_all_dict, \
             heat_source_wet_results_dict, heat_source_wet_results_annual_dict
->>>>>>> 2bfa4b75
 
     def __heat_cool_cop(
             self,
