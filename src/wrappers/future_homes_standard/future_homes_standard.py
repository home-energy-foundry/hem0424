#!/usr/bin/env python3

""" TODO Copyright & licensing notices

This module provides functions to implement pre- and post-processing
steps for the Future Homes Standard.
"""

import math
import sys
import os
import json
import csv
from core import project, schedule
from core.units import Kelvin2Celcius

this_directory = os.path.dirname(os.path.relpath(__file__))
FHSEMISFACTORS =  os.path.join(this_directory, "FHS_emisPEfactors_04-11-2022.csv")

def apply_fhs_preprocessing(project_dict):
    """ Apply assumptions and pre-processing steps for the Future Homes Standard """
    
    project_dict['SimulationTime']["start"] = 0
    project_dict['SimulationTime']["end"] = 8760
    
    project_dict['InternalGains'].pop("total_internal_gains", None)
    
    
    TFA = calc_TFA(project_dict)
    N_occupants = calc_N_occupants(TFA)
    
    #construct schedules
    schedule_occupancy_weekday, schedule_occupancy_weekend = create_occupancy(N_occupants)
    create_metabolic_gains(
        project_dict,
        TFA, 
        schedule_occupancy_weekday, 
        schedule_occupancy_weekend)
    
    create_heating_pattern(project_dict)
    create_evaporative_losses(project_dict, TFA, N_occupants)
    create_lighting_gains(project_dict, TFA, N_occupants)
    create_cooking_gains(project_dict,TFA, N_occupants)
    create_appliance_gains(project_dict, TFA, N_occupants)
    create_hot_water_use_pattern(project_dict, TFA, N_occupants)
    create_cooling(project_dict)
    create_cold_water_feed_temps(project_dict)
    
    
    return project_dict

def apply_fhs_postprocessing(project_dict, results_totals, energy_import, energy_export, timestep_array, file_path):
    """ Post-process core simulation outputs as required for Future Homes Standard """
    
    emissionfactors = {}
    results = {}
    
    unprocessed_result_dict = {'total': results_totals,
                               'import': energy_import,
                               'export': energy_export}
    
    #replace parts of the headers from the emission factors csv when creating output file
    header_replacements = [
        (" Factor", ""),
        ("/kWh", ""),
        ("delivered", "")
    ]
    
    '''
    first read in factors from csv. not all rows have a code yet
    so only read in rows with a fuel code
    '''
    with open(FHSEMISFACTORS,'r') as emissionfactorscsv:
        emissionfactorsreader = csv.DictReader(emissionfactorscsv, delimiter=',')
        for row in emissionfactorsreader:
            if row["Fuel Code"]!= "":
                this_fuel_code = row["Fuel Code"]
                emissionfactors[this_fuel_code] = row
                #getting rid of keys that aren't factors to be applied to results for ease of looping
                emissionfactors[this_fuel_code].pop("Fuel Code")
                emissionfactors[this_fuel_code].pop("Fuel")
    '''
    loop over all energy supplies in the project dict.
    find all factors for relevant fuel and apply them
    '''
    project_dict["EnergySupply"]['_unmet_demand'] = {"fuel": "unmet_demand"}
    for Energysupply in project_dict["EnergySupply"]:
        this_fuel_code = project_dict["EnergySupply"][Energysupply]["fuel"]
        #only apply factors to import/export if there is any export
        if sum(energy_export[Energysupply]) != 0:
            for factor in emissionfactors[this_fuel_code]:
                
                factor_header_part = str(factor)
                for replacement in header_replacements:
                    factor_header_part = factor_header_part.replace(*replacement)
                    
                this_header = (str(Energysupply) + 
                               ' total ' +
                               factor_header_part
                )
                results[this_header] = [
                    x * float(emissionfactors[this_fuel_code][factor])
                    for x in results_totals[Energysupply]
                ]
                
                this_fuel_code_export = this_fuel_code + "_export"
                this_header = (str(Energysupply) + 
                               ' import ' +
                               factor_header_part
                )
                results[this_header] = [
                    x * float(emissionfactors[this_fuel_code_export][factor])
                    for x in energy_import[Energysupply]
                ]
                this_header = (str(Energysupply) + 
                               ' export ' +
                               factor_header_part
                )
                results[this_header] = [
                    x * float(emissionfactors[this_fuel_code_export][factor])
                    for x in energy_export[Energysupply]
                ]
        else:
            for factor in emissionfactors[this_fuel_code]:
                
                factor_header_part = str(factor)
                for replacement in header_replacements:
                    factor_header_part = factor_header_part.replace(*replacement)
                    
                this_header = (str(Energysupply) + 
                               ' total ' +
                               factor_header_part
                )
                results[this_header] = [
                    x * float(emissionfactors[this_fuel_code][factor])
                    for x in results_totals[Energysupply]
                ]

    with open(file_path + '_postproc.csv', 'w') as postproc_file:
        writer = csv.writer(postproc_file)
        #write header row
        writer.writerow(results.keys())
        #results dict is arranged by column, we want to write rows so transpose via zip
        results_transposed = list(zip(*results.values()))
        
        for t_idx, timestep in enumerate(timestep_array):
            row = results_transposed[t_idx]
            writer.writerow(row)

def calc_TFA(project_dict):
     
    TFA = 0.0
    
    for zones in project_dict["Zone"].keys():
        TFA += project_dict["Zone"][zones]["area"]
        
    return TFA

def calc_N_occupants(TFA):
    #in number of occupants + m^2
    N = 0.0
    
    if TFA > 13.9:
        N = 1 + 1.76 * (1 - math.exp(-0.000349 * (TFA -13.9)**2)) + 0.0013 * (TFA -13.9)
    elif TFA <= 13.9:
        N = 1.0
        
    return N

def create_occupancy(N_occupants):
    #in number of occupants
    occupancy_weekday_fhs = [
        1, 1, 1, 1, 1, 1, 0.5, 0.5, 0.5, 0.1, 0.1, 0.1, 0.1,
        0.2, 0.2, 0.2, 0.5, 0.5, 0.5, 0.8, 0.8, 1, 1, 1,
    ]
    occupancy_weekend_fhs = [
        1, 1, 1, 1, 1, 1, 0.8, 0.8, 0.8, 0.8, 0.8, 0.8, 0.8,
        0.8, 0.8, 0.8, 0.8, 0.8, 0.8, 0.8, 0.8, 1, 1, 1
    ]
    
    schedule_occupancy_weekday = [
        x * N_occupants for x in occupancy_weekday_fhs
    ]
    schedule_occupancy_weekend = [
        x * N_occupants for x in occupancy_weekend_fhs
    ]
    
    return schedule_occupancy_weekday, schedule_occupancy_weekend

def create_metabolic_gains(project_dict, 
                           TFA, 
                           schedule_occupancy_weekday, 
                           schedule_occupancy_weekend):
    #Watts/occupant
    metabolic_gains_fhs = [
        41.0, 41.0, 41.0, 41.0, 41.0, 41.0, 
        41.0, 89.0, 89.0, 89.0, 89.0, 89.0,
        89.0, 89.0, 89.0, 89.0, 89.0, 89.0, 
        89.0, 89.0, 58.0, 58.0, 58.0, 58.0
    ]
    #note divide by TFA. units are Wm^-2
    schedule_metabolic_gains_weekday = [
        occupancy * gains / TFA for occupancy, gains
        in zip(schedule_occupancy_weekday, metabolic_gains_fhs)
    ]
    schedule_metabolic_gains_weekend = [
        occupancy * gains / TFA for occupancy, gains
        in zip(schedule_occupancy_weekend, metabolic_gains_fhs)
    ]
    
    project_dict['InternalGains']['metabolic gains'] = {
        "start_day": 0,
        "time_series_step": 1,
        "schedule": {
            #watts m^-2
            "main": [{"repeat": 53, "value": "week"}],
            "week": [{"repeat": 5, "value": "weekday"},
                     {"repeat": 2, "value": "weekend"}],
            "weekday": schedule_metabolic_gains_weekday,
            "weekend": schedule_metabolic_gains_weekend

        }
    }

    return schedule_metabolic_gains_weekday, schedule_metabolic_gains_weekend

def create_heating_pattern(project_dict):
    '''
    space heating
    '''
    
    livingroom_setpoint_fhs = 21.0
    restofdwelling_setpoint_fhs = 18.0

    # Set heating setpoint to absolute zero to ensure no heating demand
    heating_off_setpoint = Kelvin2Celcius(0.0)

    #07:30-09:30 and then 16:30-22:00
    heating_fhs_weekday = (
        [False for x in range(14)] +
        [True for x in range(5)] +
        [False for x in range(14)] +
        [True for x in range(11)] +
        [False for x in range(4)])
    
    #07:30-09:30 and then 18:30-22:00
    heating_nonlivingarea_fhs_weekday = (
        [False for x in range(14)] +
        [True for x in range(5)] +
        [False for x in range(18)] +
        [True for x in range(7)] +
        [False for x in range(4)])

    #08:30 - 22:00
    heating_fhs_weekend = (
        [False for x in range(17)] +
        [True for x in range(28)] +
        [False for x in range(3)])

    '''
    if there is not separate time control of the non-living rooms
    (i.e. control type 3 in SAP 10 terminology),
    the heating times are necessarily the same as the living room,
    so the evening heating period would also start at 16:30 on weekdays.
    '''
    
    
    for zone in project_dict['Zone']:
        if "SpaceHeatControl" in project_dict["Zone"][zone].keys():
            if project_dict['Zone'][zone]["SpaceHeatControl"] == "livingroom":
                project_dict['Control']['HeatingPattern_LivingRoom'] = {
                    "type": "SetpointTimeControl",
                    "start_day" : 0,
                    "time_series_step":0.5,
                    "schedule": {
                        "main": [{"repeat": 53, "value": "week"}],
                        "week": [{"repeat": 5, "value": "weekday"},
                                 {"repeat": 2, "value": "weekend"}],
                        "weekday": [livingroom_setpoint_fhs if x
                                    else heating_off_setpoint
                                    for x in heating_fhs_weekday],
                        "weekend": [livingroom_setpoint_fhs if x
                                    else heating_off_setpoint
                                    for x in heating_fhs_weekend],
                    }
                }
                if "SpaceHeatSystem" in project_dict["Zone"][zone].keys():
                    spaceheatsystem = project_dict["Zone"][zone]["SpaceHeatSystem"]
                    project_dict["SpaceHeatSystem"][spaceheatsystem]["Control"] = "HeatingPattern_LivingRoom"
                    
            elif project_dict['Zone'][zone]["SpaceHeatControl"] == "restofdwelling":
                project_dict['Control']['HeatingPattern_RestOfDwelling'] =  {
                    "type": "SetpointTimeControl",
                    "start_day" : 0,
                    "time_series_step":0.5,
                    "schedule":{
                        "main": [{"repeat": 53, "value": "week"}],
                        "week": [{"repeat": 5, "value": "weekday"},
                                 {"repeat": 2, "value": "weekend"}],
                        "weekday": [restofdwelling_setpoint_fhs if x
                                    else heating_off_setpoint
                                    for x in heating_nonlivingarea_fhs_weekday],
                        "weekend": [restofdwelling_setpoint_fhs if x
                                    else heating_off_setpoint
                                    for x in heating_fhs_weekend],
                    }
                }
                if "SpaceHeatSystem" in project_dict["Zone"][zone].keys():
                    spaceheatsystem = project_dict["Zone"][zone]["SpaceHeatSystem"]
                    project_dict["SpaceHeatSystem"][spaceheatsystem]["Control"] = "HeatingPattern_RestOfDwelling"
    '''
    water heating pattern - same as space heating
    '''

    for hwsource in project_dict['HotWaterSource']:
        # Instantaneous water heating systems must be available 24 hours a day
        if project_dict['HotWaterSource'][hwsource]["type"] == "StorageTank":
            for heatsource in project_dict['HotWaterSource'][hwsource]["HeatSource"]:
                hwcontrolname = project_dict['HotWaterSource'][hwsource]["HeatSource"][heatsource]["Control"]
                project_dict["Control"][hwcontrolname] = {
                    "type": "OnOffTimeControl",
                    "start_day" : 0,
                    "time_series_step":0.5,
                    "schedule":{
                        "main": [{"repeat": 53, "value": "week"}],
                        "week": [{"repeat": 5, "value": "weekday"},
                                 {"repeat": 2, "value": "weekend"}],
                        "weekday": heating_nonlivingarea_fhs_weekday,
                        "weekend": heating_fhs_weekend
                    }
                }
    


def create_evaporative_losses(project_dict,TFA, N_occupants):
    evaporative_losses_fhs = -40 * N_occupants / TFA
    
    project_dict['InternalGains']['EvaporativeLosses'] = {
        "start_day": 0,
        "time_series_step": 1,
        "schedule": {
            #in Wm^-2
            "main": [{"value": evaporative_losses_fhs, "repeat": 8760 }]
        }
    } #repeats for length of simulation which in FHS should be whole year.

def create_lighting_gains(project_dict, TFA, N_occupants):
    '''
    Calculate the annual energy requirement in kWh using the procedure described in SAP 10.2 up to and including step 9.
    Divide this by 365 to get the average daily energy use.
    Multiply the daily energy consumption figure by the following profiles to
    create a daily profile for each month of the year (to be applied to all days in that month).
    '''

    '''
    here we calculate an overall lighting efficacy as
    the average of zone lighting efficacies weighted by zone
    floor area.
    '''
    lighting_efficacy = 0
    for zone in project_dict["Zone"]:
        if "Lighting"  not in project_dict["Zone"][zone].keys():
            sys.exit("missing lighting in zone "+ zone)
        if "efficacy" not in project_dict["Zone"][zone]["Lighting"].keys():
            sys.exit("missing lighting efficacy in zone "+ zone)
        lighting_efficacy += project_dict["Zone"][zone]["Lighting"]["efficacy"] * project_dict["Zone"][zone]["area"] / TFA
        
    if lighting_efficacy == 0:
        sys.exit('invalid/missing lighting efficacy for all zones')
        
    
    # TODO Consider defining large tables like this in a separate file rather than inline
    avg_monthly_halfhr_profiles = [
        [0.029235831, 0.02170637, 0.016683155, 0.013732757, 0.011874713, 0.010023118, 0.008837131, 0.007993816,
         0.007544302, 0.007057335, 0.007305208, 0.007595198, 0.009170401, 0.013592425, 0.024221707, 0.034538234,
         0.035759809, 0.02561524, 0.019538678, 0.017856399, 0.016146846, 0.014341097, 0.013408345, 0.013240894,
         0.013252628, 0.013314013, 0.013417126, 0.01429735, 0.014254224, 0.014902582, 0.017289786, 0.023494947,
         0.035462982, 0.050550653, 0.065124006, 0.072629223, 0.073631053, 0.074451912, 0.074003097, 0.073190397,
         0.071169797, 0.069983033, 0.06890179, 0.066130187, 0.062654436, 0.056634675, 0.047539646, 0.037801233],
        [0.026270349, 0.01864863, 0.014605535, 0.01133541, 0.009557625, 0.008620514, 0.007385915, 0.00674999,
         0.006144089, 0.005812534, 0.005834644, 0.006389013, 0.007680219, 0.013106226, 0.021999709, 0.027144574,
         0.02507541, 0.0179487, 0.014855879, 0.012930469, 0.011690622, 0.010230198, 0.00994897, 0.009668602,
         0.00969183, 0.010174279, 0.011264866, 0.011500069, 0.011588248, 0.011285427, 0.012248949, 0.014420402,
         0.01932017, 0.027098032, 0.044955369, 0.062118024, 0.072183735, 0.075100799, 0.075170654, 0.072433133,
         0.070588417, 0.069756433, 0.068356831, 0.06656098, 0.06324827, 0.055573729, 0.045490296, 0.035742204],
        [0.02538112, 0.018177936, 0.012838313, 0.00961673, 0.007914015, 0.006844738, 0.00611386, 0.005458354,
         0.00508359, 0.004864933, 0.004817922, 0.005375289, 0.006804643, 0.009702514, 0.013148583, 0.013569968,
         0.01293754, 0.009183378, 0.007893734, 0.00666975, 0.006673791, 0.006235776, 0.006096299, 0.006250229,
         0.006018285, 0.00670324, 0.006705105, 0.006701531, 0.006893458, 0.006440525, 0.006447363, 0.007359989,
         0.009510975, 0.011406472, 0.017428875, 0.026635564, 0.042951415, 0.057993474, 0.066065305, 0.067668248,
         0.067593187, 0.067506237, 0.065543759, 0.063020652, 0.06004127, 0.052838397, 0.043077683, 0.033689246],
        [0.029044978, 0.020558675, 0.014440871, 0.010798435, 0.008612364, 0.007330799, 0.006848797, 0.006406058,
         0.00602619, 0.005718987, 0.005804901, 0.006746423, 0.007160898, 0.008643678, 0.010489867, 0.011675722,
         0.011633729, 0.008939881, 0.007346857, 0.007177037, 0.007113926, 0.007536109, 0.007443049, 0.006922747,
         0.00685514, 0.006721853, 0.006695838, 0.005746367, 0.005945173, 0.005250153, 0.005665752, 0.006481695,
         0.006585193, 0.00751989, 0.009038481, 0.009984259, 0.011695555, 0.014495872, 0.018177089, 0.027110627,
         0.042244993, 0.056861545, 0.064008071, 0.062680016, 0.060886258, 0.055751568, 0.048310205, 0.038721632],
        [0.023835444, 0.016876637, 0.012178456, 0.009349274, 0.007659691, 0.006332517, 0.005611274, 0.005650048,
         0.005502101, 0.005168442, 0.005128425, 0.005395259, 0.004998272, 0.005229362, 0.006775116, 0.007912694,
         0.008514274, 0.006961449, 0.00630672, 0.00620858, 0.005797218, 0.005397357, 0.006006318, 0.005593869,
         0.005241095, 0.005212189, 0.00515531, 0.004906504, 0.004757624, 0.004722969, 0.004975738, 0.005211879,
         0.005684004, 0.006331507, 0.007031149, 0.008034144, 0.008731998, 0.010738922, 0.013170262, 0.016638631,
         0.021708313, 0.0303703, 0.043713685, 0.051876584, 0.054591464, 0.05074126, 0.043109775, 0.033925231],
        [0.023960632, 0.016910619, 0.012253193, 0.009539031, 0.007685214, 0.006311553, 0.00556675, 0.005140391,
         0.004604673, 0.004352551, 0.004156956, 0.004098101, 0.00388452, 0.00433039, 0.005658606, 0.006828804,
         0.007253075, 0.005872749, 0.004923197, 0.004521087, 0.004454765, 0.004304616, 0.004466648, 0.004178716,
         0.004186183, 0.003934784, 0.004014114, 0.003773073, 0.003469885, 0.003708517, 0.003801095, 0.004367245,
         0.004558263, 0.005596378, 0.005862632, 0.006068665, 0.006445161, 0.007402661, 0.007880006, 0.009723385,
         0.012243076, 0.016280074, 0.023909324, 0.03586776, 0.046595858, 0.047521241, 0.041417407, 0.03322265],
        [0.024387138, 0.017950032, 0.01339296, 0.010486231, 0.008634325, 0.00752814, 0.006562675, 0.006180296,
         0.00566116, 0.005092682, 0.004741384, 0.004680853, 0.00479228, 0.004921812, 0.005950605, 0.007010479,
         0.007057257, 0.005651136, 0.004813649, 0.00454666, 0.004121156, 0.003793481, 0.004122788, 0.004107635,
         0.004363668, 0.004310674, 0.004122943, 0.004014391, 0.004009496, 0.003805058, 0.004133355, 0.004188447,
         0.005268291, 0.005964825, 0.005774607, 0.006292344, 0.006813734, 0.007634982, 0.008723529, 0.009855823,
         0.012318322, 0.017097237, 0.026780014, 0.037823534, 0.046797578, 0.045940354, 0.039472789, 0.033058217],
        [0.023920296, 0.01690733, 0.012917415, 0.010191735, 0.008787867, 0.007681138, 0.006600128, 0.006043227,
         0.005963814, 0.005885256, 0.006164212, 0.005876554, 0.005432168, 0.00580157, 0.00641092, 0.007280576,
         0.00811752, 0.007006283, 0.006505718, 0.005917892, 0.005420978, 0.005527121, 0.005317478, 0.004793601,
         0.004577663, 0.004958332, 0.005159584, 0.004925386, 0.005192686, 0.0054453, 0.005400465, 0.005331386,
         0.005994507, 0.006370203, 0.006800758, 0.007947816, 0.009005592, 0.010608225, 0.012905449, 0.015976909,
         0.024610768, 0.036414926, 0.04680022, 0.050678553, 0.051188831, 0.046725936, 0.03998602, 0.032496965],
        [0.022221313, 0.016428778, 0.01266253, 0.010569518, 0.008926713, 0.007929788, 0.007134802, 0.006773883,
         0.006485147, 0.006766094, 0.007202971, 0.007480145, 0.008460127, 0.011414527, 0.014342431, 0.01448993,
         0.012040415, 0.008520428, 0.0077578, 0.006421555, 0.005889369, 0.005915144, 0.006229011, 0.005425193,
         0.005094464, 0.005674584, 0.005898523, 0.006504338, 0.005893063, 0.005967896, 0.0061056, 0.006017598,
         0.007500459, 0.008041236, 0.0099079, 0.012297435, 0.01592606, 0.021574549, 0.032780393, 0.04502082,
         0.054970312, 0.05930568, 0.060189471, 0.057269758, 0.05486585, 0.047401041, 0.038520417, 0.029925316],
        [0.023567522, 0.016304584, 0.012443113, 0.009961033, 0.008395854, 0.007242191, 0.006314956, 0.005722235,
         0.005385313, 0.005197814, 0.005444756, 0.0064894, 0.008409762, 0.015347201, 0.025458901, 0.028619409,
         0.023359044, 0.014869014, 0.011900433, 0.010931316, 0.010085903, 0.009253621, 0.008044246, 0.007866149,
         0.007665985, 0.007218414, 0.00797338, 0.008005782, 0.007407311, 0.008118996, 0.008648934, 0.010378068,
         0.013347814, 0.018541666, 0.026917161, 0.035860046, 0.049702909, 0.063560224, 0.069741764, 0.070609245,
         0.069689625, 0.069439031, 0.068785313, 0.065634051, 0.062207874, 0.053986076, 0.043508937, 0.033498873],
        [0.025283869, 0.018061868, 0.013832406, 0.01099122, 0.009057752, 0.007415348, 0.006415533, 0.006118688,
         0.005617255, 0.005084989, 0.005552217, 0.006364787, 0.00792208, 0.014440148, 0.02451, 0.02993728,
         0.024790064, 0.016859553, 0.013140437, 0.012181571, 0.010857371, 0.010621789, 0.010389982, 0.010087677,
         0.00981219, 0.0097001, 0.01014589, 0.01052881, 0.01044948, 0.011167223, 0.013610154, 0.02047533,
         0.035335895, 0.05409712, 0.067805633, 0.074003571, 0.077948793, 0.078981046, 0.077543712, 0.074620225,
         0.072631194, 0.070886175, 0.06972224, 0.068354439, 0.063806373, 0.055709895, 0.045866391, 0.035248054],
        [0.030992394, 0.022532047, 0.016965296, 0.013268634, 0.010662773, 0.008986943, 0.007580978, 0.006707669,
         0.00646337, 0.006180296, 0.006229094, 0.006626391, 0.00780049, 0.013149437, 0.022621172, 0.033064744,
         0.035953213, 0.029010413, 0.023490829, 0.020477646, 0.018671663, 0.017186751, 0.016526661, 0.015415424,
         0.014552683, 0.014347935, 0.014115058, 0.013739051, 0.014944386, 0.017543021, 0.021605977, 0.032100988,
         0.049851633, 0.063453382, 0.072579104, 0.076921792, 0.079601317, 0.079548711, 0.078653413, 0.076225647,
         0.073936893, 0.073585752, 0.071911165, 0.069220452, 0.065925982, 0.059952377, 0.0510938, 0.041481111]]
    
    lumens = 11.2 * 59.73 * (TFA * N_occupants) ** 0.4714
    
    kWhperyear = 1/3 * lumens/21 + 2/3 * lumens/lighting_efficacy
    kWhperday = kWhperyear / 365
    #lighting_energy_kWh=[]
    lighting_gains_W = []
        
    for monthly_profile in avg_monthly_halfhr_profiles:
        #lighting_energy_kWh+=[frac * kWhperday for frac in monthly_profile]
        '''
        To obtain the lighting gains,
        the above should be converted to Watts by multiplying the individual half-hourly figure by (2 x 1000).
        Since some lighting energy will be used in external light
        (e.g. outdoor security lights or lights in unheated spaces like garages and sheds)
        a factor of 0.85 is also applied to get the internal gains from lighting.
        '''
        lighting_gains_W.append([(frac * kWhperday) * 2 * 1000 for frac in monthly_profile])
    
    project_dict['ApplianceGains']['lighting'] = {
        "type": "lighting",
        "start_day": 0,
        "time_series_step" : 0.5,
        "gains_fraction": 0.85,
        "EnergySupply": "mains elec",
        "schedule": {
            "main": [{"value": "jan", "repeat": 31},
                    {"value": "feb", "repeat": 28},
                    {"value": "mar", "repeat": 31},
                    {"value": "apr", "repeat": 30},
                    {"value": "may", "repeat": 31},
                    {"value": "jun", "repeat": 30},
                    {"value": "jul", "repeat": 31},
                    {"value": "aug", "repeat": 31},
                    {"value": "sep", "repeat": 30},
                    {"value": "oct", "repeat": 31},
                    {"value": "nov", "repeat": 30},
                    {"value": "dec", "repeat": 31}
                     ],
            "jan":lighting_gains_W[0],
            "feb":lighting_gains_W[1],
            "mar":lighting_gains_W[2],
            "apr":lighting_gains_W[3],
            "may":lighting_gains_W[4],
            "jun":lighting_gains_W[5],
            "jul":lighting_gains_W[6],
            "aug":lighting_gains_W[7],
            "sep":lighting_gains_W[8],
            "oct":lighting_gains_W[9],
            "nov":lighting_gains_W[10],
            "dec":lighting_gains_W[11]
        }
    }


def create_cooking_gains(project_dict,TFA, N_occupants):
    
    cooking_profile_fhs = [
        0.001192419, 0.000825857, 0.000737298, 0.000569196,
        0.000574409, 0.000573778, 0.000578369, 0.000574619, 0.000678235,
        0.000540799, 0.000718043, 0.002631192, 0.002439288, 0.003263445,
        0.003600656, 0.005743044, 0.011250675, 0.015107564, 0.014475307,
        0.016807917, 0.018698336, 0.018887283, 0.021856976, 0.047785397,
        0.08045051, 0.099929701, 0.042473353, 0.02361216, 0.015650513,
        0.014345379, 0.015951211, 0.01692045, 0.037738026, 0.066195428,
        0.062153502, 0.073415686, 0.077486476, 0.069093846, 0.046706527,
        0.024924648, 0.014783978, 0.009192004, 0.005617715, 0.0049381,
        0.003529689, 0.002365773, 0.001275927, 0.001139293
    ]
    
    EC1elec = 0
    EC1gas = 0
    EC2elec = 0
    EC2gas = 0
    '''
    check for gas and/or electric cooking. Remove any existing objects
    so that we can add our own (just one for gas and one for elec)
    '''
    cookingenergysupplies=[]
    for item in list(project_dict["ApplianceGains"]):
        if project_dict["ApplianceGains"][item]["type"]=="cooking":
            cookingenergysupplies.append(project_dict["ApplianceGains"][item]["EnergySupply"])
            project_dict["ApplianceGains"].pop(item)
        
    if "mains elec" in cookingenergysupplies and "mains gas" in cookingenergysupplies:
        EC1elec = 138
        EC2elec = 28
        EC1gas = 241
        EC2gas = 48
    elif "mains gas" in cookingenergysupplies:
        EC1elec = 0
        EC2elec = 0
        EC1gas = 481
        EC2gas = 96
    elif "mains elec" in cookingenergysupplies:
        EC1elec = 275
        EC2elec = 55
        EC1gas = 0
        EC2gas = 0
        #TODO - if there is cooking with energy supply other than
        #mains gas or electric, it could be accounted for here -
        #but presently it will be ignored.
        
    annual_cooking_elec_kWh = EC1elec + EC2elec * N_occupants
    annual_cooking_gas_kWh = EC1gas + EC2gas * N_occupants
    
    #energy consumption, W_m2, gains factor not applied
    cooking_elec_profile_W = [(1000 * 2) * annual_cooking_elec_kWh / 365
                              * halfhr for halfhr in cooking_profile_fhs]
    cooking_gas_profile_W = [(1000 * 2) * annual_cooking_gas_kWh / 365
                             * halfhr for halfhr in cooking_profile_fhs]

    
    #add back gas and electric cooking gains if they are present 
    if "mains gas" in cookingenergysupplies:
        project_dict['ApplianceGains']['Gascooking'] = {
            "type":"cooking",
            "EnergySupply": "mains gas",
            "start_day" : 0,
            "time_series_step": 0.5,
            "gains_fraction": 0.75, 
            "schedule": {
                "main": [{"repeat": 365, "value": "day"}],
                "day": cooking_gas_profile_W
            }
        }
    if "mains elec" in cookingenergysupplies:
        project_dict['ApplianceGains']['Eleccooking'] = {
            "type":"cooking",
            "EnergySupply": "mains elec",
            "start_day" : 0,
            "time_series_step": 0.5,
            "gains_fraction": 0.9,
            "schedule": {
                "main": [{"repeat": 365, "value": "day"}],
                "day": cooking_elec_profile_W
            }
        }

def create_appliance_gains(project_dict,TFA,N_occupants):
    
    avg_monthly_hr_profiles = [
        [0.025995114, 0.023395603, 0.022095847, 0.020796091, 0.019496336, 0.022095847, 0.02729487, 0.040292427, 0.048090962, 0.049390717, 0.050690473, 0.049390717, 0.053289984, 0.049390717, 0.050690473, 0.053289984, 0.074086076, 0.087083633, 0.08188461, 0.070186809, 0.064987786, 0.057189252, 0.046791206, 0.033793649],
        [0.025995114, 0.023395603, 0.022095847, 0.020796091, 0.019496336, 0.022095847, 0.02729487, 0.032493893, 0.046791206, 0.051990229, 0.049390717, 0.046791206, 0.048090962, 0.046791206, 0.04549145, 0.049390717, 0.062388274, 0.074086076, 0.080584854, 0.067587297, 0.059788763, 0.050690473, 0.044191694, 0.032493893],
        [0.024695359, 0.020796091, 0.020796091, 0.019496336, 0.020796091, 0.022095847, 0.029894381, 0.041592183, 0.04549145, 0.048090962, 0.04549145, 0.04549145, 0.049390717, 0.048090962, 0.048090962, 0.049390717, 0.057189252, 0.070186809, 0.07278632, 0.067587297, 0.061088519, 0.051990229, 0.041592183, 0.029894381],
        [0.022095847, 0.022095847, 0.022095847, 0.022095847, 0.023395603, 0.029894381, 0.038992672, 0.046791206, 0.046791206, 0.044191694, 0.046791206, 0.048090962, 0.044191694, 0.042891939, 0.044191694, 0.051990229, 0.062388274, 0.061088519, 0.058489007, 0.057189252, 0.050690473, 0.041592183, 0.033793649, 0.024695359],
        [0.024695359, 0.022095847, 0.020796091, 0.020796091, 0.023395603, 0.031194137, 0.038992672, 0.044191694, 0.048090962, 0.046791206, 0.044191694, 0.04549145, 0.041592183, 0.037692916, 0.038992672, 0.049390717, 0.05458974, 0.058489007, 0.051990229, 0.055889496, 0.050690473, 0.041592183, 0.031194137, 0.024695359],
        [0.022095847, 0.020796091, 0.020796091, 0.019496336, 0.020796091, 0.024695359, 0.032493893, 0.042891939, 0.044191694, 0.041592183, 0.040292427, 0.042891939, 0.040292427, 0.038992672, 0.040292427, 0.044191694, 0.053289984, 0.057189252, 0.048090962, 0.048090962, 0.04549145, 0.041592183, 0.031194137, 0.024695359],
        [0.022095847, 0.020796091, 0.020796091, 0.019496336, 0.020796091, 0.024695359, 0.032493893, 0.041592183, 0.042891939, 0.042891939, 0.041592183, 0.041592183, 0.040292427, 0.037692916, 0.037692916, 0.044191694, 0.051990229, 0.05458974, 0.046791206, 0.046791206, 0.04549145, 0.042891939, 0.031194137, 0.024695359],
        [0.022095847, 0.020796091, 0.020796091, 0.019496336, 0.020796091, 0.024695359, 0.032493893, 0.044191694, 0.044191694, 0.044191694, 0.044191694, 0.044191694, 0.042891939, 0.040292427, 0.041592183, 0.044191694, 0.051990229, 0.055889496, 0.050690473, 0.051990229, 0.049390717, 0.042891939, 0.031194137, 0.024695359],
        [0.022095847, 0.020796091, 0.020796091, 0.019496336, 0.023395603, 0.029894381, 0.040292427, 0.041592183, 0.044191694, 0.044191694, 0.04549145, 0.044191694, 0.042891939, 0.042891939, 0.042891939, 0.051990229, 0.059788763, 0.064987786, 0.061088519, 0.058489007, 0.051990229, 0.038992672, 0.031194137, 0.023395603],
        [0.022095847, 0.020796091, 0.019496336, 0.022095847, 0.023395603, 0.029894381, 0.040292427, 0.046791206, 0.049390717, 0.04549145, 0.046791206, 0.049390717, 0.04549145, 0.044191694, 0.04549145, 0.053289984, 0.067587297, 0.07278632, 0.066287542, 0.059788763, 0.053289984, 0.042891939, 0.031194137, 0.023395603],
        [0.024695359, 0.022095847, 0.020796091, 0.020796091, 0.020796091, 0.024695359, 0.029894381, 0.042891939, 0.048090962, 0.049390717, 0.04549145, 0.04549145, 0.046791206, 0.046791206, 0.044191694, 0.051990229, 0.064987786, 0.08188461, 0.076685587, 0.067587297, 0.061088519, 0.05458974, 0.04549145, 0.032493893],
        [0.025995114, 0.023395603, 0.022095847, 0.020796091, 0.019496336, 0.022095847, 0.02729487, 0.032493893, 0.048090962, 0.053289984, 0.051990229, 0.05458974, 0.057189252, 0.051990229, 0.055889496, 0.058489007, 0.075385832, 0.083184366, 0.08188461, 0.068887053, 0.062388274, 0.055889496, 0.046791206, 0.033793649]]
    
    EA_annual_kWh = 207.8 * (TFA * N_occupants) ** 0.4714
    
    appliance_gains_W = []
    for monthly_profile in avg_monthly_hr_profiles:
        appliance_gains_W.append([1000 * EA_annual_kWh * frac / 365
                                  for frac in monthly_profile])
        
    project_dict['ApplianceGains']['appliances'] = {
        "type": "appliances",
        "EnergySupply": "mains elec",
        "start_day": 0,
        "time_series_step": 1,
        "gains_fraction": 1,
        "schedule": {
            #watts
            "main": [{"value": "jan", "repeat": 31},
                    {"value": "feb", "repeat": 28},
                    {"value": "mar", "repeat": 31},
                    {"value": "apr", "repeat": 30},
                    {"value": "may", "repeat": 31},
                    {"value": "jun", "repeat": 30},
                    {"value": "jul", "repeat": 31},
                    {"value": "aug", "repeat": 31},
                    {"value": "sep", "repeat": 30},
                    {"value": "oct", "repeat": 31},
                    {"value": "nov", "repeat": 30},
                    {"value": "dec", "repeat": 31}
                     ],
            "jan": appliance_gains_W[0],
            "feb": appliance_gains_W[1],
            "mar": appliance_gains_W[2],
            "apr": appliance_gains_W[3],
            "may": appliance_gains_W[4],
            "jun": appliance_gains_W[5],
            "jul": appliance_gains_W[6],
            "aug": appliance_gains_W[7],
            "sep": appliance_gains_W[8],
            "oct": appliance_gains_W[9],
            "nov": appliance_gains_W[10],
            "dec": appliance_gains_W[11]
        }
    }

class FHS_HW_events:
    '''
    class to hold HW events to be added based on showers, baths, other facilities present in dwelling
    '''
    def __init__(self, 
                 project_dict,
                 FHW,
                 HW_events_valuesdict,
                 behavioural_hw_factorm,
                 other_hw_factorm,
                 partGbonus):
        self.showers = []
        self.baths = []
        self.other= []
        self.which_shower = -1
        self.which_bath = -1
        self.which_other = -1
        #event and monthidx are only things that should change between events, rest are globals so dont need to be captured
        #we need unused "event" in shower and bath syntax so that its the same for all 3
        self.showerdurationfunc = lambda event, monthidx: \
            6 * FHW  * behavioural_hw_factorm[monthidx]
        self.bathdurationfunc = lambda event, monthidx: \
            6 * FHW  * behavioural_hw_factorm[monthidx] * partGbonus
        self.otherdurationfunc = lambda event, monthidx: \
            6 * (HW_events_valuesdict[event] / 1.4) * FHW  * other_hw_factorm[monthidx]
        '''
        set up events dict
        check if showers/baths are present
        if multiple showers/baths are present, we need to cycle through them
        if either is missing replace with the one that is present,
        if neither is present, "other" events with same consumption as a bath should be used
        '''
        project_dict["Events"].clear()
        project_dict["Events"]["Shower"] = {}
        project_dict["Events"]["Bath"] = {}
        project_dict["Events"]["Other"] = {}
        
        for shower in project_dict["Shower"]:
            project_dict["Events"]["Shower"][shower] = []
            self.showers.append(("Shower",shower,self.showerdurationfunc))
            
        for bath in project_dict["Bath"]:
            project_dict["Events"]["Bath"][bath] = []
            self.baths.append(("Bath",bath,self.bathdurationfunc))
            
        for other in project_dict["Other"]:
            project_dict["Events"]["Other"][other] = []
            self.other.append(("Other",other,self.otherdurationfunc))
        
        #if theres no other events we need to add them
        if self.other == []:
            project_dict["Events"]["Other"] = {"other":[]}
            self.other.append(("Other","other",self.otherdurationfunc))
        #if no shower present, baths should be taken and vice versa. If neither is present then bath sized drawoff
        if not self.showers and self.baths:
            self.showers = self.baths
        elif not self.baths and self.showers:
            self.baths = self.showers
        elif not self.showers and not self.baths:
            self.baths.append(("Other","other",self.bathdurationfunc))
            self.showers.append(("Other","other",self.bathdurationfunc))
    '''
    the below getters return the name of the end user for the drawoff, 
    and the function to calculate the duration of the drawoff.
    If there is no shower then baths are taken when showers would have been, as specified above, so
    this will return the duration function *for a bath*, ie with the possibility
    for part G bonus. 
    '''
    def get_shower(self):
        self.which_shower = (self.which_shower + 1) % len(self.showers)
        return self.showers[self.which_shower]
    def get_bath(self):
        self.which_bath = (self.which_bath + 1) % len(self.baths)
        return self.baths[self.which_bath]
    def get_other(self):
        self.which_other = (self.which_other + 1) % len(self.other)
        return self.other[self.which_other]

def create_hot_water_use_pattern(project_dict, TFA, N_occupants):

    HW_events_dict = {
        #time in decimal fractions of an hour
        'Time': [7, 7.083333333, 7.5, 8.016666667, 8.25, 8.5, 8.75, 9, 9.5, 10.5, 11.5, 11.75, 12.75, 14.5, 15.5, 16.5, 18, 18.25, 18.5, 19, 20.5, 21.25, 21.5],
        'Weekday': ['Small', 'Shower', 'Small', 'Small', 'Small', 'Small', 'Small', 'Small', 'Small', 'Floor cleaning', 'Small', 'Small', 'Sdishwash', 'Small', 'Small', 'Small', 'Small', 'Household cleaning', 'Household cleaning', 'Small', 'Ldishwash', 'Small', 'Shower'],
        'Saturday': ['Small', 'Shower', 'Shower', 'Small', 'Small', 'Small', 'Small', 'Small', 'Small', 'Floor cleaning', 'Small', 'Small', 'Sdishwash', 'Small', 'Small', 'Small', 'Small', 'Household cleaning', 'Household cleaning', 'Small', 'Ldishwash', 'Small', 'Small'],
        'Sunday': ['Small', 'Shower', 'Small', 'Small', 'Small', 'Small', 'Small', 'Small', 'Small', 'Floor cleaning', 'Small', 'Small', 'Sdishwash', 'Small', 'Small', 'Small', 'Small', 'Household cleaning', 'Household cleaning', 'Small', 'Ldishwash', 'Small', 'Bath']
        }

    HW_events_valuesdict = {
        #event energy consumption in kWh
        "Small":0.105,
        "Shower":1.4,
        "Floor cleaning":0.105,
        "Sdishwash":0.315,
        "Ldishwash":0.735,
        "Household cleaning":0.105,
        "Bath":1.4,
        "None":0.0 #not in supplied spec, added for convenience with deleting events.
        }
    #utility for applying the sap10.2 monly factors (below)
    month_hour_starts = [744, 1416, 2160, 2880, 3624, 4344, 5088, 5832, 6552, 7296, 8016, 8760]
    #from sap10.2 J5
    behavioural_hw_factorm = [1.035, 1.021, 1.007, 0.993, 0.979, 0.965, 0.965, 0.979, 0.993, 1.007, 1.021, 1.035]
    #from sap10.2 j2
    other_hw_factorm = [1.10, 1.06, 1.02, 0.98, 0.94, 0.90, 0.90, 0.94, 0.98, 1.02, 1.06, 1.10, 1.00]
    
    Weekday_values = [HW_events_valuesdict[x] for x in HW_events_dict['Weekday']]
    Saturday_values = [HW_events_valuesdict[x] for x in HW_events_dict['Saturday']]
    Sunday_values = [HW_events_valuesdict[x] for x in HW_events_dict['Sunday']]
    
    annual_HW_events = []
    annual_HW_events_values = []
    startmod = 1 #this changes which day of the week we start on. 0 is sunday.

    for i in range(365):
        if (i+startmod) % 6 == 0:
            annual_HW_events.extend(HW_events_dict['Saturday'])
            annual_HW_events_values.extend(Saturday_values)
        elif(i+startmod) % 7 == 0:
            annual_HW_events.extend(HW_events_dict['Sunday'])
            annual_HW_events_values.extend(Sunday_values)
        else:
            annual_HW_events.extend(HW_events_dict['Weekday'])
            annual_HW_events_values.extend(Weekday_values)

    vol_daily_average = (25 * N_occupants) + 36

    # Add daily average hot water use to hot water only heat pump (HWOHP) object, if present
    # TODO This is probably only valid if HWOHP is the only heat source for the
    #      storage tank. Make this more robust/flexible in future.
    for hw_source_obj in project_dict['HotWaterSource'].values():
        if hw_source_obj['type'] == 'StorageTank':
            for heat_source_obj in hw_source_obj['HeatSource'].values():
                if heat_source_obj['type'] == 'HeatPump_HWOnly':
                    heat_source_obj['vol_hw_daily_average'] = vol_daily_average

    SAP2012QHW = 365 * 4.18 * (37/3600) * vol_daily_average
    refQHW = 365 * sum(Weekday_values)

    '''
    this will determine what proportion of events in the list to eliminate, if less than 1
    '''
    ratio = SAP2012QHW / refQHW

    if ratio < 1.0:
        '''
        for each event type in the valuesdict, we want to eliminate every
        kth event where k = ROUND(1/1-ratio,0)
        '''
        k=round(1.0/(1-ratio),0)
        counters={event_type:0 for event_type in HW_events_valuesdict.keys()}
        
        for i,event in enumerate(annual_HW_events):
            NEC = (math.floor(counters[event]/k) + math.floor(k/2)) % k
            if counters[event] % k == NEC:
                annual_HW_events_values[i] =  0.0
                annual_HW_events[i] = 'None'
            counters[event] += 1
            
        '''
        correction factor
        '''
        QHWEN_eliminations = sum(annual_HW_events_values)
        FHW = SAP2012QHW / QHWEN_eliminations

        HW_events_valuesdict = {key : FHW * HW_events_valuesdict[key] for key in HW_events_valuesdict.keys()}
    else:
        FHW = 1.0
        
    '''
    if part G has been complied with, apply 5% reduction to duration of all events except showers
    '''
    partGbonus = 1.0
    if "PartGcompliance" in project_dict:
        if project_dict["PartGcompliance"] == True:
            partGbonus = 0.95
    else:
        sys.exit("Part G compliance missing from input file")
    
    FHS_HW_event = FHS_HW_events(project_dict,
                     FHW,
                     HW_events_valuesdict,
                     behavioural_hw_factorm,
                     other_hw_factorm,
                     partGbonus
                     )
    '''
    now create lists of events
    Shower events should be  evenly spread across all showers in dwelling
    and so on for baths etc.
    
    energy adjustment factor FHW is applied to duration of event.
    Durations of non shower events are obtained by finding ratio
    of energy consumption vs showers, which have to be 6 mins long.
    (so we are assuming temperature is always 41C and duration is
    directly proportional to energy)
    '''
    for i, event in enumerate(annual_HW_events):
        if event != "None":
            if event == "Shower":
                #starttime from daily dict plus 24hrs for each dayn elapsed
                eventstart = 24 * math.floor(i / 23) + HW_events_dict["Time"][i % 23]
                #now get monthly behavioural factor and apply it, along with FHW
                monthidx  = next(idx for idx, value in enumerate(month_hour_starts) if value > eventstart)
                eventtype, name, durationfunc = FHS_HW_event.get_shower()
                duration = durationfunc(event,monthidx)
                project_dict["Events"][eventtype][name].append(
                    {"start": eventstart,
                    "duration": duration, 
                    "temperature": 41.0}
                )
            elif event =="Bath":
                #starttime from daily dict plus 24hrs for each dayn elapsed
                eventstart = 24 * math.floor(i / 23) + HW_events_dict["Time"][i % 23]
                #now get monthly behavioural factor and apply it, along with FHW and partGbonus
                monthidx  = next(idx for idx, value in enumerate(month_hour_starts) if value > eventstart)
                eventtype, name, durationfunc = FHS_HW_event.get_bath()
                duration = durationfunc(event,monthidx)
                project_dict["Events"][eventtype][name].append(
                    {"start": eventstart,
                     "duration": duration,
                     "temperature": 41.0}
                )
            else:
                #starttime from daily dict plus 24hrs for each dayn elapsed
                eventstart = 24 * math.floor(i / 23) + HW_events_dict["Time"][i % 23]
                #now get monthly behavioural factor and apply it, along with FHW
                monthidx  = next(idx for idx, value in enumerate(month_hour_starts) if value > eventstart)
                eventtype, name, durationfunc = FHS_HW_event.get_other()
                duration = durationfunc(event,monthidx)
                project_dict["Events"][eventtype][name].append(
                    {"start": eventstart,
                     "duration": duration,
                     "temperature": 41.0}
                )
        


def create_cooling(project_dict):
    cooling_setpoint = 24.0
    # Set cooling setpoint to Planck temperature to ensure no cooling demand
    cooling_off_setpoint = Kelvin2Celcius(1.4e32)

    # TODO The livingroom subschedules below have the same time pattern as the
    #      livingroom heating schedules. Consolidate these definitions to avoid
    #      repetition.

    #07:30-09:30 and then 16:30-22:00
    cooling_subschedule_livingroom_weekday = (
        [cooling_off_setpoint for x in range(14)] +
        [cooling_setpoint for x in range(5)] +
        [cooling_off_setpoint for x in range(14)] +
        [cooling_setpoint for x in range(11)] +
        [cooling_off_setpoint for x in range(4)])

    #08:30 - 22:00
    cooling_subschedule_livingroom_weekend = (
        [cooling_off_setpoint for x in range(17)] +
        [cooling_setpoint for x in range(28)] +
        [cooling_off_setpoint for x in range(3)])

    cooling_subschedule_restofdwelling = (
        #22:00-07:00 - ie nighttime only
        [cooling_setpoint for x in range(14)] +
        [cooling_off_setpoint for x in range(30)] +
        [cooling_setpoint for x in range(4)]
    )
    
    for zone in project_dict['Zone']:
        if "SpaceHeatControl" in project_dict['Zone'][zone]:
<<<<<<< HEAD
            if project_dict['Zone'][zone]["SpaceHeatControl"] == "livingroom" and "SpaceCoolSystem" in project_dict['Zone'][zone]:
                cooling_schedule_livingroom = project_dict['Control']['HeatingPattern_LivingRoom']['schedule']
                project_dict['Zone'][zone]['temp_setpnt_cool'] = cooling_setpoint
=======
            if project_dict['Zone'][zone]["SpaceHeatControl"] == "livingroom" and "Cooling" in project_dict['Zone'][zone]:
>>>>>>> b57df2bb
                project_dict['Control']['Cooling_LivingRoom'] = {
                    "type": "OnOffTimeControl",
                    "start_day" : 0,
                    "time_series_step":0.5,
                    "schedule": {
                        "main": [{"repeat": 53, "value": "week"}],
                        "week": [{"repeat": 5, "value": "weekday"},
                                 {"repeat": 2, "value": "weekend"}],
                        "weekday": cooling_subschedule_livingroom_weekday,
                        "weekend": cooling_subschedule_livingroom_weekend,
                    }
                }
<<<<<<< HEAD
                spacecoolsystem = project_dict["Zone"][zone]["SpaceCoolSystem"]
                project_dict["SpaceCoolSystem"][spacecoolsystem]["Control"] = "Cooling_LivingRoom"

            elif project_dict['Zone'][zone]["SpaceHeatControl"] == "restofdwelling" and "SpaceCoolSystem" in project_dict['Zone'][zone]:
                project_dict['Zone'][zone]['temp_setpnt_cool'] = cooling_setpoint
=======
                
            elif project_dict['Zone'][zone]["SpaceHeatControl"] == "restofdwelling" and "Cooling" in project_dict['Zone'][zone]:
>>>>>>> b57df2bb
                project_dict['Control']['Cooling_RestOfDwelling'] = {
                    "type": "OnOffTimeControl",
                    "start_day" : 0,
                    "time_series_step":0.5,
                    "schedule": {
                        "main": [{"repeat": 365, "value": "day"}],
                        "day": cooling_subschedule_restofdwelling
                    }
                }
                spacecoolsystem = project_dict["Zone"][zone]["SpaceCoolSystem"]
                project_dict["SpaceCoolSystem"][spacecoolsystem]["Control"] = "Cooling_RestOfDwelling"


def create_cold_water_feed_temps(project_dict):
    
    #24 hour average feed temperature (degreees Celsius) per month m. SAP 10.2 Table J1
    T24m_header_tank = [11.1, 11.3, 12.3, 14.5, 16.2, 18.8, 21.3, 19.3, 18.7, 16.2, 13.2, 11.2]
    T24m_mains = [8, 8.2, 9.3, 12.7, 14.6, 16.7, 18.4, 17.6, 16.6, 14.3, 11.1, 8.5]
    T24m=[]
    feedtype=""
    #typical fall in feed temp from midnight to 6am
    delta = 1.5
    
    if "header tank" in project_dict["ColdWaterSource"]:
        T24m = T24m_header_tank
        feedtype="header tank"
    else:
        T24m = T24m_mains
        feedtype="mains water"
    
    cold_feed_schedulem=[]
    
    for T in T24m:
        #typical cold feed temp between 3pm and midnight
        Teveningm = T + (delta * 15 /48)
        
        #variation throughout the day
        cold_feed_schedulem += [[
        Teveningm - delta * t/6 for t in range(0,6)]+
        [Teveningm - (15-t) * delta /9 for t in range(6,15)]+
        [Teveningm for t in range(15,24)]]
        
    outputfeedtemp=[]
    for i in range(31):
        outputfeedtemp.extend(cold_feed_schedulem[0])
    for i in range(28):
        outputfeedtemp.extend(cold_feed_schedulem[1])
    for i in range(31):
        outputfeedtemp.extend(cold_feed_schedulem[2])
    for i in range(30):
        outputfeedtemp.extend(cold_feed_schedulem[3])
    for i in range(31):
        outputfeedtemp.extend(cold_feed_schedulem[4])
    for i in range(30):
        outputfeedtemp.extend(cold_feed_schedulem[5])
    for i in range(31):
        outputfeedtemp.extend(cold_feed_schedulem[6])
    for i in range(31):
        outputfeedtemp.extend(cold_feed_schedulem[7])
    for i in range(30):
        outputfeedtemp.extend(cold_feed_schedulem[8])
    for i in range(31):
        outputfeedtemp.extend(cold_feed_schedulem[9])
    for i in range(30):
        outputfeedtemp.extend(cold_feed_schedulem[10])
    for i in range(31):
        outputfeedtemp.extend(cold_feed_schedulem[11])
    
    project_dict['ColdWaterSource'][feedtype] = {
        "start_day": 0,
        "time_series_step": 1,
        "temperatures": outputfeedtemp
    }<|MERGE_RESOLUTION|>--- conflicted
+++ resolved
@@ -911,15 +911,9 @@
     
     for zone in project_dict['Zone']:
         if "SpaceHeatControl" in project_dict['Zone'][zone]:
-<<<<<<< HEAD
             if project_dict['Zone'][zone]["SpaceHeatControl"] == "livingroom" and "SpaceCoolSystem" in project_dict['Zone'][zone]:
-                cooling_schedule_livingroom = project_dict['Control']['HeatingPattern_LivingRoom']['schedule']
-                project_dict['Zone'][zone]['temp_setpnt_cool'] = cooling_setpoint
-=======
-            if project_dict['Zone'][zone]["SpaceHeatControl"] == "livingroom" and "Cooling" in project_dict['Zone'][zone]:
->>>>>>> b57df2bb
                 project_dict['Control']['Cooling_LivingRoom'] = {
-                    "type": "OnOffTimeControl",
+                    "type": "SetpointTimeControl",
                     "start_day" : 0,
                     "time_series_step":0.5,
                     "schedule": {
@@ -930,18 +924,12 @@
                         "weekend": cooling_subschedule_livingroom_weekend,
                     }
                 }
-<<<<<<< HEAD
                 spacecoolsystem = project_dict["Zone"][zone]["SpaceCoolSystem"]
                 project_dict["SpaceCoolSystem"][spacecoolsystem]["Control"] = "Cooling_LivingRoom"
 
             elif project_dict['Zone'][zone]["SpaceHeatControl"] == "restofdwelling" and "SpaceCoolSystem" in project_dict['Zone'][zone]:
-                project_dict['Zone'][zone]['temp_setpnt_cool'] = cooling_setpoint
-=======
-                
-            elif project_dict['Zone'][zone]["SpaceHeatControl"] == "restofdwelling" and "Cooling" in project_dict['Zone'][zone]:
->>>>>>> b57df2bb
                 project_dict['Control']['Cooling_RestOfDwelling'] = {
-                    "type": "OnOffTimeControl",
+                    "type": "SetpointTimeControl",
                     "start_day" : 0,
                     "time_series_step":0.5,
                     "schedule": {
