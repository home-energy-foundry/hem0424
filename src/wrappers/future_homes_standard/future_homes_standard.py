#!/usr/bin/env python3

""" TODO Copyright & licensing notices

This module provides functions to implement pre- and post-processing
steps for the Future Homes Standard.
"""

import math
<<<<<<< HEAD
#from src.core.simulation_time import SimulationTime
#import src.core.units


def apply_fhs_preprocessing(project_dict):
    """ Apply assumptions and pre-processing steps for the Future Homes Standard """
    # TODO Populate project_dict with input profiles etc. before returning modified version
    
    '''
    simtime will be one whole year
    0-8760
    '''
=======
import sys
import os
import json
import csv
from core import project, schedule

this_directory = os.path.dirname(os.path.relpath(__file__))
FHSEMISFACTORS =  os.path.join(this_directory, "FHS_emisPEfactors_04-11-2022.csv")

def apply_fhs_preprocessing(project_dict):
    """ Apply assumptions and pre-processing steps for the Future Homes Standard """
    
    project_dict['SimulationTime']["start"] = 0
    project_dict['SimulationTime']["end"] = 8760
    
    project_dict['InternalGains'].pop("total_internal_gains", None)
    
>>>>>>> e9bfd267
    
    TFA = calc_TFA(project_dict)
    N_occupants = calc_N_occupants(TFA)
    
    #construct schedules
<<<<<<< HEAD
    schedule_occupancy_weekday , schedule_occupancy_weekend = create_occupancy(project_dict, N_occupants)
    create_metabolic_gains(project_dict, TFA, schedule_occupancy_weekday, schedule_occupancy_weekend)
    create_heating_pattern(project_dict)
    create_evaporative_losses(project_dict, N_occupants)
    create_lighting_gains(project_dict, TFA, N_occupants)
    create_cooking_gains(project_dict, N_occupants)
    create_appliance_gains(project_dict, TFA, N_occupants)
    create_hot_water_gains(project_dict, TFA, N_occupants)
    create_cooling(project_dict)
=======
    schedule_occupancy_weekday, schedule_occupancy_weekend = create_occupancy(N_occupants)
    create_metabolic_gains(
        project_dict, 
        TFA, 
        schedule_occupancy_weekday, 
        schedule_occupancy_weekend)
    
    create_heating_pattern(project_dict)
    create_evaporative_losses(project_dict, TFA, N_occupants)
    create_lighting_gains(project_dict, TFA, N_occupants)
    create_cooking_gains(project_dict,TFA, N_occupants)
    create_appliance_gains(project_dict, TFA, N_occupants)
    create_hot_water_use_pattern(project_dict, TFA, N_occupants)
    create_cooling(project_dict)
    create_cold_water_feed_temps(project_dict)
    
>>>>>>> e9bfd267
    
    return project_dict

def apply_fhs_postprocessing(project_dict, results_totals, energy_import, energy_export, timestep_array, file_path):
    """ Post-process core simulation outputs as required for Future Homes Standard """
<<<<<<< HEAD
    pass # TODO Implement required post-processing

def calc_TFA(project_dict):
    
    TFA=0.0
    
    for zones in project_dict["Zone"].keys():
        TFA+= project_dict["Zone"][zones]["area"]
    
    return TFA

def calc_N_occupants(TFA):
    
    N = 0.0
    
    if TFA>13.9:
        N = 1+ 1.76 *(1-math.exp(-0.000349 * (TFA -13.9)**2)) + 0.0013 * (TFA -13.9)
    elif TFA<=13.9:
        N=1.0
    
    return N

def create_occupancy(project_dict, N_occupants):
    occupancy_weekday_fhs = [
        1,1,1,1,1,1,0.5,0.5,0.5,0.1,0.1,0.1,0.1,
        0.2,0.2,0.2,0.5,0.5,0.5,0.8,0.8,1,1,1,
        ]
    
    occupancy_weekend_fhs= [
        1,1,1,1,1,1,0.8,0.8,0.8,0.8,0.8,0.8,0.8,
        0.8,0.8,0.8,0.8,0.8,0.8,0.8,0.8,1,1,1
        ]
    
    schedule_occupancy_weekday = [x * N_occupants for x in occupancy_weekday_fhs]#split these out into own func, linting
    schedule_occupancy_weekend = [x * N_occupants for x in occupancy_weekend_fhs]
    
    project_dict['Occupancy'] = {
        "start_day" : 0,
        "timestep":1,
        "schedule_occupancy":{
            "N_weekday": schedule_occupancy_weekday,
            "N_weekend": schedule_occupancy_weekend
        }
    }
    return schedule_occupancy_weekday, schedule_occupancy_weekend

def create_metabolic_gains(project_dict, TFA, schedule_occupancy_weekday, schedule_occupancy_weekend):
    metabolic_gains_fhs = [
        41.0,41.0,41.0,41.0,41.0,41.0,41.0,89.0,89.0,89.0,89.0,89.0,
        89.0,89.0,89.0,89.0,89.0,89.0,89.0,89.0,58.0,58.0,58.0,58.0
        ]
    
    schedule_metabolic_gains_weekday = [occupancy * gains / TFA for occupancy, gains in zip(schedule_occupancy_weekday, metabolic_gains_fhs)]
    schedule_metabolic_gains_weekend = [occupancy * gains / TFA for occupancy, gains in zip(schedule_occupancy_weekend, metabolic_gains_fhs)]
    
    project_dict['InternalGains']['MetabolicGains'] = {
        "start_day" : 0,
        "timestep":1,
        "schedule_metabolic_gains":{
            "Watts_m^-2_weekday": schedule_metabolic_gains_weekday, #need this per square meter!
            "Watts_m^-2_weekend": schedule_metabolic_gains_weekend
        }
    }
    
    return schedule_metabolic_gains_weekday, schedule_metabolic_gains_weekend

def create_heating_pattern(project_dict):
    livingroom_setpoint_fhs = 21.0
    restofdwelling_setpoint_fhs= 18.0
    
    heating_fhs_weekday = (
        #07:30-09:30 and then 16:30-22:00
        [False for x in range(14)] + 
        [True for x in range(5)] + 
        [False for x in range(14)] + 
        [True for x in range(11)] + 
        [False for x in range(4)])
    
    '''
    TODO - if there is not separate time control of the non-living rooms 
    (i.e. control type 3 in SAP 10 terminology), 
    the heating times are necessarily the same as the living room, 
    so the evening heating period would also start at 16:30 on weekdays. 
    '''
    heating_nonlivingarea_fhs_weekday = (
        #07:30-09:30 and then 16:30-22:00
        [False for x in range(14)] + 
        [True for x in range(5)] + 
        [False for x in range(18)] + 
        [True for x in range(7)] + 
        [False for x in range(4)])
        
    heating_fhs_weekend = (
        #08:30 - 22:00
        [False for x in range(17)] + 
        [True for x in range(28)] + 
        [False for x in range(3)])
    
    project_dict['HeatingPattern'] = {
        "start_day" : 0,
        "timestep":0.5,
        "setpoints":{"livingroom":livingroom_setpoint_fhs,
                     "restofdwelling":restofdwelling_setpoint_fhs},
        "schedule_heating":{
            "onoff_livingroom_weekday": heating_fhs_weekday,
            "onoff_livingroom_weekend": heating_fhs_weekend,
            "onoff_restofdwelling_weekday": heating_nonlivingarea_fhs_weekday,
            "onoff_restofdwelling_weekend": heating_fhs_weekend
        }
    }
    
def create_evaporative_losses(project_dict, N_occupants):
    evaporative_losses_fhs = 40 * N_occupants
    
    project_dict['InternalGains']['EvaporativeLosses'] = {
        "start_day" : 0,
        "timestep":1,
        "schedule_evaporative_losses":{
            "main":[{"value": evaporative_losses_fhs, "repeat": 8760 }]
        }
    } #repeats for length of simulation which in FHS should be whole year.
    
def create_lighting_gains(project_dict,TFA,N_occupants):
    '''
    presently there is no lighting in the project dict 
    to get an efficacy from - this is just a placeholder value
    TODO: get lighting efficacy from project dict
    '''
    
    '''
    Calculate the annual energy requirement in kWh using the procedure described in SAP 10.2 up to and including step 9. 
    Divide this by 365 to get the average daily energy use. 
    Multiply the daily energy consumption figure by the following profiles to 
    create a daily profile for each month of the year (to be applied to all days in that month).
    '''
    
    lighting_efficacy = 56
    
    '''seems quite silly having these inline...'''
    avg_monthly_halfhr_profiles =[
        [0.029235831,0.02170637,0.016683155,0.013732757,0.011874713,0.010023118,0.008837131,0.007993816,
         0.007544302,0.007057335,0.007305208,0.007595198,0.009170401,0.013592425,0.024221707,0.034538234,
         0.035759809,0.02561524,0.019538678,0.017856399,0.016146846,0.014341097,0.013408345,0.013240894,
         0.013252628,0.013314013,0.013417126,0.01429735,0.014254224,0.014902582,0.017289786,0.023494947,
         0.035462982,0.050550653,0.065124006,0.072629223,0.073631053,0.074451912,0.074003097,0.073190397,
         0.071169797,0.069983033,0.06890179,0.066130187,0.062654436,0.056634675,0.047539646,0.037801233],
        [0.026270349,0.01864863,0.014605535,0.01133541,0.009557625,0.008620514,0.007385915,0.00674999,
         0.006144089,0.005812534,0.005834644,0.006389013,0.007680219,0.013106226,0.021999709,0.027144574,
         0.02507541,0.0179487,0.014855879,0.012930469,0.011690622,0.010230198,0.00994897,0.009668602,
         0.00969183,0.010174279,0.011264866,0.011500069,0.011588248,0.011285427,0.012248949,0.014420402,
         0.01932017,0.027098032,0.044955369,0.062118024,0.072183735,0.075100799,0.075170654,0.072433133,
         0.070588417,0.069756433,0.068356831,0.06656098,0.06324827,0.055573729,0.045490296,0.035742204],
        [0.02538112,0.018177936,0.012838313,0.00961673,0.007914015,0.006844738,0.00611386,0.005458354,
         0.00508359,0.004864933,0.004817922,0.005375289,0.006804643,0.009702514,0.013148583,0.013569968,
         0.01293754,0.009183378,0.007893734,0.00666975,0.006673791,0.006235776,0.006096299,0.006250229,
         0.006018285,0.00670324,0.006705105,0.006701531,0.006893458,0.006440525,0.006447363,0.007359989,
         0.009510975,0.011406472,0.017428875,0.026635564,0.042951415,0.057993474,0.066065305,0.067668248,
         0.067593187,0.067506237,0.065543759,0.063020652,0.06004127,0.052838397,0.043077683,0.033689246],
        [0.029044978,0.020558675,0.014440871,0.010798435,0.008612364,0.007330799,0.006848797,0.006406058,
         0.00602619,0.005718987,0.005804901,0.006746423,0.007160898,0.008643678,0.010489867,0.011675722,
         0.011633729,0.008939881,0.007346857,0.007177037,0.007113926,0.007536109,0.007443049,0.006922747,
         0.00685514,0.006721853,0.006695838,0.005746367,0.005945173,0.005250153,0.005665752,0.006481695,
         0.006585193,0.00751989,0.009038481,0.009984259,0.011695555,0.014495872,0.018177089,0.027110627,
         0.042244993,0.056861545,0.064008071,0.062680016,0.060886258,0.055751568,0.048310205,0.038721632],
        [0.023835444,0.016876637,0.012178456,0.009349274,0.007659691,0.006332517,0.005611274,0.005650048,
         0.005502101,0.005168442,0.005128425,0.005395259,0.004998272,0.005229362,0.006775116,0.007912694,
         0.008514274,0.006961449,0.00630672,0.00620858,0.005797218,0.005397357,0.006006318,0.005593869,
         0.005241095,0.005212189,0.00515531,0.004906504,0.004757624,0.004722969,0.004975738,0.005211879,
         0.005684004,0.006331507,0.007031149,0.008034144,0.008731998,0.010738922,0.013170262,0.016638631,
         0.021708313,0.0303703,0.043713685,0.051876584,0.054591464,0.05074126,0.043109775,0.033925231],
        [0.023960632,0.016910619,0.012253193,0.009539031,0.007685214,0.006311553,0.00556675,0.005140391,
         0.004604673,0.004352551,0.004156956,0.004098101,0.00388452,0.00433039,0.005658606,0.006828804,
         0.007253075,0.005872749,0.004923197,0.004521087,0.004454765,0.004304616,0.004466648,0.004178716,
         0.004186183,0.003934784,0.004014114,0.003773073,0.003469885,0.003708517,0.003801095,0.004367245,
         0.004558263,0.005596378,0.005862632,0.006068665,0.006445161,0.007402661,0.007880006,0.009723385,
         0.012243076,0.016280074,0.023909324,0.03586776,0.046595858,0.047521241,0.041417407,0.03322265],
        [0.024387138,0.017950032,0.01339296,0.010486231,0.008634325,0.00752814,0.006562675,0.006180296,
         0.00566116,0.005092682,0.004741384,0.004680853,0.00479228,0.004921812,0.005950605,0.007010479,
         0.007057257,0.005651136,0.004813649,0.00454666,0.004121156,0.003793481,0.004122788,0.004107635,
         0.004363668,0.004310674,0.004122943,0.004014391,0.004009496,0.003805058,0.004133355,0.004188447,
         0.005268291,0.005964825,0.005774607,0.006292344,0.006813734,0.007634982,0.008723529,0.009855823,
         0.012318322,0.017097237,0.026780014,0.037823534,0.046797578,0.045940354,0.039472789,0.033058217],
        [0.023920296,0.01690733,0.012917415,0.010191735,0.008787867,0.007681138,0.006600128,0.006043227,
         0.005963814,0.005885256,0.006164212,0.005876554,0.005432168,0.00580157,0.00641092,0.007280576,
         0.00811752,0.007006283,0.006505718,0.005917892,0.005420978,0.005527121,0.005317478,0.004793601,
         0.004577663,0.004958332,0.005159584,0.004925386,0.005192686,0.0054453,0.005400465,0.005331386,
         0.005994507,0.006370203,0.006800758,0.007947816,0.009005592,0.010608225,0.012905449,0.015976909,
         0.024610768,0.036414926,0.04680022,0.050678553,0.051188831,0.046725936,0.03998602,0.032496965],
        [0.022221313,0.016428778,0.01266253,0.010569518,0.008926713,0.007929788,0.007134802,0.006773883,
         0.006485147,0.006766094,0.007202971,0.007480145,0.008460127,0.011414527,0.014342431,0.01448993,
         0.012040415,0.008520428,0.0077578,0.006421555,0.005889369,0.005915144,0.006229011,0.005425193,
         0.005094464,0.005674584,0.005898523,0.006504338,0.005893063,0.005967896,0.0061056,0.006017598,
         0.007500459,0.008041236,0.0099079,0.012297435,0.01592606,0.021574549,0.032780393,0.04502082,
         0.054970312,0.05930568,0.060189471,0.057269758,0.05486585,0.047401041,0.038520417,0.029925316],
        [0.023567522,0.016304584,0.012443113,0.009961033,0.008395854,0.007242191,0.006314956,0.005722235,
         0.005385313,0.005197814,0.005444756,0.0064894,0.008409762,0.015347201,0.025458901,0.028619409,
         0.023359044,0.014869014,0.011900433,0.010931316,0.010085903,0.009253621,0.008044246,0.007866149,
         0.007665985,0.007218414,0.00797338,0.008005782,0.007407311,0.008118996,0.008648934,0.010378068,
         0.013347814,0.018541666,0.026917161,0.035860046,0.049702909,0.063560224,0.069741764,0.070609245,
         0.069689625,0.069439031,0.068785313,0.065634051,0.062207874,0.053986076,0.043508937,0.033498873],
        [0.025283869,0.018061868,0.013832406,0.01099122,0.009057752,0.007415348,0.006415533,0.006118688,
         0.005617255,0.005084989,0.005552217,0.006364787,0.00792208,0.014440148,0.02451,0.02993728,
         0.024790064,0.016859553,0.013140437,0.012181571,0.010857371,0.010621789,0.010389982,0.010087677,
         0.00981219,0.0097001,0.01014589,0.01052881,0.01044948,0.011167223,0.013610154,0.02047533,
         0.035335895,0.05409712,0.067805633,0.074003571,0.077948793,0.078981046,0.077543712,0.074620225,
         0.072631194,0.070886175,0.06972224,0.068354439,0.063806373,0.055709895,0.045866391,0.035248054],
        [0.030992394,0.022532047,0.016965296,0.013268634,0.010662773,0.008986943,0.007580978,0.006707669,
         0.00646337,0.006180296,0.006229094,0.006626391,0.00780049,0.013149437,0.022621172,0.033064744,
         0.035953213,0.029010413,0.023490829,0.020477646,0.018671663,0.017186751,0.016526661,0.015415424,
         0.014552683,0.014347935,0.014115058,0.013739051,0.014944386,0.017543021,0.021605977,0.032100988,
         0.049851633,0.063453382,0.072579104,0.076921792,0.079601317,0.079548711,0.078653413,0.076225647,
         0.073936893,0.073585752,0.071911165,0.069220452,0.065925982,0.059952377,0.0510938,0.041481111]]
    
    lumens = 11.2*59.73*(TFA*N_occupants)**0.4714
    
    kWhperyear = 1/3*lumens/21+2/3*lumens/lighting_efficacy
    kWhperday = kWhperyear / 365
    #lighting_energy_kWh=[]
    lighting_gains_W=[]
    
    for monthly_profile in avg_monthly_halfhr_profiles:
        #lighting_energy_kWh+=[frac * kWhperday for frac in monthly_profile]
        '''
        To obtain the lighting gains, 
        the above should be converted to Watts by multiplying the individual half-hourly figure by (2 x 1000). 
        Since some lighting energy will be used in external light 
        (e.g. outdoor security lights or lights in unheated spaces like garages and sheds) 
        a factor of 0.85 is also applied to get the internal gains from lighting. 
        '''
        lighting_gains_W.append([0.85 *(frac*kWhperday) * 2 * 1000 for frac in monthly_profile])
    
    project_dict['InternalGains']['LightingGains'] = {
        "start_day" : 0,
        "timestep":0.5,
        "schedule_lighting_gains":{
            "Watts_lighting_monthly": lighting_gains_W
        }
    }
    
def create_cooking_gains(project_dict,N_occupants):
    
    '''
    no cooking type in project dict yet, using dummy
    '''
    cooking_type = 'gasonly'
    
    cooking_profile_fhs = [
        0.001192419,0.000825857,0.000737298,0.000569196,
        0.000574409,0.000573778,0.000578369,0.000574619,0.000678235,
        0.000540799,0.000718043,0.002631192,0.002439288,0.003263445,
        0.003600656,0.005743044,0.011250675,0.015107564,0.014475307,
        0.016807917,0.018698336,0.018887283,0.021856976,0.047785397,
        0.08045051,0.099929701,0.042473353,0.02361216,0.015650513,
        0.014345379,0.015951211,0.01692045,0.037738026,0.066195428,
        0.062153502,0.073415686,0.077486476,0.069093846,0.046706527,
        0.024924648,0.014783978,0.009192004,0.005617715,0.0049381,
        0.003529689,0.002365773,0.001275927,0.001139293]
    
    if cooking_type == 'eleconly':
        EC1elec = 275
        EC1gas = 55
        EC2elec = 0
        EC2gas = 0
    elif cooking_type == 'gasonly':
        EC1elec = 0
        EC1gas = 0
        EC2elec = 481
        EC2gas = 96
    elif cooking_type == 'gaselecmix':
        EC1elec = 138
        EC1gas = 28
        EC2elec = 241
        EC2gas = 48
=======
    
    emissionfactors = {}
    results = {}
    
    unprocessed_result_dict = {'total': results_totals,
                               'import': energy_import,
                               'export': energy_export}
    
    #replace parts of the headers from the emission factors csv when creating output file
    header_replacements = [
        (" Factor", ""),
        ("/kWh", ""),
        ("delivered", "")
    ]
    
    '''
    first read in factors from csv. not all rows have a code yet
    so only read in rows with a fuel code
    '''
    with open(FHSEMISFACTORS,'r') as emissionfactorscsv:
        emissionfactorsreader = csv.DictReader(emissionfactorscsv, delimiter=',')
        for row in emissionfactorsreader:
            if row["Fuel Code"]!= "":
                this_fuel_code = row["Fuel Code"]
                emissionfactors[this_fuel_code] = row
                #getting rid of keys that aren't factors to be applied to results for ease of looping
                emissionfactors[this_fuel_code].pop("Fuel Code")
                emissionfactors[this_fuel_code].pop("Fuel")
    '''
    loop over all energy supplies in the project dict.
    find all factors for relevant fuel and apply them
    '''
    for Energysupply in project_dict["EnergySupply"]:
        this_fuel_code = project_dict["EnergySupply"][Energysupply]["fuel"]
        #only apply factors to import/export if there is any export
        if sum(energy_export[Energysupply]) != 0:
            for factor in emissionfactors[this_fuel_code]:
                
                factor_header_part = str(factor)
                for replacement in header_replacements:
                    factor_header_part = factor_header_part.replace(*replacement)
                    
                this_header = (str(Energysupply) + 
                               ' total ' +
                               factor_header_part
                )
                results[this_header] = [
                    x * float(emissionfactors[this_fuel_code][factor])
                    for x in results_totals[Energysupply]
                ]
                
                this_fuel_code_export = this_fuel_code + "_export"
                this_header = (str(Energysupply) + 
                               ' import ' +
                               factor_header_part
                )
                results[this_header] = [
                    x * float(emissionfactors[this_fuel_code_export][factor])
                    for x in energy_import[Energysupply]
                ]
                this_header = (str(Energysupply) + 
                               ' export ' +
                               factor_header_part
                )
                results[this_header] = [
                    x * float(emissionfactors[this_fuel_code_export][factor])
                    for x in energy_export[Energysupply]
                ]
        else:
            for factor in emissionfactors[this_fuel_code]:
                
                factor_header_part = str(factor)
                for replacement in header_replacements:
                    factor_header_part = factor_header_part.replace(*replacement)
                    
                this_header = (str(Energysupply) + 
                               ' total ' +
                               factor_header_part
                )
                results[this_header] = [
                    x * float(emissionfactors[this_fuel_code][factor])
                    for x in results_totals[Energysupply]
                ]

    with open(file_path + '_postproc.csv', 'w') as postproc_file:
        writer = csv.writer(postproc_file)
        #write header row
        writer.writerow(results.keys())
        #results dict is arranged by column, we want to write rows so transpose via zip
        results_transposed = list(zip(*results.values()))
        
        for t_idx, timestep in enumerate(timestep_array):
            row = results_transposed[t_idx]
            writer.writerow(row)

def calc_TFA(project_dict):
     
    TFA = 0.0
    
    for zones in project_dict["Zone"].keys():
        TFA += project_dict["Zone"][zones]["area"]
        
    return TFA

def calc_N_occupants(TFA):
    #in number of occupants + m^2
    N = 0.0
    
    if TFA > 13.9:
        N = 1 + 1.76 * (1 - math.exp(-0.000349 * (TFA -13.9)**2)) + 0.0013 * (TFA -13.9)
    elif TFA <= 13.9:
        N = 1.0
        
    return N

def create_occupancy(N_occupants):
    #in number of occupants
    occupancy_weekday_fhs = [
        1, 1, 1, 1, 1, 1, 0.5, 0.5, 0.5, 0.1, 0.1, 0.1, 0.1,
        0.2, 0.2, 0.2, 0.5, 0.5, 0.5, 0.8, 0.8, 1, 1, 1,
    ]
    occupancy_weekend_fhs = [
        1, 1, 1, 1, 1, 1, 0.8, 0.8, 0.8, 0.8, 0.8, 0.8, 0.8,
        0.8, 0.8, 0.8, 0.8, 0.8, 0.8, 0.8, 0.8, 1, 1, 1
    ]
    
    schedule_occupancy_weekday = [
        x * N_occupants for x in occupancy_weekday_fhs
    ]
    schedule_occupancy_weekend = [
        x * N_occupants for x in occupancy_weekend_fhs
    ]
    
    return schedule_occupancy_weekday, schedule_occupancy_weekend

def create_metabolic_gains(project_dict, 
                           TFA, 
                           schedule_occupancy_weekday, 
                           schedule_occupancy_weekend):
    #Watts/occupant
    metabolic_gains_fhs = [
        41.0, 41.0, 41.0, 41.0, 41.0, 41.0, 
        41.0, 89.0, 89.0, 89.0, 89.0, 89.0,
        89.0, 89.0, 89.0, 89.0, 89.0, 89.0, 
        89.0, 89.0, 58.0, 58.0, 58.0, 58.0
    ]
    #note divide by TFA. units are Wm^-2
    schedule_metabolic_gains_weekday = [
        occupancy * gains / TFA for occupancy, gains
        in zip(schedule_occupancy_weekday, metabolic_gains_fhs)
    ]
    schedule_metabolic_gains_weekend = [
        occupancy * gains / TFA for occupancy, gains
        in zip(schedule_occupancy_weekend, metabolic_gains_fhs)
    ]
    
    project_dict['InternalGains']['metabolic gains'] = {
        "start_day": 0,
        "time_series_step": 1,
        "schedule": {
            #watts m^-2
            "main": [{"repeat": 53, "value": "week"}],
            "week": [{"repeat": 5, "value": "weekday"},
                     {"repeat": 2, "value": "weekend"}],
            "weekday": schedule_metabolic_gains_weekday,
            "weekend": schedule_metabolic_gains_weekend

        }
    }

    return schedule_metabolic_gains_weekday, schedule_metabolic_gains_weekend

def create_heating_pattern(project_dict):
    '''
    space heating
    '''
    
    livingroom_setpoint_fhs = 21.0
    restofdwelling_setpoint_fhs = 18.0
    
    #07:30-09:30 and then 16:30-22:00
    heating_fhs_weekday = (
        [False for x in range(14)] +
        [True for x in range(5)] +
        [False for x in range(14)] +
        [True for x in range(11)] +
        [False for x in range(4)])
    
    #07:30-09:30 and then 18:30-22:00
    heating_nonlivingarea_fhs_weekday = (
        [False for x in range(14)] +
        [True for x in range(5)] +
        [False for x in range(18)] +
        [True for x in range(7)] +
        [False for x in range(4)])

    #08:30 - 22:00
    heating_fhs_weekend = (
        [False for x in range(17)] +
        [True for x in range(28)] +
        [False for x in range(3)])

    '''
    if there is not separate time control of the non-living rooms
    (i.e. control type 3 in SAP 10 terminology),
    the heating times are necessarily the same as the living room,
    so the evening heating period would also start at 16:30 on weekdays.
    '''
    for zone in project_dict['Zone']:
        if "SpaceHeatControl" in project_dict["Zone"][zone].keys():
            if project_dict['Zone'][zone]["SpaceHeatControl"] == "livingroom":
                project_dict['Zone'][zone]['temp_setpnt_heat'] = livingroom_setpoint_fhs
                project_dict['Control']['HeatingPattern_LivingRoom'] = {
                    "type": "OnOffTimeControl",
                    "start_day" : 0,
                    "time_series_step":0.5,
                    "schedule": {
                        "main": [{"repeat": 53, "value": "week"}],
                        "week": [{"repeat": 5, "value": "weekday"},
                                 {"repeat": 2, "value": "weekend"}],
                        "weekday": heating_fhs_weekday,
                        "weekend": heating_fhs_weekend
                    }
                }
            elif project_dict['Zone'][zone]["SpaceHeatControl"] == "restofdwelling":
                project_dict['Zone'][zone]['temp_setpnt_heat'] = restofdwelling_setpoint_fhs
                project_dict['Control']['HeatingPattern_RestOfDwelling'] =  {
                    "type": "OnOffTimeControl",
                    "start_day" : 0,
                    "time_series_step":0.5,
                    '''schedules need to be specified in Zone inputs'''
                    "setpoint":restofdwelling_setpoint_fhs,
                    "schedule":{
                        "main": [{"repeat": 53, "value": "week"}],
                        "week": [{"repeat": 5, "value": "weekday"},
                                 {"repeat": 2, "value": "weekend"}],
                        "weekday": heating_nonlivingarea_fhs_weekday,
                        "weekend": heating_fhs_weekend
                    }
                }
    '''
    water heating pattern - same as space heating
    '''

    for hwsource in project_dict['HotWaterSource']:
        for heatsource in project_dict['HotWaterSource'][hwsource]["HeatSource"]:
            hwcontrolname = project_dict['HotWaterSource'][hwsource]["HeatSource"][heatsource]["Control"]
            project_dict["Control"][hwcontrolname] = {
                "type": "OnOffTimeControl",
                "start_day" : 0,
                "time_series_step":0.5,
                "schedule":{
                    "main": [{"repeat": 53, "value": "week"}],
                    "week": [{"repeat": 5, "value": "weekday"},
                             {"repeat": 2, "value": "weekend"}],
                    "weekday": heating_nonlivingarea_fhs_weekday,
                    "weekend": heating_fhs_weekend
                }
            }
    


def create_evaporative_losses(project_dict,TFA, N_occupants):
    evaporative_losses_fhs = -40 * N_occupants / TFA
    
    project_dict['InternalGains']['EvaporativeLosses'] = {
        "start_day": 0,
        "time_series_step": 1,
        "schedule": {
            #in Wm^-2
            "main": [{"value": evaporative_losses_fhs, "repeat": 8760 }]
        }
    } #repeats for length of simulation which in FHS should be whole year.

def create_lighting_gains(project_dict, TFA, N_occupants):
    '''
    Calculate the annual energy requirement in kWh using the procedure described in SAP 10.2 up to and including step 9.
    Divide this by 365 to get the average daily energy use.
    Multiply the daily energy consumption figure by the following profiles to
    create a daily profile for each month of the year (to be applied to all days in that month).
    '''

    '''
    here we calculate an overall lighting efficacy as
    the average of zone lighting efficacies weighted by zone
    floor area. What assumptions to make if no efficacies are supplied?
    '''
    lighting_efficacy = 0
    for zone in project_dict["Zone"]:
        if "Lighting" in project_dict["Zone"][zone].keys():
            try:
                lighting_efficacy += project_dict["Zone"][zone]["Lighting"]["efficacy"] * project_dict["Zone"][zone]["area"] / TFA
            except:
                #sys.exit('invalid/missing lighting efficacy for zone:' + zone)
                print('invalid/missing lighting efficacy for zone:' + zone +' proceeding without lighting energy consumption')
    
    if lighting_efficacy == 0:
        print('invalid/missing lighting efficacy - proceeding without lighting energy consumption')
        project_dict['ApplianceGains']['lighting'] = {
            "type": "lighting",
            "start_day": 0,
            "time_series_step" : 0.5,
            "gains_fraction": 0.85,
            "EnergySupply": "mains elec",
            "schedule": {"main": [{"value": 0.0, "repeat": 17520 }]}
        }
        return
    
    # TODO Consider defining large tables like this in a separate file rather than inline
    avg_monthly_halfhr_profiles = [
        [0.029235831, 0.02170637, 0.016683155, 0.013732757, 0.011874713, 0.010023118, 0.008837131, 0.007993816,
         0.007544302, 0.007057335, 0.007305208, 0.007595198, 0.009170401, 0.013592425, 0.024221707, 0.034538234,
         0.035759809, 0.02561524, 0.019538678, 0.017856399, 0.016146846, 0.014341097, 0.013408345, 0.013240894,
         0.013252628, 0.013314013, 0.013417126, 0.01429735, 0.014254224, 0.014902582, 0.017289786, 0.023494947,
         0.035462982, 0.050550653, 0.065124006, 0.072629223, 0.073631053, 0.074451912, 0.074003097, 0.073190397,
         0.071169797, 0.069983033, 0.06890179, 0.066130187, 0.062654436, 0.056634675, 0.047539646, 0.037801233],
        [0.026270349, 0.01864863, 0.014605535, 0.01133541, 0.009557625, 0.008620514, 0.007385915, 0.00674999,
         0.006144089, 0.005812534, 0.005834644, 0.006389013, 0.007680219, 0.013106226, 0.021999709, 0.027144574,
         0.02507541, 0.0179487, 0.014855879, 0.012930469, 0.011690622, 0.010230198, 0.00994897, 0.009668602,
         0.00969183, 0.010174279, 0.011264866, 0.011500069, 0.011588248, 0.011285427, 0.012248949, 0.014420402,
         0.01932017, 0.027098032, 0.044955369, 0.062118024, 0.072183735, 0.075100799, 0.075170654, 0.072433133,
         0.070588417, 0.069756433, 0.068356831, 0.06656098, 0.06324827, 0.055573729, 0.045490296, 0.035742204],
        [0.02538112, 0.018177936, 0.012838313, 0.00961673, 0.007914015, 0.006844738, 0.00611386, 0.005458354,
         0.00508359, 0.004864933, 0.004817922, 0.005375289, 0.006804643, 0.009702514, 0.013148583, 0.013569968,
         0.01293754, 0.009183378, 0.007893734, 0.00666975, 0.006673791, 0.006235776, 0.006096299, 0.006250229,
         0.006018285, 0.00670324, 0.006705105, 0.006701531, 0.006893458, 0.006440525, 0.006447363, 0.007359989,
         0.009510975, 0.011406472, 0.017428875, 0.026635564, 0.042951415, 0.057993474, 0.066065305, 0.067668248,
         0.067593187, 0.067506237, 0.065543759, 0.063020652, 0.06004127, 0.052838397, 0.043077683, 0.033689246],
        [0.029044978, 0.020558675, 0.014440871, 0.010798435, 0.008612364, 0.007330799, 0.006848797, 0.006406058,
         0.00602619, 0.005718987, 0.005804901, 0.006746423, 0.007160898, 0.008643678, 0.010489867, 0.011675722,
         0.011633729, 0.008939881, 0.007346857, 0.007177037, 0.007113926, 0.007536109, 0.007443049, 0.006922747,
         0.00685514, 0.006721853, 0.006695838, 0.005746367, 0.005945173, 0.005250153, 0.005665752, 0.006481695,
         0.006585193, 0.00751989, 0.009038481, 0.009984259, 0.011695555, 0.014495872, 0.018177089, 0.027110627,
         0.042244993, 0.056861545, 0.064008071, 0.062680016, 0.060886258, 0.055751568, 0.048310205, 0.038721632],
        [0.023835444, 0.016876637, 0.012178456, 0.009349274, 0.007659691, 0.006332517, 0.005611274, 0.005650048,
         0.005502101, 0.005168442, 0.005128425, 0.005395259, 0.004998272, 0.005229362, 0.006775116, 0.007912694,
         0.008514274, 0.006961449, 0.00630672, 0.00620858, 0.005797218, 0.005397357, 0.006006318, 0.005593869,
         0.005241095, 0.005212189, 0.00515531, 0.004906504, 0.004757624, 0.004722969, 0.004975738, 0.005211879,
         0.005684004, 0.006331507, 0.007031149, 0.008034144, 0.008731998, 0.010738922, 0.013170262, 0.016638631,
         0.021708313, 0.0303703, 0.043713685, 0.051876584, 0.054591464, 0.05074126, 0.043109775, 0.033925231],
        [0.023960632, 0.016910619, 0.012253193, 0.009539031, 0.007685214, 0.006311553, 0.00556675, 0.005140391,
         0.004604673, 0.004352551, 0.004156956, 0.004098101, 0.00388452, 0.00433039, 0.005658606, 0.006828804,
         0.007253075, 0.005872749, 0.004923197, 0.004521087, 0.004454765, 0.004304616, 0.004466648, 0.004178716,
         0.004186183, 0.003934784, 0.004014114, 0.003773073, 0.003469885, 0.003708517, 0.003801095, 0.004367245,
         0.004558263, 0.005596378, 0.005862632, 0.006068665, 0.006445161, 0.007402661, 0.007880006, 0.009723385,
         0.012243076, 0.016280074, 0.023909324, 0.03586776, 0.046595858, 0.047521241, 0.041417407, 0.03322265],
        [0.024387138, 0.017950032, 0.01339296, 0.010486231, 0.008634325, 0.00752814, 0.006562675, 0.006180296,
         0.00566116, 0.005092682, 0.004741384, 0.004680853, 0.00479228, 0.004921812, 0.005950605, 0.007010479,
         0.007057257, 0.005651136, 0.004813649, 0.00454666, 0.004121156, 0.003793481, 0.004122788, 0.004107635,
         0.004363668, 0.004310674, 0.004122943, 0.004014391, 0.004009496, 0.003805058, 0.004133355, 0.004188447,
         0.005268291, 0.005964825, 0.005774607, 0.006292344, 0.006813734, 0.007634982, 0.008723529, 0.009855823,
         0.012318322, 0.017097237, 0.026780014, 0.037823534, 0.046797578, 0.045940354, 0.039472789, 0.033058217],
        [0.023920296, 0.01690733, 0.012917415, 0.010191735, 0.008787867, 0.007681138, 0.006600128, 0.006043227,
         0.005963814, 0.005885256, 0.006164212, 0.005876554, 0.005432168, 0.00580157, 0.00641092, 0.007280576,
         0.00811752, 0.007006283, 0.006505718, 0.005917892, 0.005420978, 0.005527121, 0.005317478, 0.004793601,
         0.004577663, 0.004958332, 0.005159584, 0.004925386, 0.005192686, 0.0054453, 0.005400465, 0.005331386,
         0.005994507, 0.006370203, 0.006800758, 0.007947816, 0.009005592, 0.010608225, 0.012905449, 0.015976909,
         0.024610768, 0.036414926, 0.04680022, 0.050678553, 0.051188831, 0.046725936, 0.03998602, 0.032496965],
        [0.022221313, 0.016428778, 0.01266253, 0.010569518, 0.008926713, 0.007929788, 0.007134802, 0.006773883,
         0.006485147, 0.006766094, 0.007202971, 0.007480145, 0.008460127, 0.011414527, 0.014342431, 0.01448993,
         0.012040415, 0.008520428, 0.0077578, 0.006421555, 0.005889369, 0.005915144, 0.006229011, 0.005425193,
         0.005094464, 0.005674584, 0.005898523, 0.006504338, 0.005893063, 0.005967896, 0.0061056, 0.006017598,
         0.007500459, 0.008041236, 0.0099079, 0.012297435, 0.01592606, 0.021574549, 0.032780393, 0.04502082,
         0.054970312, 0.05930568, 0.060189471, 0.057269758, 0.05486585, 0.047401041, 0.038520417, 0.029925316],
        [0.023567522, 0.016304584, 0.012443113, 0.009961033, 0.008395854, 0.007242191, 0.006314956, 0.005722235,
         0.005385313, 0.005197814, 0.005444756, 0.0064894, 0.008409762, 0.015347201, 0.025458901, 0.028619409,
         0.023359044, 0.014869014, 0.011900433, 0.010931316, 0.010085903, 0.009253621, 0.008044246, 0.007866149,
         0.007665985, 0.007218414, 0.00797338, 0.008005782, 0.007407311, 0.008118996, 0.008648934, 0.010378068,
         0.013347814, 0.018541666, 0.026917161, 0.035860046, 0.049702909, 0.063560224, 0.069741764, 0.070609245,
         0.069689625, 0.069439031, 0.068785313, 0.065634051, 0.062207874, 0.053986076, 0.043508937, 0.033498873],
        [0.025283869, 0.018061868, 0.013832406, 0.01099122, 0.009057752, 0.007415348, 0.006415533, 0.006118688,
         0.005617255, 0.005084989, 0.005552217, 0.006364787, 0.00792208, 0.014440148, 0.02451, 0.02993728,
         0.024790064, 0.016859553, 0.013140437, 0.012181571, 0.010857371, 0.010621789, 0.010389982, 0.010087677,
         0.00981219, 0.0097001, 0.01014589, 0.01052881, 0.01044948, 0.011167223, 0.013610154, 0.02047533,
         0.035335895, 0.05409712, 0.067805633, 0.074003571, 0.077948793, 0.078981046, 0.077543712, 0.074620225,
         0.072631194, 0.070886175, 0.06972224, 0.068354439, 0.063806373, 0.055709895, 0.045866391, 0.035248054],
        [0.030992394, 0.022532047, 0.016965296, 0.013268634, 0.010662773, 0.008986943, 0.007580978, 0.006707669,
         0.00646337, 0.006180296, 0.006229094, 0.006626391, 0.00780049, 0.013149437, 0.022621172, 0.033064744,
         0.035953213, 0.029010413, 0.023490829, 0.020477646, 0.018671663, 0.017186751, 0.016526661, 0.015415424,
         0.014552683, 0.014347935, 0.014115058, 0.013739051, 0.014944386, 0.017543021, 0.021605977, 0.032100988,
         0.049851633, 0.063453382, 0.072579104, 0.076921792, 0.079601317, 0.079548711, 0.078653413, 0.076225647,
         0.073936893, 0.073585752, 0.071911165, 0.069220452, 0.065925982, 0.059952377, 0.0510938, 0.041481111]]
    
    lumens = 11.2 * 59.73 * (TFA * N_occupants) ** 0.4714
    
    kWhperyear = 1/3 * lumens/21 + 2/3 * lumens/lighting_efficacy
    kWhperday = kWhperyear / 365
    #lighting_energy_kWh=[]
    lighting_gains_W = []
        
    for monthly_profile in avg_monthly_halfhr_profiles:
        #lighting_energy_kWh+=[frac * kWhperday for frac in monthly_profile]
        '''
        To obtain the lighting gains,
        the above should be converted to Watts by multiplying the individual half-hourly figure by (2 x 1000).
        Since some lighting energy will be used in external light
        (e.g. outdoor security lights or lights in unheated spaces like garages and sheds)
        a factor of 0.85 is also applied to get the internal gains from lighting.
        '''
        lighting_gains_W.append([(frac * kWhperday) * 2 * 1000 for frac in monthly_profile])
    
    project_dict['ApplianceGains']['lighting'] = {
        "type": "lighting",
        "start_day": 0,
        "time_series_step" : 0.5,
        "gains_fraction": 0.85,
        "EnergySupply": "mains elec",
        "schedule": {
            "main": [{"value": "jan", "repeat": 31},
                    {"value": "feb", "repeat": 28},
                    {"value": "mar", "repeat": 31},
                    {"value": "apr", "repeat": 30},
                    {"value": "may", "repeat": 31},
                    {"value": "jun", "repeat": 30},
                    {"value": "jul", "repeat": 31},
                    {"value": "aug", "repeat": 31},
                    {"value": "sep", "repeat": 30},
                    {"value": "oct", "repeat": 31},
                    {"value": "nov", "repeat": 30},
                    {"value": "dec", "repeat": 31}
                     ],
            "jan":lighting_gains_W[0],
            "feb":lighting_gains_W[1],
            "mar":lighting_gains_W[2],
            "apr":lighting_gains_W[3],
            "may":lighting_gains_W[4],
            "jun":lighting_gains_W[5],
            "jul":lighting_gains_W[6],
            "aug":lighting_gains_W[7],
            "sep":lighting_gains_W[8],
            "oct":lighting_gains_W[9],
            "nov":lighting_gains_W[10],
            "dec":lighting_gains_W[11]
        }
    }


def create_cooking_gains(project_dict,TFA, N_occupants):
    
    cooking_profile_fhs = [
        0.001192419, 0.000825857, 0.000737298, 0.000569196,
        0.000574409, 0.000573778, 0.000578369, 0.000574619, 0.000678235,
        0.000540799, 0.000718043, 0.002631192, 0.002439288, 0.003263445,
        0.003600656, 0.005743044, 0.011250675, 0.015107564, 0.014475307,
        0.016807917, 0.018698336, 0.018887283, 0.021856976, 0.047785397,
        0.08045051, 0.099929701, 0.042473353, 0.02361216, 0.015650513,
        0.014345379, 0.015951211, 0.01692045, 0.037738026, 0.066195428,
        0.062153502, 0.073415686, 0.077486476, 0.069093846, 0.046706527,
        0.024924648, 0.014783978, 0.009192004, 0.005617715, 0.0049381,
        0.003529689, 0.002365773, 0.001275927, 0.001139293
    ]
    
    EC1elec = 0
    EC1gas = 0
    EC2elec = 0
    EC2gas = 0
    '''
    check for gas and/or electric cooking. Remove any existing objects
    so that we can add our own (just one for gas and one for elec)
    '''
    cookingenergysupplies=[]
    for item in list(project_dict["ApplianceGains"]):
        if project_dict["ApplianceGains"][item]["type"]=="cooking":
            cookingenergysupplies.append(project_dict["ApplianceGains"][item]["EnergySupply"])
            project_dict["ApplianceGains"].pop(item)
        
    if "mains elec" in cookingenergysupplies and "mains gas" in cookingenergysupplies:
        EC1elec = 138
        EC2elec = 28
        EC1gas = 241
        EC2gas = 48
    elif "mains gas" in cookingenergysupplies:
        EC1elec = 0
        EC2elec = 0
        EC1gas = 481
        EC2gas = 96
    elif "mains elec" in cookingenergysupplies:
        EC1elec = 275
        EC2elec = 55
        EC1gas = 0
        EC2gas = 0
        #TODO - if there is cooking with energy supply other than
        #mains gas or electric, it could be accounted for here -
        #but presently it will be ignored.
>>>>>>> e9bfd267
        
    annual_cooking_elec_kWh = EC1elec + EC2elec * N_occupants
    annual_cooking_gas_kWh = EC1gas + EC2gas * N_occupants
    
<<<<<<< HEAD
    cooking_elec_profile_W = [(1000/2) * 0.9 * annual_cooking_elec_kWh / 365 * halfhr for halfhr in cooking_profile_fhs]
    cooking_gas_profile_W = [ (1000/2) * 0.75 * annual_cooking_gas_kWh / 365 * halfhr for halfhr in cooking_profile_fhs]
    
    project_dict['InternalGains']['CookingGains'] = {
        "start_day" : 0,
        "timestep":0.5,
        "schedule_cooking_gains":{
            "Watts_Gas": cooking_elec_profile_W, #need this per square meter!
            "Watts_Elec": cooking_gas_profile_W
        }
    }
    
def create_appliance_gains(project_dict,TFA,N_occupants):
    
    avg_monthly_hr_profiles = [
    [0.025995114,0.023395603,0.022095847,0.020796091,0.019496336,0.022095847,0.02729487,0.040292427,0.048090962,0.049390717,0.050690473,0.049390717,0.053289984,0.049390717,0.050690473,0.053289984,0.074086076,0.087083633,0.08188461,0.070186809,0.064987786,0.057189252,0.046791206,0.033793649],
    [0.025995114,0.023395603,0.022095847,0.020796091,0.019496336,0.022095847,0.02729487,0.032493893,0.046791206,0.051990229,0.049390717,0.046791206,0.048090962,0.046791206,0.04549145,0.049390717,0.062388274,0.074086076,0.080584854,0.067587297,0.059788763,0.050690473,0.044191694,0.032493893],
    [0.024695359,0.020796091,0.020796091,0.019496336,0.020796091,0.022095847,0.029894381,0.041592183,0.04549145,0.048090962,0.04549145,0.04549145,0.049390717,0.048090962,0.048090962,0.049390717,0.057189252,0.070186809,0.07278632,0.067587297,0.061088519,0.051990229,0.041592183,0.029894381],
    [0.022095847,0.022095847,0.022095847,0.022095847,0.023395603,0.029894381,0.038992672,0.046791206,0.046791206,0.044191694,0.046791206,0.048090962,0.044191694,0.042891939,0.044191694,0.051990229,0.062388274,0.061088519,0.058489007,0.057189252,0.050690473,0.041592183,0.033793649,0.024695359],
    [0.024695359,0.022095847,0.020796091,0.020796091,0.023395603,0.031194137,0.038992672,0.044191694,0.048090962,0.046791206,0.044191694,0.04549145,0.041592183,0.037692916,0.038992672,0.049390717,0.05458974,0.058489007,0.051990229,0.055889496,0.050690473,0.041592183,0.031194137,0.024695359],
    [0.022095847,0.020796091,0.020796091,0.019496336,0.020796091,0.024695359,0.032493893,0.042891939,0.044191694,0.041592183,0.040292427,0.042891939,0.040292427,0.038992672,0.040292427,0.044191694,0.053289984,0.057189252,0.048090962,0.048090962,0.04549145,0.041592183,0.031194137,0.024695359],
    [0.022095847,0.020796091,0.020796091,0.019496336,0.020796091,0.024695359,0.032493893,0.041592183,0.042891939,0.042891939,0.041592183,0.041592183,0.040292427,0.037692916,0.037692916,0.044191694,0.051990229,0.05458974,0.046791206,0.046791206,0.04549145,0.042891939,0.031194137,0.024695359],
    [0.022095847,0.020796091,0.020796091,0.019496336,0.020796091,0.024695359,0.032493893,0.044191694,0.044191694,0.044191694,0.044191694,0.044191694,0.042891939,0.040292427,0.041592183,0.044191694,0.051990229,0.055889496,0.050690473,0.051990229,0.049390717,0.042891939,0.031194137,0.024695359],
    [0.022095847,0.020796091,0.020796091,0.019496336,0.023395603,0.029894381,0.040292427,0.041592183,0.044191694,0.044191694,0.04549145,0.044191694,0.042891939,0.042891939,0.042891939,0.051990229,0.059788763,0.064987786,0.061088519,0.058489007,0.051990229,0.038992672,0.031194137,0.023395603],
    [0.022095847,0.020796091,0.019496336,0.022095847,0.023395603,0.029894381,0.040292427,0.046791206,0.049390717,0.04549145,0.046791206,0.049390717,0.04549145,0.044191694,0.04549145,0.053289984,0.067587297,0.07278632,0.066287542,0.059788763,0.053289984,0.042891939,0.031194137,0.023395603],
    [0.024695359,0.022095847,0.020796091,0.020796091,0.020796091,0.024695359,0.029894381,0.042891939,0.048090962,0.049390717,0.04549145,0.04549145,0.046791206,0.046791206,0.044191694,0.051990229,0.064987786,0.08188461,0.076685587,0.067587297,0.061088519,0.05458974,0.04549145,0.032493893],
    [0.025995114,0.023395603,0.022095847,0.020796091,0.019496336,0.022095847,0.02729487,0.032493893,0.048090962,0.053289984,0.051990229,0.05458974,0.057189252,0.051990229,0.055889496,0.058489007,0.075385832,0.083184366,0.08188461,0.068887053,0.062388274,0.055889496,0.046791206,0.033793649]]
    
    EA_annual_kWh=207.8*(TFA*N_occupants)**0.4714
    
    appliance_gains_W=[]
    for monthly_profile in avg_monthly_hr_profiles:
        appliance_gains_W.append([1000* EA_annual_kWh * frac / 365 for frac in monthly_profile])
        
    project_dict['InternalGains']['ApplianceGains'] = {
        "start_day" : 0,
        "timestep":1,
        "schedule_appliance_gains":{
            "Watts_appliances_monthly": appliance_gains_W
        }
    }
    
def create_hot_water_gains(project_dict,TFA,N_occupants):
    
    HW_events_dict = {'Time':[7,7.083333333,7.5,8.016666667,8.25,8.5,8.75,9,9.5,10.5,11.5,11.75,12.75,14.5,15.5,16.5,18,18.25,18.5,19,20.5,21.25,21.5],
    'Weekday':['Small','Shower','Small','Small','Small','Small','Small','Small','Small','Floor cleaning','Small','Small','Sdishwash','Small','Small','Small','Small','Household cleaning','Household cleaning','Small','Ldishwash','Small','Shower'],
    'Saturday':['Small','Shower','Shower','Small','Small','Small','Small','Small','Small','Floor cleaning','Small','Small','Sdishwash','Small','Small','Small','Small','Household cleaning','Household cleaning','Small','Ldishwash','Small','Small'],
    'Sunday':['Small','Shower','Small','Small','Small','Small','Small','Small','Small','Floor cleaning','Small','Small','Sdishwash','Small','Small','Small','Small','Household cleaning','Household cleaning','Small','Ldishwash','Small','Bath']}
    
    HW_events_valuesdict = {
=======
    #energy consumption, W_m2, gains factor not applied
    cooking_elec_profile_W = [(1000 * 2) * annual_cooking_elec_kWh / 365
                              * halfhr for halfhr in cooking_profile_fhs]
    cooking_gas_profile_W = [(1000 * 2) * annual_cooking_gas_kWh / 365
                             * halfhr for halfhr in cooking_profile_fhs]

    
    #add back gas and electric cooking gains if they are present 
    if "mains gas" in cookingenergysupplies:
        project_dict['ApplianceGains']['Gascooking'] = {
            "type":"cooking",
            "EnergySupply": "mains gas",
            "start_day" : 0,
            "time_series_step": 0.5,
            "gains_fraction": 0.75, 
            "schedule": {
                "main": [{"repeat": 365, "value": "day"}],
                "day": cooking_gas_profile_W
            }
        }
    if "mains elec" in cookingenergysupplies:
        project_dict['ApplianceGains']['Eleccooking'] = {
            "type":"cooking",
            "EnergySupply": "mains elec",
            "start_day" : 0,
            "time_series_step": 0.5,
            "gains_fraction": 0.9,
            "schedule": {
                "main": [{"repeat": 365, "value": "day"}],
                "day": cooking_elec_profile_W
            }
        }

def create_appliance_gains(project_dict,TFA,N_occupants):
    
    avg_monthly_hr_profiles = [
        [0.025995114, 0.023395603, 0.022095847, 0.020796091, 0.019496336, 0.022095847, 0.02729487, 0.040292427, 0.048090962, 0.049390717, 0.050690473, 0.049390717, 0.053289984, 0.049390717, 0.050690473, 0.053289984, 0.074086076, 0.087083633, 0.08188461, 0.070186809, 0.064987786, 0.057189252, 0.046791206, 0.033793649],
        [0.025995114, 0.023395603, 0.022095847, 0.020796091, 0.019496336, 0.022095847, 0.02729487, 0.032493893, 0.046791206, 0.051990229, 0.049390717, 0.046791206, 0.048090962, 0.046791206, 0.04549145, 0.049390717, 0.062388274, 0.074086076, 0.080584854, 0.067587297, 0.059788763, 0.050690473, 0.044191694, 0.032493893],
        [0.024695359, 0.020796091, 0.020796091, 0.019496336, 0.020796091, 0.022095847, 0.029894381, 0.041592183, 0.04549145, 0.048090962, 0.04549145, 0.04549145, 0.049390717, 0.048090962, 0.048090962, 0.049390717, 0.057189252, 0.070186809, 0.07278632, 0.067587297, 0.061088519, 0.051990229, 0.041592183, 0.029894381],
        [0.022095847, 0.022095847, 0.022095847, 0.022095847, 0.023395603, 0.029894381, 0.038992672, 0.046791206, 0.046791206, 0.044191694, 0.046791206, 0.048090962, 0.044191694, 0.042891939, 0.044191694, 0.051990229, 0.062388274, 0.061088519, 0.058489007, 0.057189252, 0.050690473, 0.041592183, 0.033793649, 0.024695359],
        [0.024695359, 0.022095847, 0.020796091, 0.020796091, 0.023395603, 0.031194137, 0.038992672, 0.044191694, 0.048090962, 0.046791206, 0.044191694, 0.04549145, 0.041592183, 0.037692916, 0.038992672, 0.049390717, 0.05458974, 0.058489007, 0.051990229, 0.055889496, 0.050690473, 0.041592183, 0.031194137, 0.024695359],
        [0.022095847, 0.020796091, 0.020796091, 0.019496336, 0.020796091, 0.024695359, 0.032493893, 0.042891939, 0.044191694, 0.041592183, 0.040292427, 0.042891939, 0.040292427, 0.038992672, 0.040292427, 0.044191694, 0.053289984, 0.057189252, 0.048090962, 0.048090962, 0.04549145, 0.041592183, 0.031194137, 0.024695359],
        [0.022095847, 0.020796091, 0.020796091, 0.019496336, 0.020796091, 0.024695359, 0.032493893, 0.041592183, 0.042891939, 0.042891939, 0.041592183, 0.041592183, 0.040292427, 0.037692916, 0.037692916, 0.044191694, 0.051990229, 0.05458974, 0.046791206, 0.046791206, 0.04549145, 0.042891939, 0.031194137, 0.024695359],
        [0.022095847, 0.020796091, 0.020796091, 0.019496336, 0.020796091, 0.024695359, 0.032493893, 0.044191694, 0.044191694, 0.044191694, 0.044191694, 0.044191694, 0.042891939, 0.040292427, 0.041592183, 0.044191694, 0.051990229, 0.055889496, 0.050690473, 0.051990229, 0.049390717, 0.042891939, 0.031194137, 0.024695359],
        [0.022095847, 0.020796091, 0.020796091, 0.019496336, 0.023395603, 0.029894381, 0.040292427, 0.041592183, 0.044191694, 0.044191694, 0.04549145, 0.044191694, 0.042891939, 0.042891939, 0.042891939, 0.051990229, 0.059788763, 0.064987786, 0.061088519, 0.058489007, 0.051990229, 0.038992672, 0.031194137, 0.023395603],
        [0.022095847, 0.020796091, 0.019496336, 0.022095847, 0.023395603, 0.029894381, 0.040292427, 0.046791206, 0.049390717, 0.04549145, 0.046791206, 0.049390717, 0.04549145, 0.044191694, 0.04549145, 0.053289984, 0.067587297, 0.07278632, 0.066287542, 0.059788763, 0.053289984, 0.042891939, 0.031194137, 0.023395603],
        [0.024695359, 0.022095847, 0.020796091, 0.020796091, 0.020796091, 0.024695359, 0.029894381, 0.042891939, 0.048090962, 0.049390717, 0.04549145, 0.04549145, 0.046791206, 0.046791206, 0.044191694, 0.051990229, 0.064987786, 0.08188461, 0.076685587, 0.067587297, 0.061088519, 0.05458974, 0.04549145, 0.032493893],
        [0.025995114, 0.023395603, 0.022095847, 0.020796091, 0.019496336, 0.022095847, 0.02729487, 0.032493893, 0.048090962, 0.053289984, 0.051990229, 0.05458974, 0.057189252, 0.051990229, 0.055889496, 0.058489007, 0.075385832, 0.083184366, 0.08188461, 0.068887053, 0.062388274, 0.055889496, 0.046791206, 0.033793649]]
    
    EA_annual_kWh = 207.8 * (TFA * N_occupants) ** 0.4714
    
    appliance_gains_W = []
    for monthly_profile in avg_monthly_hr_profiles:
        appliance_gains_W.append([1000 * EA_annual_kWh * frac / 365
                                  for frac in monthly_profile])
        
    project_dict['ApplianceGains']['appliances'] = {
        "type": "appliances",
        "EnergySupply": "mains elec",
        "start_day": 0,
        "time_series_step": 1,
        "gains_fraction": 1,
        "schedule": {
            #watts
            "main": [{"value": "jan", "repeat": 31},
                    {"value": "feb", "repeat": 28},
                    {"value": "mar", "repeat": 31},
                    {"value": "apr", "repeat": 30},
                    {"value": "may", "repeat": 31},
                    {"value": "jun", "repeat": 30},
                    {"value": "jul", "repeat": 31},
                    {"value": "aug", "repeat": 31},
                    {"value": "sep", "repeat": 30},
                    {"value": "oct", "repeat": 31},
                    {"value": "nov", "repeat": 30},
                    {"value": "dec", "repeat": 31}
                     ],
            "jan": appliance_gains_W[0],
            "feb": appliance_gains_W[1],
            "mar": appliance_gains_W[2],
            "apr": appliance_gains_W[3],
            "may": appliance_gains_W[4],
            "jun": appliance_gains_W[5],
            "jul": appliance_gains_W[6],
            "aug": appliance_gains_W[7],
            "sep": appliance_gains_W[8],
            "oct": appliance_gains_W[9],
            "nov": appliance_gains_W[10],
            "dec": appliance_gains_W[11]
        }
    }

class FHS_HW_events:
    '''
    class to hold HW events to be added based on showers, baths, other facilities present in dwelling
    '''
    def __init__(self, 
                 project_dict,
                 FHW,
                 HW_events_valuesdict,
                 behavioural_hw_factorm,
                 other_hw_factorm,
                 partGbonus):
        self.showers = []
        self.baths = []
        self.other= []
        self.which_shower = -1
        self.which_bath = -1
        self.which_other = -1
        #event and monthidx are only things that should change between events, rest are globals so dont need to be captured
        #we need unused "event" in shower and bath syntax so that its the same for all 3
        self.showerdurationfunc = lambda event, monthidx: \
            6 * FHW  * behavioural_hw_factorm[monthidx]
        self.bathdurationfunc = lambda event, monthidx: \
            6 * FHW  * behavioural_hw_factorm[monthidx] * partGbonus
        self.otherdurationfunc = lambda event, monthidx: \
            6 * (HW_events_valuesdict[event] / 1.4) * FHW  * other_hw_factorm[monthidx]
        '''
        set up events dict
        check if showers/baths are present
        if multiple showers/baths are present, we need to cycle through them
        if either is missing replace with the one that is present,
        if neither is present, "other" events with same consumption as a bath should be used
        '''
        project_dict["Events"].clear()
        project_dict["Events"]["Shower"] = {}
        project_dict["Events"]["Bath"] = {}
        project_dict["Events"]["Other"] = {}
        
        for shower in project_dict["Shower"]:
            project_dict["Events"]["Shower"][shower] = []
            self.showers.append(("Shower",shower,self.showerdurationfunc))
            
        for bath in project_dict["Bath"]:
            project_dict["Events"]["Bath"][bath] = []
            self.baths.append(("Bath",bath,self.bathdurationfunc))
            
        for other in project_dict["Other"]:
            project_dict["Events"]["Other"][other] = []
            self.other.append(("Other",other,self.otherdurationfunc))
        
        #if theres no other events we need to add them
        if self.other == []:
            project_dict["Events"]["Other"] = {"other":[]}
            self.other.append(("Other","other",self.otherdurationfunc))
        #if no shower present, baths should be taken and vice versa. If neither is present then bath sized drawoff
        if not self.showers and self.baths:
            self.showers = self.baths
        elif not self.baths and self.showers:
            self.baths = self.showers
        elif not self.showers and not self.baths:
            self.baths.append(("Other","other",self.bathdurationfunc))
            self.showers.append(("Other","other",self.bathdurationfunc))
    '''
    the below getters return the name of the end user for the drawoff, 
    and the function to calculate the duration of the drawoff.
    If there is no shower then baths are taken when showers would have been, as specified above, so
    this will return the duration function *for a bath*, ie with the possibility
    for part G bonus. 
    '''
    def get_shower(self):
        self.which_shower = (self.which_shower + 1) % len(self.showers)
        return self.showers[self.which_shower]
    def get_bath(self):
        self.which_bath = (self.which_bath + 1) % len(self.baths)
        return self.baths[self.which_bath]
    def get_other(self):
        self.which_other = (self.which_other + 1) % len(self.other)
        return self.other[self.which_other]

def create_hot_water_use_pattern(project_dict, TFA, N_occupants):

    HW_events_dict = {
        #time in decimal fractions of an hour
        'Time': [7, 7.083333333, 7.5, 8.016666667, 8.25, 8.5, 8.75, 9, 9.5, 10.5, 11.5, 11.75, 12.75, 14.5, 15.5, 16.5, 18, 18.25, 18.5, 19, 20.5, 21.25, 21.5],
        'Weekday': ['Small', 'Shower', 'Small', 'Small', 'Small', 'Small', 'Small', 'Small', 'Small', 'Floor cleaning', 'Small', 'Small', 'Sdishwash', 'Small', 'Small', 'Small', 'Small', 'Household cleaning', 'Household cleaning', 'Small', 'Ldishwash', 'Small', 'Shower'],
        'Saturday': ['Small', 'Shower', 'Shower', 'Small', 'Small', 'Small', 'Small', 'Small', 'Small', 'Floor cleaning', 'Small', 'Small', 'Sdishwash', 'Small', 'Small', 'Small', 'Small', 'Household cleaning', 'Household cleaning', 'Small', 'Ldishwash', 'Small', 'Small'],
        'Sunday': ['Small', 'Shower', 'Small', 'Small', 'Small', 'Small', 'Small', 'Small', 'Small', 'Floor cleaning', 'Small', 'Small', 'Sdishwash', 'Small', 'Small', 'Small', 'Small', 'Household cleaning', 'Household cleaning', 'Small', 'Ldishwash', 'Small', 'Bath']
        }

    HW_events_valuesdict = {
        #event energy consumption in kWh
>>>>>>> e9bfd267
        "Small":0.105,
        "Shower":1.4,
        "Floor cleaning":0.105,
        "Sdishwash":0.315,
        "Ldishwash":0.735,
        "Household cleaning":0.105,
        "Bath":1.4,
<<<<<<< HEAD
        "None":0.0 #not in JHs sheet but convenient for eliminations
        }
=======
        "None":0.0 #not in supplied spec, added for convenience with deleting events.
        }
    #utility for applying the sap10.2 monly factors (below)
    month_hour_starts = [744, 1416, 2160, 2880, 3624, 4344, 5088, 5832, 6552, 7296, 8016, 8760]
    #from sap10.2 J5
    behavioural_hw_factorm = [1.035, 1.021, 1.007, 0.993, 0.979, 0.965, 0.965, 0.979, 0.993, 1.007, 1.021, 1.035]
    #from sap10.2 j2
    other_hw_factorm = [1.10, 1.06, 1.02, 0.98, 0.94, 0.90, 0.90, 0.94, 0.98, 1.02, 1.06, 1.10, 1.00]
>>>>>>> e9bfd267
    
    Weekday_values = [HW_events_valuesdict[x] for x in HW_events_dict['Weekday']]
    Saturday_values = [HW_events_valuesdict[x] for x in HW_events_dict['Saturday']]
    Sunday_values = [HW_events_valuesdict[x] for x in HW_events_dict['Sunday']]
    
    annual_HW_events = []
    annual_HW_events_values = []
<<<<<<< HEAD
    startmod = 0 #this changes what day of the week we start on. 0 is sunday.
    
    for i in range(365):
        if (i+startmod) % 6 ==0:
            annual_HW_events.extend(HW_events_dict['Saturday'])
            annual_HW_events_values.extend(Saturday_values)
        elif(i+startmod) % 7 ==0: 
=======
    startmod = 1 #this changes which day of the week we start on. 0 is sunday.

    for i in range(365):
        if (i+startmod) % 6 == 0:
            annual_HW_events.extend(HW_events_dict['Saturday'])
            annual_HW_events_values.extend(Saturday_values)
        elif(i+startmod) % 7 == 0:
>>>>>>> e9bfd267
            annual_HW_events.extend(HW_events_dict['Sunday'])
            annual_HW_events_values.extend(Sunday_values)
        else:
            annual_HW_events.extend(HW_events_dict['Weekday'])
            annual_HW_events_values.extend(Weekday_values)
<<<<<<< HEAD
            
    #QHWEN_original=sum(annual_HW_events_values)
    
    #ref_occupancy = 4.002
    
    SAP2012QHW = 365 * 4.18 * (37/3600) *((25 * N_occupants) + 36)
    refQHW = 365 * sum(Weekday_values)
    
=======

    vol_daily_average = (25 * N_occupants) + 36

    # Add daily average hot water use to hot water only heat pump (HWOHP) object, if present
    # TODO This is probably only valid if HWOHP is the only heat source for the
    #      storage tank. Make this more robust/flexible in future.
    for hw_source_obj in project_dict['HotWaterSource'].values():
        if hw_source_obj['type'] == 'StorageTank':
            for heat_source_obj in hw_source_obj['HeatSource'].values():
                if heat_source_obj['type'] == 'HeatPump_HWOnly':
                    heat_source_obj['vol_hw_daily_average'] = vol_daily_average

    SAP2012QHW = 365 * 4.18 * (37/3600) * vol_daily_average
    refQHW = 365 * sum(Weekday_values)

>>>>>>> e9bfd267
    '''
    this will determine what proportion of events in the list to eliminate, if less than 1
    '''
    ratio = SAP2012QHW / refQHW
<<<<<<< HEAD
    
    if ratio < 1.0:
        '''
        for each event type in the valuesdict, we want to eliminate every 
        kth event where k = ROUND(1/1-ratio,0)
        in one doc JH supplied it was 1/ratio not sure which it should be
        
        this isnt the way JH suggested implementing ,but, unless misunderstood, its doing what is needed
=======

    if ratio < 1.0:
        '''
        for each event type in the valuesdict, we want to eliminate every
        kth event where k = ROUND(1/1-ratio,0)
>>>>>>> e9bfd267
        '''
        k=round(1.0/(1-ratio),0)
        counters={event_type:0 for event_type in HW_events_valuesdict.keys()}
        
        for i,event in enumerate(annual_HW_events):
<<<<<<< HEAD
            counters[event]+=1
            if counters[event] % k == 0:
                annual_HW_events_values[i] =  0.0
                annual_HW_events[i] = 'None'
        
=======
            NEC = (math.floor(counters[event]/k) + math.floor(k/2)) % k
            if counters[event] % k == NEC:
                annual_HW_events_values[i] =  0.0
                annual_HW_events[i] = 'None'
            counters[event] += 1
            
>>>>>>> e9bfd267
        '''
        correction factor
        '''
        QHWEN_eliminations = sum(annual_HW_events_values)
        FHW = SAP2012QHW / QHWEN_eliminations
<<<<<<< HEAD
    
        HW_events_valuesdict = {key : FHW * HW_events_valuesdict[key] for key in HW_events_valuesdict.keys()}
    
    project_dict['InternalGains']['HWGains'] = {"kWh_per_HW_event":HW_events_valuesdict}
    
    
def create_cooling(project_dict):
    '''
    TODO - only do this if there is a cooling system
    '''
    cooling_setpoint = 24.0
    cooling_schedule_livingroom = project_dict['HeatingPattern']['schedule_heating']['onoff_livingroom_weekday']
    cooling_schedule_restofdwelling = (
        #22:00-07:00 - taking this to mean nighttime only?
        [True for x in range(14)] + 
        [False for x in range(30)] + 
        [True for x in range(4)])
    
    project_dict['CoolingPattern'] = {
        "start_day" : 0,
        "timestep":0.5,
        "setpoints":{"livingroom":cooling_setpoint,
                     "restofdwelling":cooling_setpoint},
        "schedule_heating":{
            "onoff_livingroom_weekday": cooling_schedule_livingroom,
            "onoff_livingroom_weekend": cooling_schedule_livingroom,
            "onoff_restofdwelling_weekday": cooling_schedule_restofdwelling,
            "onoff_restofdwelling_weekend": cooling_schedule_restofdwelling
        }
    }
    
    
=======

        HW_events_valuesdict = {key : FHW * HW_events_valuesdict[key] for key in HW_events_valuesdict.keys()}
    else:
        FHW = 1.0
        
    '''
    if part G has been complied with, apply 5% reduction to duration of all events except showers
    '''
    partGbonus = 1.0
    if "PartGcompliance" in project_dict:
        if project_dict["PartGcompliance"] == True:
            partGbonus = 0.95
    else:
        print("Part G compliance missing from input file - assumed false")
    
    FHS_HW_event = FHS_HW_events(project_dict,
                     FHW,
                     HW_events_valuesdict,
                     behavioural_hw_factorm,
                     other_hw_factorm,
                     partGbonus
                     )
    '''
    now create lists of events
    Shower events should be  evenly spread across all showers in dwelling
    and so on for baths etc.
    
    energy adjustment factor FHW is applied to duration of event.
    Durations of non shower events are obtained by finding ratio
    of energy consumption vs showers, which have to be 6 mins long.
    (so we are assuming temperature is always 41C and duration is
    directly proportional to energy)
    '''
    for i, event in enumerate(annual_HW_events):
        if event != "None":
            if event == "Shower":
                #starttime from daily dict plus 24hrs for each dayn elapsed
                eventstart = 24 * math.floor(i / 23) + HW_events_dict["Time"][i % 23]
                #now get monthly behavioural factor and apply it, along with FHW
                monthidx  = next(idx for idx, value in enumerate(month_hour_starts) if value > eventstart)
                eventtype, name, durationfunc = FHS_HW_event.get_shower()
                duration = durationfunc(event,monthidx)
                project_dict["Events"][eventtype][name].append(
                    {"start": eventstart,
                    "duration": duration, 
                    "temperature": 41.0}
                )
            elif event =="Bath":
                #starttime from daily dict plus 24hrs for each dayn elapsed
                eventstart = 24 * math.floor(i / 23) + HW_events_dict["Time"][i % 23]
                #now get monthly behavioural factor and apply it, along with FHW and partGbonus
                monthidx  = next(idx for idx, value in enumerate(month_hour_starts) if value > eventstart)
                eventtype, name, durationfunc = FHS_HW_event.get_bath()
                duration = durationfunc(event,monthidx)
                project_dict["Events"][eventtype][name].append(
                    {"start": eventstart,
                     "duration": duration,
                     "temperature": 41.0}
                )
            else:
                #starttime from daily dict plus 24hrs for each dayn elapsed
                eventstart = 24 * math.floor(i / 23) + HW_events_dict["Time"][i % 23]
                #now get monthly behavioural factor and apply it, along with FHW
                monthidx  = next(idx for idx, value in enumerate(month_hour_starts) if value > eventstart)
                eventtype, name, durationfunc = FHS_HW_event.get_other()
                duration = durationfunc(event,monthidx)
                project_dict["Events"][eventtype][name].append(
                    {"start": eventstart,
                     "duration": duration,
                     "temperature": 41.0}
                )
        


def create_cooling(project_dict):
    '''
    TODO - only do this if there is a cooling system present
    '''
    cooling_setpoint = 24.0
    cooling_subschedule_restofdwelling = (
        #22:00-07:00 - ie nighttime only
        [True for x in range(14)] +
        [False for x in range(30)] +
        [True for x in range(4)]
    )
    
    for zone in project_dict['Zone']:
        if "SpaceHeatControl" in project_dict['Zone'][zone]:
            if project_dict['Zone'][zone]["SpaceHeatControl"] == "livingroom" and "Cooling" in project_dict['Zone'][zone]:
                cooling_schedule_livingroom = project_dict['Control']['HeatingPattern_LivingRoom']['schedule']
                project_dict['Zone'][zone]['temp_setpnt_cool'] = cooling_setpoint
                project_dict['Control']['Cooling_LivingRoom'] = {
                    "start_day" : 0,
                    "time_series_step":0.5,
                    "schedule": cooling_schedule_livingroom
                }
                
            elif project_dict['Zone'][zone]["SpaceHeatControl"] == "restofdwelling" and "Cooling" in project_dict['Zone'][zone]:
                project_dict['Zone'][zone]['temp_setpnt_cool'] = cooling_setpoint
                project_dict['Control']['Cooling_RestOfDwelling'] = {
                    "start_day" : 0,
                    "time_series_step":0.5,
                    "schedule": {
                        "main": [{"repeat": 365, "value": cooling_subschedule_restofdwelling}]
                    }
                }
        

def create_cold_water_feed_temps(project_dict):
    
    #24 hour average feed temperature (degreees Celsius) per month m. SAP 10.2 Table J1
    T24m_header_tank = [11.1, 11.3, 12.3, 14.5, 16.2, 18.8, 21.3, 19.3, 18.7, 16.2, 13.2, 11.2]
    T24m_mains = [8, 8.2, 9.3, 12.7, 14.6, 16.7, 18.4, 17.6, 16.6, 14.3, 11.1, 8.5]
    T24m=[]
    feedtype=""
    #typical fall in feed temp from midnight to 6am
    delta = 1.5
    
    if "header tank" in project_dict["ColdWaterSource"]:
        T24m = T24m_header_tank
        feedtype="header tank"
    else:
        T24m = T24m_mains
        feedtype="mains water"
    
    cold_feed_schedulem=[]
    
    for T in T24m:
        #typical cold feed temp between 3pm and midnight
        Teveningm = T + (delta * 15 /48)
        
        #variation throughout the day
        cold_feed_schedulem += [[
        Teveningm - delta * t/6 for t in range(0,6)]+
        [Teveningm - (15-t) * delta /9 for t in range(6,15)]+
        [Teveningm for t in range(15,24)]]
        
    outputfeedtemp=[]
    for i in range(31):
        outputfeedtemp.extend(cold_feed_schedulem[0])
    for i in range(28):
        outputfeedtemp.extend(cold_feed_schedulem[1])
    for i in range(31):
        outputfeedtemp.extend(cold_feed_schedulem[2])
    for i in range(30):
        outputfeedtemp.extend(cold_feed_schedulem[3])
    for i in range(31):
        outputfeedtemp.extend(cold_feed_schedulem[4])
    for i in range(30):
        outputfeedtemp.extend(cold_feed_schedulem[5])
    for i in range(31):
        outputfeedtemp.extend(cold_feed_schedulem[6])
    for i in range(31):
        outputfeedtemp.extend(cold_feed_schedulem[7])
    for i in range(30):
        outputfeedtemp.extend(cold_feed_schedulem[8])
    for i in range(31):
        outputfeedtemp.extend(cold_feed_schedulem[9])
    for i in range(30):
        outputfeedtemp.extend(cold_feed_schedulem[10])
    for i in range(31):
        outputfeedtemp.extend(cold_feed_schedulem[11])
    
    project_dict['ColdWaterSource'][feedtype] = {
        "start_day": 0,
        "time_series_step": 1,
        "temperatures": outputfeedtemp
    }
>>>>>>> e9bfd267
<|MERGE_RESOLUTION|>--- conflicted
+++ resolved
@@ -7,20 +7,6 @@
 """
 
 import math
-<<<<<<< HEAD
-#from src.core.simulation_time import SimulationTime
-#import src.core.units
-
-
-def apply_fhs_preprocessing(project_dict):
-    """ Apply assumptions and pre-processing steps for the Future Homes Standard """
-    # TODO Populate project_dict with input profiles etc. before returning modified version
-    
-    '''
-    simtime will be one whole year
-    0-8760
-    '''
-=======
 import sys
 import os
 import json
@@ -38,23 +24,11 @@
     
     project_dict['InternalGains'].pop("total_internal_gains", None)
     
->>>>>>> e9bfd267
     
     TFA = calc_TFA(project_dict)
     N_occupants = calc_N_occupants(TFA)
     
     #construct schedules
-<<<<<<< HEAD
-    schedule_occupancy_weekday , schedule_occupancy_weekend = create_occupancy(project_dict, N_occupants)
-    create_metabolic_gains(project_dict, TFA, schedule_occupancy_weekday, schedule_occupancy_weekend)
-    create_heating_pattern(project_dict)
-    create_evaporative_losses(project_dict, N_occupants)
-    create_lighting_gains(project_dict, TFA, N_occupants)
-    create_cooking_gains(project_dict, N_occupants)
-    create_appliance_gains(project_dict, TFA, N_occupants)
-    create_hot_water_gains(project_dict, TFA, N_occupants)
-    create_cooling(project_dict)
-=======
     schedule_occupancy_weekday, schedule_occupancy_weekend = create_occupancy(N_occupants)
     create_metabolic_gains(
         project_dict, 
@@ -71,287 +45,11 @@
     create_cooling(project_dict)
     create_cold_water_feed_temps(project_dict)
     
->>>>>>> e9bfd267
     
     return project_dict
 
 def apply_fhs_postprocessing(project_dict, results_totals, energy_import, energy_export, timestep_array, file_path):
     """ Post-process core simulation outputs as required for Future Homes Standard """
-<<<<<<< HEAD
-    pass # TODO Implement required post-processing
-
-def calc_TFA(project_dict):
-    
-    TFA=0.0
-    
-    for zones in project_dict["Zone"].keys():
-        TFA+= project_dict["Zone"][zones]["area"]
-    
-    return TFA
-
-def calc_N_occupants(TFA):
-    
-    N = 0.0
-    
-    if TFA>13.9:
-        N = 1+ 1.76 *(1-math.exp(-0.000349 * (TFA -13.9)**2)) + 0.0013 * (TFA -13.9)
-    elif TFA<=13.9:
-        N=1.0
-    
-    return N
-
-def create_occupancy(project_dict, N_occupants):
-    occupancy_weekday_fhs = [
-        1,1,1,1,1,1,0.5,0.5,0.5,0.1,0.1,0.1,0.1,
-        0.2,0.2,0.2,0.5,0.5,0.5,0.8,0.8,1,1,1,
-        ]
-    
-    occupancy_weekend_fhs= [
-        1,1,1,1,1,1,0.8,0.8,0.8,0.8,0.8,0.8,0.8,
-        0.8,0.8,0.8,0.8,0.8,0.8,0.8,0.8,1,1,1
-        ]
-    
-    schedule_occupancy_weekday = [x * N_occupants for x in occupancy_weekday_fhs]#split these out into own func, linting
-    schedule_occupancy_weekend = [x * N_occupants for x in occupancy_weekend_fhs]
-    
-    project_dict['Occupancy'] = {
-        "start_day" : 0,
-        "timestep":1,
-        "schedule_occupancy":{
-            "N_weekday": schedule_occupancy_weekday,
-            "N_weekend": schedule_occupancy_weekend
-        }
-    }
-    return schedule_occupancy_weekday, schedule_occupancy_weekend
-
-def create_metabolic_gains(project_dict, TFA, schedule_occupancy_weekday, schedule_occupancy_weekend):
-    metabolic_gains_fhs = [
-        41.0,41.0,41.0,41.0,41.0,41.0,41.0,89.0,89.0,89.0,89.0,89.0,
-        89.0,89.0,89.0,89.0,89.0,89.0,89.0,89.0,58.0,58.0,58.0,58.0
-        ]
-    
-    schedule_metabolic_gains_weekday = [occupancy * gains / TFA for occupancy, gains in zip(schedule_occupancy_weekday, metabolic_gains_fhs)]
-    schedule_metabolic_gains_weekend = [occupancy * gains / TFA for occupancy, gains in zip(schedule_occupancy_weekend, metabolic_gains_fhs)]
-    
-    project_dict['InternalGains']['MetabolicGains'] = {
-        "start_day" : 0,
-        "timestep":1,
-        "schedule_metabolic_gains":{
-            "Watts_m^-2_weekday": schedule_metabolic_gains_weekday, #need this per square meter!
-            "Watts_m^-2_weekend": schedule_metabolic_gains_weekend
-        }
-    }
-    
-    return schedule_metabolic_gains_weekday, schedule_metabolic_gains_weekend
-
-def create_heating_pattern(project_dict):
-    livingroom_setpoint_fhs = 21.0
-    restofdwelling_setpoint_fhs= 18.0
-    
-    heating_fhs_weekday = (
-        #07:30-09:30 and then 16:30-22:00
-        [False for x in range(14)] + 
-        [True for x in range(5)] + 
-        [False for x in range(14)] + 
-        [True for x in range(11)] + 
-        [False for x in range(4)])
-    
-    '''
-    TODO - if there is not separate time control of the non-living rooms 
-    (i.e. control type 3 in SAP 10 terminology), 
-    the heating times are necessarily the same as the living room, 
-    so the evening heating period would also start at 16:30 on weekdays. 
-    '''
-    heating_nonlivingarea_fhs_weekday = (
-        #07:30-09:30 and then 16:30-22:00
-        [False for x in range(14)] + 
-        [True for x in range(5)] + 
-        [False for x in range(18)] + 
-        [True for x in range(7)] + 
-        [False for x in range(4)])
-        
-    heating_fhs_weekend = (
-        #08:30 - 22:00
-        [False for x in range(17)] + 
-        [True for x in range(28)] + 
-        [False for x in range(3)])
-    
-    project_dict['HeatingPattern'] = {
-        "start_day" : 0,
-        "timestep":0.5,
-        "setpoints":{"livingroom":livingroom_setpoint_fhs,
-                     "restofdwelling":restofdwelling_setpoint_fhs},
-        "schedule_heating":{
-            "onoff_livingroom_weekday": heating_fhs_weekday,
-            "onoff_livingroom_weekend": heating_fhs_weekend,
-            "onoff_restofdwelling_weekday": heating_nonlivingarea_fhs_weekday,
-            "onoff_restofdwelling_weekend": heating_fhs_weekend
-        }
-    }
-    
-def create_evaporative_losses(project_dict, N_occupants):
-    evaporative_losses_fhs = 40 * N_occupants
-    
-    project_dict['InternalGains']['EvaporativeLosses'] = {
-        "start_day" : 0,
-        "timestep":1,
-        "schedule_evaporative_losses":{
-            "main":[{"value": evaporative_losses_fhs, "repeat": 8760 }]
-        }
-    } #repeats for length of simulation which in FHS should be whole year.
-    
-def create_lighting_gains(project_dict,TFA,N_occupants):
-    '''
-    presently there is no lighting in the project dict 
-    to get an efficacy from - this is just a placeholder value
-    TODO: get lighting efficacy from project dict
-    '''
-    
-    '''
-    Calculate the annual energy requirement in kWh using the procedure described in SAP 10.2 up to and including step 9. 
-    Divide this by 365 to get the average daily energy use. 
-    Multiply the daily energy consumption figure by the following profiles to 
-    create a daily profile for each month of the year (to be applied to all days in that month).
-    '''
-    
-    lighting_efficacy = 56
-    
-    '''seems quite silly having these inline...'''
-    avg_monthly_halfhr_profiles =[
-        [0.029235831,0.02170637,0.016683155,0.013732757,0.011874713,0.010023118,0.008837131,0.007993816,
-         0.007544302,0.007057335,0.007305208,0.007595198,0.009170401,0.013592425,0.024221707,0.034538234,
-         0.035759809,0.02561524,0.019538678,0.017856399,0.016146846,0.014341097,0.013408345,0.013240894,
-         0.013252628,0.013314013,0.013417126,0.01429735,0.014254224,0.014902582,0.017289786,0.023494947,
-         0.035462982,0.050550653,0.065124006,0.072629223,0.073631053,0.074451912,0.074003097,0.073190397,
-         0.071169797,0.069983033,0.06890179,0.066130187,0.062654436,0.056634675,0.047539646,0.037801233],
-        [0.026270349,0.01864863,0.014605535,0.01133541,0.009557625,0.008620514,0.007385915,0.00674999,
-         0.006144089,0.005812534,0.005834644,0.006389013,0.007680219,0.013106226,0.021999709,0.027144574,
-         0.02507541,0.0179487,0.014855879,0.012930469,0.011690622,0.010230198,0.00994897,0.009668602,
-         0.00969183,0.010174279,0.011264866,0.011500069,0.011588248,0.011285427,0.012248949,0.014420402,
-         0.01932017,0.027098032,0.044955369,0.062118024,0.072183735,0.075100799,0.075170654,0.072433133,
-         0.070588417,0.069756433,0.068356831,0.06656098,0.06324827,0.055573729,0.045490296,0.035742204],
-        [0.02538112,0.018177936,0.012838313,0.00961673,0.007914015,0.006844738,0.00611386,0.005458354,
-         0.00508359,0.004864933,0.004817922,0.005375289,0.006804643,0.009702514,0.013148583,0.013569968,
-         0.01293754,0.009183378,0.007893734,0.00666975,0.006673791,0.006235776,0.006096299,0.006250229,
-         0.006018285,0.00670324,0.006705105,0.006701531,0.006893458,0.006440525,0.006447363,0.007359989,
-         0.009510975,0.011406472,0.017428875,0.026635564,0.042951415,0.057993474,0.066065305,0.067668248,
-         0.067593187,0.067506237,0.065543759,0.063020652,0.06004127,0.052838397,0.043077683,0.033689246],
-        [0.029044978,0.020558675,0.014440871,0.010798435,0.008612364,0.007330799,0.006848797,0.006406058,
-         0.00602619,0.005718987,0.005804901,0.006746423,0.007160898,0.008643678,0.010489867,0.011675722,
-         0.011633729,0.008939881,0.007346857,0.007177037,0.007113926,0.007536109,0.007443049,0.006922747,
-         0.00685514,0.006721853,0.006695838,0.005746367,0.005945173,0.005250153,0.005665752,0.006481695,
-         0.006585193,0.00751989,0.009038481,0.009984259,0.011695555,0.014495872,0.018177089,0.027110627,
-         0.042244993,0.056861545,0.064008071,0.062680016,0.060886258,0.055751568,0.048310205,0.038721632],
-        [0.023835444,0.016876637,0.012178456,0.009349274,0.007659691,0.006332517,0.005611274,0.005650048,
-         0.005502101,0.005168442,0.005128425,0.005395259,0.004998272,0.005229362,0.006775116,0.007912694,
-         0.008514274,0.006961449,0.00630672,0.00620858,0.005797218,0.005397357,0.006006318,0.005593869,
-         0.005241095,0.005212189,0.00515531,0.004906504,0.004757624,0.004722969,0.004975738,0.005211879,
-         0.005684004,0.006331507,0.007031149,0.008034144,0.008731998,0.010738922,0.013170262,0.016638631,
-         0.021708313,0.0303703,0.043713685,0.051876584,0.054591464,0.05074126,0.043109775,0.033925231],
-        [0.023960632,0.016910619,0.012253193,0.009539031,0.007685214,0.006311553,0.00556675,0.005140391,
-         0.004604673,0.004352551,0.004156956,0.004098101,0.00388452,0.00433039,0.005658606,0.006828804,
-         0.007253075,0.005872749,0.004923197,0.004521087,0.004454765,0.004304616,0.004466648,0.004178716,
-         0.004186183,0.003934784,0.004014114,0.003773073,0.003469885,0.003708517,0.003801095,0.004367245,
-         0.004558263,0.005596378,0.005862632,0.006068665,0.006445161,0.007402661,0.007880006,0.009723385,
-         0.012243076,0.016280074,0.023909324,0.03586776,0.046595858,0.047521241,0.041417407,0.03322265],
-        [0.024387138,0.017950032,0.01339296,0.010486231,0.008634325,0.00752814,0.006562675,0.006180296,
-         0.00566116,0.005092682,0.004741384,0.004680853,0.00479228,0.004921812,0.005950605,0.007010479,
-         0.007057257,0.005651136,0.004813649,0.00454666,0.004121156,0.003793481,0.004122788,0.004107635,
-         0.004363668,0.004310674,0.004122943,0.004014391,0.004009496,0.003805058,0.004133355,0.004188447,
-         0.005268291,0.005964825,0.005774607,0.006292344,0.006813734,0.007634982,0.008723529,0.009855823,
-         0.012318322,0.017097237,0.026780014,0.037823534,0.046797578,0.045940354,0.039472789,0.033058217],
-        [0.023920296,0.01690733,0.012917415,0.010191735,0.008787867,0.007681138,0.006600128,0.006043227,
-         0.005963814,0.005885256,0.006164212,0.005876554,0.005432168,0.00580157,0.00641092,0.007280576,
-         0.00811752,0.007006283,0.006505718,0.005917892,0.005420978,0.005527121,0.005317478,0.004793601,
-         0.004577663,0.004958332,0.005159584,0.004925386,0.005192686,0.0054453,0.005400465,0.005331386,
-         0.005994507,0.006370203,0.006800758,0.007947816,0.009005592,0.010608225,0.012905449,0.015976909,
-         0.024610768,0.036414926,0.04680022,0.050678553,0.051188831,0.046725936,0.03998602,0.032496965],
-        [0.022221313,0.016428778,0.01266253,0.010569518,0.008926713,0.007929788,0.007134802,0.006773883,
-         0.006485147,0.006766094,0.007202971,0.007480145,0.008460127,0.011414527,0.014342431,0.01448993,
-         0.012040415,0.008520428,0.0077578,0.006421555,0.005889369,0.005915144,0.006229011,0.005425193,
-         0.005094464,0.005674584,0.005898523,0.006504338,0.005893063,0.005967896,0.0061056,0.006017598,
-         0.007500459,0.008041236,0.0099079,0.012297435,0.01592606,0.021574549,0.032780393,0.04502082,
-         0.054970312,0.05930568,0.060189471,0.057269758,0.05486585,0.047401041,0.038520417,0.029925316],
-        [0.023567522,0.016304584,0.012443113,0.009961033,0.008395854,0.007242191,0.006314956,0.005722235,
-         0.005385313,0.005197814,0.005444756,0.0064894,0.008409762,0.015347201,0.025458901,0.028619409,
-         0.023359044,0.014869014,0.011900433,0.010931316,0.010085903,0.009253621,0.008044246,0.007866149,
-         0.007665985,0.007218414,0.00797338,0.008005782,0.007407311,0.008118996,0.008648934,0.010378068,
-         0.013347814,0.018541666,0.026917161,0.035860046,0.049702909,0.063560224,0.069741764,0.070609245,
-         0.069689625,0.069439031,0.068785313,0.065634051,0.062207874,0.053986076,0.043508937,0.033498873],
-        [0.025283869,0.018061868,0.013832406,0.01099122,0.009057752,0.007415348,0.006415533,0.006118688,
-         0.005617255,0.005084989,0.005552217,0.006364787,0.00792208,0.014440148,0.02451,0.02993728,
-         0.024790064,0.016859553,0.013140437,0.012181571,0.010857371,0.010621789,0.010389982,0.010087677,
-         0.00981219,0.0097001,0.01014589,0.01052881,0.01044948,0.011167223,0.013610154,0.02047533,
-         0.035335895,0.05409712,0.067805633,0.074003571,0.077948793,0.078981046,0.077543712,0.074620225,
-         0.072631194,0.070886175,0.06972224,0.068354439,0.063806373,0.055709895,0.045866391,0.035248054],
-        [0.030992394,0.022532047,0.016965296,0.013268634,0.010662773,0.008986943,0.007580978,0.006707669,
-         0.00646337,0.006180296,0.006229094,0.006626391,0.00780049,0.013149437,0.022621172,0.033064744,
-         0.035953213,0.029010413,0.023490829,0.020477646,0.018671663,0.017186751,0.016526661,0.015415424,
-         0.014552683,0.014347935,0.014115058,0.013739051,0.014944386,0.017543021,0.021605977,0.032100988,
-         0.049851633,0.063453382,0.072579104,0.076921792,0.079601317,0.079548711,0.078653413,0.076225647,
-         0.073936893,0.073585752,0.071911165,0.069220452,0.065925982,0.059952377,0.0510938,0.041481111]]
-    
-    lumens = 11.2*59.73*(TFA*N_occupants)**0.4714
-    
-    kWhperyear = 1/3*lumens/21+2/3*lumens/lighting_efficacy
-    kWhperday = kWhperyear / 365
-    #lighting_energy_kWh=[]
-    lighting_gains_W=[]
-    
-    for monthly_profile in avg_monthly_halfhr_profiles:
-        #lighting_energy_kWh+=[frac * kWhperday for frac in monthly_profile]
-        '''
-        To obtain the lighting gains, 
-        the above should be converted to Watts by multiplying the individual half-hourly figure by (2 x 1000). 
-        Since some lighting energy will be used in external light 
-        (e.g. outdoor security lights or lights in unheated spaces like garages and sheds) 
-        a factor of 0.85 is also applied to get the internal gains from lighting. 
-        '''
-        lighting_gains_W.append([0.85 *(frac*kWhperday) * 2 * 1000 for frac in monthly_profile])
-    
-    project_dict['InternalGains']['LightingGains'] = {
-        "start_day" : 0,
-        "timestep":0.5,
-        "schedule_lighting_gains":{
-            "Watts_lighting_monthly": lighting_gains_W
-        }
-    }
-    
-def create_cooking_gains(project_dict,N_occupants):
-    
-    '''
-    no cooking type in project dict yet, using dummy
-    '''
-    cooking_type = 'gasonly'
-    
-    cooking_profile_fhs = [
-        0.001192419,0.000825857,0.000737298,0.000569196,
-        0.000574409,0.000573778,0.000578369,0.000574619,0.000678235,
-        0.000540799,0.000718043,0.002631192,0.002439288,0.003263445,
-        0.003600656,0.005743044,0.011250675,0.015107564,0.014475307,
-        0.016807917,0.018698336,0.018887283,0.021856976,0.047785397,
-        0.08045051,0.099929701,0.042473353,0.02361216,0.015650513,
-        0.014345379,0.015951211,0.01692045,0.037738026,0.066195428,
-        0.062153502,0.073415686,0.077486476,0.069093846,0.046706527,
-        0.024924648,0.014783978,0.009192004,0.005617715,0.0049381,
-        0.003529689,0.002365773,0.001275927,0.001139293]
-    
-    if cooking_type == 'eleconly':
-        EC1elec = 275
-        EC1gas = 55
-        EC2elec = 0
-        EC2gas = 0
-    elif cooking_type == 'gasonly':
-        EC1elec = 0
-        EC1gas = 0
-        EC2elec = 481
-        EC2gas = 96
-    elif cooking_type == 'gaselecmix':
-        EC1elec = 138
-        EC1gas = 28
-        EC2elec = 241
-        EC2gas = 48
-=======
     
     emissionfactors = {}
     results = {}
@@ -836,63 +534,10 @@
         #TODO - if there is cooking with energy supply other than
         #mains gas or electric, it could be accounted for here -
         #but presently it will be ignored.
->>>>>>> e9bfd267
         
     annual_cooking_elec_kWh = EC1elec + EC2elec * N_occupants
     annual_cooking_gas_kWh = EC1gas + EC2gas * N_occupants
     
-<<<<<<< HEAD
-    cooking_elec_profile_W = [(1000/2) * 0.9 * annual_cooking_elec_kWh / 365 * halfhr for halfhr in cooking_profile_fhs]
-    cooking_gas_profile_W = [ (1000/2) * 0.75 * annual_cooking_gas_kWh / 365 * halfhr for halfhr in cooking_profile_fhs]
-    
-    project_dict['InternalGains']['CookingGains'] = {
-        "start_day" : 0,
-        "timestep":0.5,
-        "schedule_cooking_gains":{
-            "Watts_Gas": cooking_elec_profile_W, #need this per square meter!
-            "Watts_Elec": cooking_gas_profile_W
-        }
-    }
-    
-def create_appliance_gains(project_dict,TFA,N_occupants):
-    
-    avg_monthly_hr_profiles = [
-    [0.025995114,0.023395603,0.022095847,0.020796091,0.019496336,0.022095847,0.02729487,0.040292427,0.048090962,0.049390717,0.050690473,0.049390717,0.053289984,0.049390717,0.050690473,0.053289984,0.074086076,0.087083633,0.08188461,0.070186809,0.064987786,0.057189252,0.046791206,0.033793649],
-    [0.025995114,0.023395603,0.022095847,0.020796091,0.019496336,0.022095847,0.02729487,0.032493893,0.046791206,0.051990229,0.049390717,0.046791206,0.048090962,0.046791206,0.04549145,0.049390717,0.062388274,0.074086076,0.080584854,0.067587297,0.059788763,0.050690473,0.044191694,0.032493893],
-    [0.024695359,0.020796091,0.020796091,0.019496336,0.020796091,0.022095847,0.029894381,0.041592183,0.04549145,0.048090962,0.04549145,0.04549145,0.049390717,0.048090962,0.048090962,0.049390717,0.057189252,0.070186809,0.07278632,0.067587297,0.061088519,0.051990229,0.041592183,0.029894381],
-    [0.022095847,0.022095847,0.022095847,0.022095847,0.023395603,0.029894381,0.038992672,0.046791206,0.046791206,0.044191694,0.046791206,0.048090962,0.044191694,0.042891939,0.044191694,0.051990229,0.062388274,0.061088519,0.058489007,0.057189252,0.050690473,0.041592183,0.033793649,0.024695359],
-    [0.024695359,0.022095847,0.020796091,0.020796091,0.023395603,0.031194137,0.038992672,0.044191694,0.048090962,0.046791206,0.044191694,0.04549145,0.041592183,0.037692916,0.038992672,0.049390717,0.05458974,0.058489007,0.051990229,0.055889496,0.050690473,0.041592183,0.031194137,0.024695359],
-    [0.022095847,0.020796091,0.020796091,0.019496336,0.020796091,0.024695359,0.032493893,0.042891939,0.044191694,0.041592183,0.040292427,0.042891939,0.040292427,0.038992672,0.040292427,0.044191694,0.053289984,0.057189252,0.048090962,0.048090962,0.04549145,0.041592183,0.031194137,0.024695359],
-    [0.022095847,0.020796091,0.020796091,0.019496336,0.020796091,0.024695359,0.032493893,0.041592183,0.042891939,0.042891939,0.041592183,0.041592183,0.040292427,0.037692916,0.037692916,0.044191694,0.051990229,0.05458974,0.046791206,0.046791206,0.04549145,0.042891939,0.031194137,0.024695359],
-    [0.022095847,0.020796091,0.020796091,0.019496336,0.020796091,0.024695359,0.032493893,0.044191694,0.044191694,0.044191694,0.044191694,0.044191694,0.042891939,0.040292427,0.041592183,0.044191694,0.051990229,0.055889496,0.050690473,0.051990229,0.049390717,0.042891939,0.031194137,0.024695359],
-    [0.022095847,0.020796091,0.020796091,0.019496336,0.023395603,0.029894381,0.040292427,0.041592183,0.044191694,0.044191694,0.04549145,0.044191694,0.042891939,0.042891939,0.042891939,0.051990229,0.059788763,0.064987786,0.061088519,0.058489007,0.051990229,0.038992672,0.031194137,0.023395603],
-    [0.022095847,0.020796091,0.019496336,0.022095847,0.023395603,0.029894381,0.040292427,0.046791206,0.049390717,0.04549145,0.046791206,0.049390717,0.04549145,0.044191694,0.04549145,0.053289984,0.067587297,0.07278632,0.066287542,0.059788763,0.053289984,0.042891939,0.031194137,0.023395603],
-    [0.024695359,0.022095847,0.020796091,0.020796091,0.020796091,0.024695359,0.029894381,0.042891939,0.048090962,0.049390717,0.04549145,0.04549145,0.046791206,0.046791206,0.044191694,0.051990229,0.064987786,0.08188461,0.076685587,0.067587297,0.061088519,0.05458974,0.04549145,0.032493893],
-    [0.025995114,0.023395603,0.022095847,0.020796091,0.019496336,0.022095847,0.02729487,0.032493893,0.048090962,0.053289984,0.051990229,0.05458974,0.057189252,0.051990229,0.055889496,0.058489007,0.075385832,0.083184366,0.08188461,0.068887053,0.062388274,0.055889496,0.046791206,0.033793649]]
-    
-    EA_annual_kWh=207.8*(TFA*N_occupants)**0.4714
-    
-    appliance_gains_W=[]
-    for monthly_profile in avg_monthly_hr_profiles:
-        appliance_gains_W.append([1000* EA_annual_kWh * frac / 365 for frac in monthly_profile])
-        
-    project_dict['InternalGains']['ApplianceGains'] = {
-        "start_day" : 0,
-        "timestep":1,
-        "schedule_appliance_gains":{
-            "Watts_appliances_monthly": appliance_gains_W
-        }
-    }
-    
-def create_hot_water_gains(project_dict,TFA,N_occupants):
-    
-    HW_events_dict = {'Time':[7,7.083333333,7.5,8.016666667,8.25,8.5,8.75,9,9.5,10.5,11.5,11.75,12.75,14.5,15.5,16.5,18,18.25,18.5,19,20.5,21.25,21.5],
-    'Weekday':['Small','Shower','Small','Small','Small','Small','Small','Small','Small','Floor cleaning','Small','Small','Sdishwash','Small','Small','Small','Small','Household cleaning','Household cleaning','Small','Ldishwash','Small','Shower'],
-    'Saturday':['Small','Shower','Shower','Small','Small','Small','Small','Small','Small','Floor cleaning','Small','Small','Sdishwash','Small','Small','Small','Small','Household cleaning','Household cleaning','Small','Ldishwash','Small','Small'],
-    'Sunday':['Small','Shower','Small','Small','Small','Small','Small','Small','Small','Floor cleaning','Small','Small','Sdishwash','Small','Small','Small','Small','Household cleaning','Household cleaning','Small','Ldishwash','Small','Bath']}
-    
-    HW_events_valuesdict = {
-=======
     #energy consumption, W_m2, gains factor not applied
     cooking_elec_profile_W = [(1000 * 2) * annual_cooking_elec_kWh / 365
                               * halfhr for halfhr in cooking_profile_fhs]
@@ -1075,7 +720,6 @@
 
     HW_events_valuesdict = {
         #event energy consumption in kWh
->>>>>>> e9bfd267
         "Small":0.105,
         "Shower":1.4,
         "Floor cleaning":0.105,
@@ -1083,10 +727,6 @@
         "Ldishwash":0.735,
         "Household cleaning":0.105,
         "Bath":1.4,
-<<<<<<< HEAD
-        "None":0.0 #not in JHs sheet but convenient for eliminations
-        }
-=======
         "None":0.0 #not in supplied spec, added for convenience with deleting events.
         }
     #utility for applying the sap10.2 monly factors (below)
@@ -1095,7 +735,6 @@
     behavioural_hw_factorm = [1.035, 1.021, 1.007, 0.993, 0.979, 0.965, 0.965, 0.979, 0.993, 1.007, 1.021, 1.035]
     #from sap10.2 j2
     other_hw_factorm = [1.10, 1.06, 1.02, 0.98, 0.94, 0.90, 0.90, 0.94, 0.98, 1.02, 1.06, 1.10, 1.00]
->>>>>>> e9bfd267
     
     Weekday_values = [HW_events_valuesdict[x] for x in HW_events_dict['Weekday']]
     Saturday_values = [HW_events_valuesdict[x] for x in HW_events_dict['Saturday']]
@@ -1103,15 +742,6 @@
     
     annual_HW_events = []
     annual_HW_events_values = []
-<<<<<<< HEAD
-    startmod = 0 #this changes what day of the week we start on. 0 is sunday.
-    
-    for i in range(365):
-        if (i+startmod) % 6 ==0:
-            annual_HW_events.extend(HW_events_dict['Saturday'])
-            annual_HW_events_values.extend(Saturday_values)
-        elif(i+startmod) % 7 ==0: 
-=======
     startmod = 1 #this changes which day of the week we start on. 0 is sunday.
 
     for i in range(365):
@@ -1119,22 +749,11 @@
             annual_HW_events.extend(HW_events_dict['Saturday'])
             annual_HW_events_values.extend(Saturday_values)
         elif(i+startmod) % 7 == 0:
->>>>>>> e9bfd267
             annual_HW_events.extend(HW_events_dict['Sunday'])
             annual_HW_events_values.extend(Sunday_values)
         else:
             annual_HW_events.extend(HW_events_dict['Weekday'])
             annual_HW_events_values.extend(Weekday_values)
-<<<<<<< HEAD
-            
-    #QHWEN_original=sum(annual_HW_events_values)
-    
-    #ref_occupancy = 4.002
-    
-    SAP2012QHW = 365 * 4.18 * (37/3600) *((25 * N_occupants) + 36)
-    refQHW = 365 * sum(Weekday_values)
-    
-=======
 
     vol_daily_average = (25 * N_occupants) + 36
 
@@ -1150,85 +769,31 @@
     SAP2012QHW = 365 * 4.18 * (37/3600) * vol_daily_average
     refQHW = 365 * sum(Weekday_values)
 
->>>>>>> e9bfd267
     '''
     this will determine what proportion of events in the list to eliminate, if less than 1
     '''
     ratio = SAP2012QHW / refQHW
-<<<<<<< HEAD
-    
-    if ratio < 1.0:
-        '''
-        for each event type in the valuesdict, we want to eliminate every 
-        kth event where k = ROUND(1/1-ratio,0)
-        in one doc JH supplied it was 1/ratio not sure which it should be
-        
-        this isnt the way JH suggested implementing ,but, unless misunderstood, its doing what is needed
-=======
 
     if ratio < 1.0:
         '''
         for each event type in the valuesdict, we want to eliminate every
         kth event where k = ROUND(1/1-ratio,0)
->>>>>>> e9bfd267
         '''
         k=round(1.0/(1-ratio),0)
         counters={event_type:0 for event_type in HW_events_valuesdict.keys()}
         
         for i,event in enumerate(annual_HW_events):
-<<<<<<< HEAD
-            counters[event]+=1
-            if counters[event] % k == 0:
-                annual_HW_events_values[i] =  0.0
-                annual_HW_events[i] = 'None'
-        
-=======
             NEC = (math.floor(counters[event]/k) + math.floor(k/2)) % k
             if counters[event] % k == NEC:
                 annual_HW_events_values[i] =  0.0
                 annual_HW_events[i] = 'None'
             counters[event] += 1
             
->>>>>>> e9bfd267
         '''
         correction factor
         '''
         QHWEN_eliminations = sum(annual_HW_events_values)
         FHW = SAP2012QHW / QHWEN_eliminations
-<<<<<<< HEAD
-    
-        HW_events_valuesdict = {key : FHW * HW_events_valuesdict[key] for key in HW_events_valuesdict.keys()}
-    
-    project_dict['InternalGains']['HWGains'] = {"kWh_per_HW_event":HW_events_valuesdict}
-    
-    
-def create_cooling(project_dict):
-    '''
-    TODO - only do this if there is a cooling system
-    '''
-    cooling_setpoint = 24.0
-    cooling_schedule_livingroom = project_dict['HeatingPattern']['schedule_heating']['onoff_livingroom_weekday']
-    cooling_schedule_restofdwelling = (
-        #22:00-07:00 - taking this to mean nighttime only?
-        [True for x in range(14)] + 
-        [False for x in range(30)] + 
-        [True for x in range(4)])
-    
-    project_dict['CoolingPattern'] = {
-        "start_day" : 0,
-        "timestep":0.5,
-        "setpoints":{"livingroom":cooling_setpoint,
-                     "restofdwelling":cooling_setpoint},
-        "schedule_heating":{
-            "onoff_livingroom_weekday": cooling_schedule_livingroom,
-            "onoff_livingroom_weekend": cooling_schedule_livingroom,
-            "onoff_restofdwelling_weekday": cooling_schedule_restofdwelling,
-            "onoff_restofdwelling_weekend": cooling_schedule_restofdwelling
-        }
-    }
-    
-    
-=======
 
         HW_events_valuesdict = {key : FHW * HW_events_valuesdict[key] for key in HW_events_valuesdict.keys()}
     else:
@@ -1396,5 +961,4 @@
         "start_day": 0,
         "time_series_step": 1,
         "temperatures": outputfeedtemp
-    }
->>>>>>> e9bfd267
+    }