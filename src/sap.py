#!/usr/bin/env python3

""" TODO Copyright & licensing notices

This module provides the entry point to the program and defines the command-line interface.
"""

# Standard library imports
import sys
import json
import csv
import os
import shutil
import argparse
from math import floor

# Local imports
from core.project import Project
import core.units as units
from read_weather_file import weather_data_to_dict
from read_CIBSE_weather_file import CIBSE_weather_data_to_dict
from wrappers.future_homes_standard.future_homes_standard import \
    apply_fhs_preprocessing, apply_fhs_postprocessing
from wrappers.future_homes_standard.future_homes_standard_notional import \
    apply_fhs_not_preprocessing
from wrappers.future_homes_standard.future_homes_standard_FEE import \
    apply_fhs_FEE_preprocessing, apply_fhs_FEE_postprocessing


def run_project(
        inp_filename,
        external_conditions_dict,
        preproc_only=False,
        fhs_assumptions=False,
        fhs_FEE_assumptions=False,
        fhs_notA_assumptions=False,
        fhs_notB_assumptions=False,
        fhs_FEE_notA_assumptions=False,
        fhs_FEE_notB_assumptions=False,
        heat_balance=False,
        detailed_output_heating_cooling=False,
        use_fast_solver=False,
        ):
    file_name = os.path.splitext(os.path.basename(inp_filename))[0]
    file_path = os.path.splitext(os.path.abspath(inp_filename))[0]
    results_folder = os.path.join(file_path + '__results', '')
    os.makedirs(results_folder, exist_ok=True)
    if fhs_assumptions:
        output_file_run_name = 'FHS'
    elif fhs_FEE_assumptions:
        output_file_run_name = 'FHS_FEE'
    elif fhs_notA_assumptions:
        output_file_run_name = 'FHS_notA'
    elif fhs_notB_assumptions:
        output_file_run_name = 'FHS_notB'
    elif fhs_FEE_notA_assumptions:
        output_file_run_name = 'FHS_FEE_notA'
    elif fhs_FEE_notB_assumptions:
        output_file_run_name = 'FHS_FEE_notB'
    else:
        output_file_run_name = 'core'
    output_file_name_stub = results_folder + file_name + '__' + output_file_run_name + '__'
    output_file_detailed = output_file_name_stub + 'results.csv'
    output_file_static = output_file_name_stub + 'results_static.csv'
    output_file_summary = output_file_name_stub + 'results_summary.csv'

    with open(inp_filename) as json_file:
        project_dict = json.load(json_file)

    if external_conditions_dict is not None:
        # Note: Shading segments are an assessor input regardless, so save them
        # before overwriting the ExternalConditions and re-insert after
        shading_segments = project_dict["ExternalConditions"]["shading_segments"]
        project_dict["ExternalConditions"] = external_conditions_dict
        project_dict["ExternalConditions"]["shading_segments"] = shading_segments

    # Apply required preprocessing steps, if any
    # TODO Implement notional runs (the below treats them the same as the
    #      equivalent non-notional runs)
    if fhs_notA_assumptions or fhs_notB_assumptions \
    or fhs_FEE_notA_assumptions or fhs_FEE_notB_assumptions:
        project_dict = apply_fhs_not_preprocessing(project_dict, 
                                                   fhs_notA_assumptions, 
                                                   fhs_notB_assumptions,
                                                   fhs_FEE_notA_assumptions,
                                                   fhs_FEE_notB_assumptions)
    if fhs_assumptions or fhs_notA_assumptions or fhs_notB_assumptions:
        project_dict = apply_fhs_preprocessing(project_dict)
    elif fhs_FEE_assumptions or fhs_FEE_notA_assumptions or fhs_FEE_notB_assumptions:
        project_dict = apply_fhs_FEE_preprocessing(project_dict)

    if preproc_only:
        preproc_file_name = output_file_name_stub + 'preproc.json'
        with open(preproc_file_name, 'w') as preproc_file:
            json.dump(project_dict, preproc_file, sort_keys=True, indent=4)
        shutil.copy2(inp_filename, results_folder)
        return # Skip actual calculation if preproc only option has been selected

    project = Project(project_dict, heat_balance, detailed_output_heating_cooling, use_fast_solver)

    # Calculate static parameters and output
<<<<<<< HEAD
    heat_trans_coeff, heat_loss_param = project.calc_HTC_HLP()
    heat_capacity_param = project.calc_HCP()
=======
    heat_trans_coeff, heat_loss_param, HTC_dict, HLP_dict = project.calc_HTC_HLP()
    thermal_mass_param = project.calc_TMP()
>>>>>>> e5570663
    heat_loss_form_factor = project.calc_HLFF()
    write_static_output_file(
        output_file_static,
        heat_trans_coeff,
        heat_loss_param,
        heat_capacity_param,
        heat_loss_form_factor,
        )

    # Run main simulation
    timestep_array, results_totals, results_end_user, \
        energy_import, energy_export, energy_generated_consumed, \
        energy_to_storage, energy_from_storage, energy_diverted, betafactor, \
        zone_dict, zone_list, hc_system_dict, hot_water_dict, \
        heat_cop_dict, cool_cop_dict, dhw_cop_dict, \
        ductwork_gains, heat_balance_dict, heat_source_wet_results_dict, \
        heat_source_wet_results_annual_dict \
        = project.run()

    write_core_output_file(
        output_file_detailed,
        timestep_array,
        results_totals,
        results_end_user,
        energy_import,
        energy_export,
        energy_generated_consumed,
        energy_to_storage,
        energy_from_storage,
        energy_diverted,
        betafactor,
        zone_dict,
        zone_list,
        hc_system_dict,
        hot_water_dict,
        ductwork_gains
        )

    if heat_balance:
        hour_per_step = project_dict['SimulationTime']['step']
        for hb_name, hb_dict in heat_balance_dict.items():
            heat_balance_output_file = output_file_name_stub + 'results_heat_balance_' + hb_name + '.csv'
            write_heat_balance_output_file(
                heat_balance_output_file,
                timestep_array,
                hour_per_step,
                hb_dict,
                )

    if detailed_output_heating_cooling:
        for heat_source_wet_name, heat_source_wet_results in heat_source_wet_results_dict.items():
            heat_source_wet_output_file \
                = output_file_name_stub + 'results_heat_source_wet__' \
                + heat_source_wet_name + '.csv'
            write_heat_source_wet_output_file(
                heat_source_wet_output_file,
                timestep_array,
                heat_source_wet_results,
                )
        for heat_source_wet_name, heat_source_wet_results_annual \
            in heat_source_wet_results_annual_dict.items():
            heat_source_wet_output_file \
                = output_file_name_stub + 'results_heat_source_wet_summary__' \
                + heat_source_wet_name + '.csv'
            write_heat_source_wet_summary_output_file(
                heat_source_wet_output_file,
                heat_source_wet_results_annual,
                )

    # Sum per-timestep figures as needed
    space_heat_demand_total = sum(sum(h_dem) for h_dem in zone_dict['Space heat demand'].values())
    space_cool_demand_total = sum(sum(c_dem) for c_dem in zone_dict['Space cool demand'].values())
    total_floor_area = project.total_floor_area()
    
    write_core_output_file_summary(
        output_file_summary,
        project_dict,
        timestep_array,
        results_totals,
        results_end_user,
        energy_generated_consumed,
        energy_to_storage,
        energy_from_storage,
        energy_diverted,
        energy_import,
        energy_export,
        space_heat_demand_total,
        space_cool_demand_total,
        total_floor_area,
        heat_cop_dict,
        cool_cop_dict,
        dhw_cop_dict,
        )

    # Apply required postprocessing steps, if any
    if fhs_assumptions or fhs_notA_assumptions or fhs_notB_assumptions:
        if fhs_notA_assumptions or fhs_notB_assumptions:
            notional = True
        else:
            notional = False
        apply_fhs_postprocessing(
            project_dict,
            results_totals,
            energy_import,
            energy_export,
            results_end_user,
            timestep_array,
            output_file_name_stub,
            notional,
            )
    elif fhs_FEE_assumptions or fhs_FEE_notA_assumptions or fhs_FEE_notB_assumptions:
        postprocfile = output_file_name_stub + 'postproc.csv'
        apply_fhs_FEE_postprocessing(
            postprocfile,
            total_floor_area,
            space_heat_demand_total,
            space_cool_demand_total,
            )

    shutil.copy2(inp_filename, results_folder)

def write_static_output_file(
        output_file,
        heat_trans_coeff,
        heat_loss_param,
        heat_capacity_param,
        heat_loss_form_factor,
        ):
    # Note: need to specify newline='' below, otherwise an extra carriage return
    # character is written when running on Windows
    with open(output_file, 'w', newline='') as f:
        writer = csv.writer(f)
        writer.writerow(['Heat transfer coefficient', 'W / K', heat_trans_coeff])
        writer.writerow(['Heat loss parameter', 'W / m2.K', heat_loss_param])
        writer.writerow(['Heat capacity parameter', 'kJ / m2.K', heat_capacity_param])
        writer.writerow(['Heat loss form factor','',heat_loss_form_factor])

def write_heat_balance_output_file(
        heat_balance_output_file,
        timestep_array,
        hour_per_step,
        heat_balance_dict,
        ):
    with open(heat_balance_output_file, 'w', newline='') as f:
        writer = csv.writer(f)
        headings = ['Timestep']
        units_row = ['index']
        rows = ['']

        headings_annual = ['']
        units_annual = ['']

        nbr_of_zones = 0
        for z_name, heat_loss_gain_dict in heat_balance_dict.items():
            for heat_loss_gain_name in heat_loss_gain_dict.keys():
                headings.append(z_name+': '+heat_loss_gain_name)
                units_row.append('[W]')
            nbr_of_zones += 1

        for z_name, heat_loss_gain_dict in heat_balance_dict.items():
            annual_totals = [0]*(len(heat_loss_gain_dict.keys())*nbr_of_zones)
            annual_totals.insert(0,'')
            for heat_loss_gain_name in heat_loss_gain_dict.keys():
                headings_annual.append(z_name+': total '+heat_loss_gain_name)
                units_annual.append('[kWh]')

        for t_idx, timestep in enumerate(timestep_array):
            row = [t_idx]
            annual_totals_index = 1
            for z_name, heat_loss_gain_dict in heat_balance_dict.items():
                for heat_loss_gain_name in heat_loss_gain_dict.keys():
                    row.append(heat_loss_gain_dict[heat_loss_gain_name][t_idx])
                    annual_totals[annual_totals_index] += \
                        heat_loss_gain_dict[heat_loss_gain_name][t_idx]*hour_per_step/units.W_per_kW
                    annual_totals_index += 1
            rows.append(row)

        writer.writerow(headings_annual)
        writer.writerow(units_annual)
        writer.writerow(annual_totals)
        writer.writerow([''])
        writer.writerow(headings)
        writer.writerow(units_row)
        writer.writerows(rows)

def write_heat_source_wet_output_file(output_file, timestep_array, heat_source_wet_results):

    # Repeat column headings for each service
    col_headings = ['Timestep count']
    col_units_row = ['']
    columns = {}
    for service_name, service_results in heat_source_wet_results.items():
        columns[service_name] = [col for col in service_results.keys()]
        col_headings += [col_heading for col_heading, _ in columns[service_name]]
        col_units_row += [col_unit for _, col_unit in columns[service_name]]

    with open(output_file, 'w') as f:
        writer = csv.writer(f)

        # Write column headings and units
        writer.writerow(col_headings)
        writer.writerow(col_units_row)

        # Write rows
        for t_idx in range(0, len(timestep_array)):
            row = [t_idx]
            for service_name, service_results in heat_source_wet_results.items():
                row += [service_results[col][t_idx] for col in columns[service_name]]
            writer.writerow(row)

def write_heat_source_wet_summary_output_file(output_file, heat_source_wet_results_annual):
    with open(output_file, 'w') as f:
        writer = csv.writer(f)

        for service_name, service_results in heat_source_wet_results_annual.items():
            writer.writerow((service_name,))
            for name, value in service_results.items():
                writer.writerow((name[0], name[1], value))
            writer.writerow('')

def write_core_output_file(
        output_file,
        timestep_array,
        results_totals,
        results_end_user,
        energy_import,
        energy_export,
        energy_generated_consumed,
        energy_to_storage,
        energy_from_storage,
        energy_diverted,
        betafactor,
        zone_dict,
        zone_list,
        hc_system_dict,
        hot_water_dict,
        ductwork_gains
        ):
    # Note: need to specify newline='' below, otherwise an extra carriage return
    # character is written when running on Windows
    with open(output_file, 'w', newline='') as f:
        writer = csv.writer(f)
        headings = ['Timestep']
        units_row = ['[count]']
        for totals_key in results_totals.keys():
            totals_header = str(totals_key)
            totals_header = totals_header + ' total'
            headings.append(totals_header)
            units_row.append('[kWh]')
            for end_user_key in results_end_user[totals_key].keys():
                headings.append(end_user_key)
                units_row.append('[kWh]')
            headings.append(str(totals_key) + ' import')
            units_row.append('[kWh]')
            headings.append(str(totals_key) + ' export')
            units_row.append('[kWh]')
            headings.append(str(totals_key) + ' generated and consumed')
            units_row.append('[kWh]')
            headings.append(str(totals_key) + ' beta factor')
            units_row.append('[ratio]')
            headings.append(str(totals_key) + ' to storage')
            units_row.append('[kWh]')
            headings.append(str(totals_key) + ' from storage')
            units_row.append('[kWh]')
            headings.append(str(totals_key) + ' diverted')
            units_row.append('[kWh]')

        # Dictionary for most of the units (future output headings need respective units)
        unitsDict = {
            'Internal gains': '[W]',
            'Solar gains': '[W]',
            'Operative temp': '[deg C]',
            'Internal air temp': '[deg C]',
            'Space heat demand': '[kWh]',
            'Space cool demand': '[kWh]',
            'Hot water demand': '[litres]',
            'Hot water energy demand': '[kWh]',
            'Hot water duration': '[mins]',
            'Hot Water Events': '[count]',
            'Pipework losses': '[kWh]'
        }

        for zone in zone_list:
            for zone_outputs in zone_dict.keys():
                zone_headings = zone_outputs + ' ' + zone
                headings.append(zone_headings)
                if zone_outputs in unitsDict:
                    units_row.append(unitsDict.get(zone_outputs))
                else:
                    units_row.append('Unit not defined (unitsDict sap.py)')

        for system in hc_system_dict:
            for hc_name in hc_system_dict[system].keys():
                if hc_name == None:
                    hc_name = 'None'
                    hc_system_headings = system + ' ' + hc_name
                else:
                    hc_system_headings = system + ' ' + hc_name
                headings.append(hc_system_headings)
                units_row.append('[kWh]')
        #Hot_water_dict headings
        for system in hot_water_dict:
            headings.append(system)
            if system in unitsDict:
                units_row.append(unitsDict.get(system))
            else:
                units_row.append('Unit not defined (add to unitsDict sap.py)')

        headings.append('Ductwork gains')
        units_row.append('[kWh]')

        # Write headings & units to output file
        writer.writerow(headings)
        writer.writerow(units_row)

        for t_idx, timestep in enumerate(timestep_array):
            energy_use_row = []
            zone_row = []
            hc_system_row = []
            hw_system_row = []
            hw_system_row_energy = []
            hw_system_row_duration = []
            hw_system_row_events = []
            pw_losses_row = []
            ductwork_row = []
            energy_shortfall = []
            i = 0
            # Loop over end use totals
            for totals_key in results_totals:
                energy_use_row.append(results_totals[totals_key][t_idx])
                for end_user_key in results_end_user[totals_key]:
                    energy_use_row.append(results_end_user[totals_key][end_user_key][t_idx])
                energy_use_row.append(energy_import[totals_key][t_idx])
                energy_use_row.append(energy_export[totals_key][t_idx])
                energy_use_row.append(energy_generated_consumed[totals_key][t_idx])
                energy_use_row.append(betafactor[totals_key][t_idx])
                energy_use_row.append(energy_to_storage[totals_key][t_idx])
                energy_use_row.append(energy_from_storage[totals_key][t_idx])
                energy_use_row.append(energy_diverted[totals_key][t_idx])

                # Loop over results separated by zone
            for zone in zone_list:
                for zone_outputs in zone_dict:
                    zone_row.append(zone_dict[zone_outputs][zone][t_idx])
                # Loop over heating and cooling system demand
            for system in hc_system_dict:
                for hc_name in hc_system_dict[system]:
                    hc_system_row.append(hc_system_dict[system][hc_name][t_idx])

            # loop over hot water demand
            hw_system_row.append(hot_water_dict['Hot water demand']['demand'][t_idx])
            hw_system_row_energy.append(hot_water_dict['Hot water energy demand']['energy_demand'][t_idx])
            hw_system_row_duration.append(hot_water_dict['Hot water duration']['duration'][t_idx])
            pw_losses_row.append(hot_water_dict['Pipework losses']['pw_losses'][t_idx])
            hw_system_row_events.append(hot_water_dict['Hot Water Events']['no_events'][t_idx])
            ductwork_row.append(ductwork_gains['ductwork_gains'][t_idx])

            # create row of outputs and write to output file
            row = [t_idx] + energy_use_row + zone_row + hc_system_row + \
            hw_system_row + hw_system_row_energy + hw_system_row_duration + \
            hw_system_row_events + pw_losses_row + ductwork_row + energy_shortfall
            writer.writerow(row)

def write_core_output_file_summary(
        output_file_summary,
        project_dict,
        timestep_array,
        results_totals,
        results_end_user,
        energy_generated_consumed,
        energy_to_storage,
        energy_from_storage,
        energy_diverted,
        energy_import,
        energy_export,
        space_heat_demand_total,
        space_cool_demand_total,
        total_floor_area,
        heat_cop_dict,
        cool_cop_dict,
        dhw_cop_dict,
        ):
    # Electricity breakdown
    elec_generated = 0
    elec_consumed = 0
    for end_use, arr in results_end_user['mains elec'].items():
        if sum(arr)<0:
            elec_generated+=abs(sum(arr))
        else:
            elec_consumed+=sum(arr)
    
    gen_to_consumption = sum(energy_generated_consumed['mains elec'])
    grid_to_consumption = sum(energy_import['mains elec'])
    generation_to_grid = abs(sum(energy_export['mains elec']))
    net_import = grid_to_consumption - generation_to_grid
    gen_to_storage = sum(energy_to_storage['mains elec'])
    storage_to_consumption = abs(sum(energy_from_storage['mains elec']))
    gen_to_diverter = sum(energy_diverted['mains elec'])
    if gen_to_storage > 0.0:
        storage_eff = storage_to_consumption / gen_to_storage
    else:
        storage_eff = 'DIV/0'

    #get peak electrcitiy consumption, and when it happens
    start_timestep=project_dict['SimulationTime']['start']
    stepping = project_dict['SimulationTime']['step']
    peak_elec_consumption = max(results_totals['mains elec'])
    index_peak_elec_consumption = results_totals['mains elec'].index(peak_elec_consumption)
    #must reflect hour or half hour in the year (hour 0 to hour 8759)
    #to work with the dictionary below timestep_to_date
    #hence + start_timestep
    step_peak_elec_consumption = index_peak_elec_consumption + start_timestep
    
    HOURS_TO_END_JAN = 744
    HOURS_TO_END_FEB = 1416
    HOURS_TO_END_MAR = 2160
    HOURS_TO_END_APR = 2880
    HOURS_TO_END_MAY = 3624
    HOURS_TO_END_JUN = 4344
    HOURS_TO_END_JUL = 5088
    HOURS_TO_END_AUG = 5832
    HOURS_TO_END_SEP = 6552
    HOURS_TO_END_OCT = 7296
    HOURS_TO_END_NOV = 8016
    HOURS_TO_END_DEC = 8760
    months_start_end_timesteps = {'JAN':(0,HOURS_TO_END_JAN/stepping-1),
                                  'FEB':(HOURS_TO_END_JAN/stepping,HOURS_TO_END_FEB/stepping-1),
                                  'MAR':(HOURS_TO_END_FEB/stepping,HOURS_TO_END_MAR/stepping-1),
                                  'APR':(HOURS_TO_END_MAR/stepping,HOURS_TO_END_APR/stepping-1),
                                  'MAY':(HOURS_TO_END_APR/stepping,HOURS_TO_END_MAY/stepping-1),
                                  'JUN':(HOURS_TO_END_MAY/stepping,HOURS_TO_END_JUN/stepping-1),
                                  'JUL':(HOURS_TO_END_JUN/stepping,HOURS_TO_END_JUL/stepping-1),
                                  'AUG':(HOURS_TO_END_JUL/stepping,HOURS_TO_END_AUG/stepping-1),
                                  'SEP':(HOURS_TO_END_AUG/stepping,HOURS_TO_END_SEP/stepping-1),
                                  'OCT':(HOURS_TO_END_SEP/stepping,HOURS_TO_END_OCT/stepping-1),
                                  'NOV':(HOURS_TO_END_OCT/stepping,HOURS_TO_END_NOV/stepping-1),
                                  'DEC':(HOURS_TO_END_NOV/stepping,HOURS_TO_END_DEC/stepping-1)}
    timestep_to_date = {}
    #the step must reflect hour or half hour in the year (hour 0 to hour 8759)
    #step starts on the start_timestep 
    step = start_timestep
    for hour_of_year in timestep_array:
        for month,start_end in months_start_end_timesteps.items():
            if step<=int(start_end[1]) and step>=int(start_end[0]):
                hour_of_year = step * stepping
                hour_start_month = start_end[0] * stepping
                hour_of_month = hour_of_year - hour_start_month
                #add +1 to day_of_month for first day to be day 1 (not day 0)
                day_of_month = floor(hour_of_month/24) + 1
                #add +1 to hour_of_month for first hour to be hour 1 (not hour 0)
                hour_of_day = (step % (24 / stepping)) * stepping + 1
                timestep_to_date[step]={'month':month,'day':day_of_month,'hour':hour_of_day}
        step +=1
    
    # Delivered energy by end-use and by fuel
    delivered_energy_dict = {'total':{'total':0}}
    for fuel,end_uses in results_end_user.items():
        if fuel not in ['_unmet_demand','hw cylinder']:
            delivered_energy_dict[fuel]={}
            delivered_energy_dict[fuel]['total'] = 0
            for end_use,delivered_energy in end_uses.items():
                if sum(delivered_energy)>=0:
                    delivered_energy_dict[fuel][end_use]=sum(delivered_energy)
                    delivered_energy_dict[fuel]['total'] +=sum(delivered_energy)
                    if end_use not in delivered_energy_dict['total'].keys():
                        delivered_energy_dict['total'][end_use] = sum(delivered_energy)
                    else:
                        delivered_energy_dict['total'][end_use] += sum(delivered_energy)
                    delivered_energy_dict['total']['total'] +=sum(delivered_energy)
    
    delivered_energy_rows_title = ['Delivered energy by end-use (below) and fuel (right) [kWh/m2]']
    delivered_energy_rows = [['total']]
    for fuel, end_uses in delivered_energy_dict.items():
        delivered_energy_rows_title.append(fuel)
        for row in delivered_energy_rows:
            row.append(0)
        for end_use,value in end_uses.items():
            end_use_found = False
            for row in delivered_energy_rows:
                if end_use in row:
                    end_use_found = True
                    row[delivered_energy_rows_title.index(fuel)] = value/total_floor_area
            if not end_use_found:
                new_row = [0]*len(delivered_energy_rows_title)
                new_row[0] = end_use
                new_row[delivered_energy_rows_title.index(fuel)] = value/total_floor_area
                delivered_energy_rows.append(new_row)

    heat_cop_rows = [(h_name, h_cop) for h_name, h_cop in heat_cop_dict.items()]
    cool_cop_rows = [(c_name, c_cop) for c_name, c_cop in cool_cop_dict.items()]
    dhw_cop_rows = [(hw_name, hw_cop) for hw_name, hw_cop in dhw_cop_dict.items()]

    # Note: need to specify newline='' below, otherwise an extra carriage return
    # character is written when running on Windows
    with open(output_file_summary, 'w', newline='') as f:
        writer = csv.writer(f)
        writer.writerow(['Energy Demand Summary'])
        writer.writerow(['', '', 'Total'])
        writer.writerow(['Space heat demand', 'kWh/m2', space_heat_demand_total/total_floor_area])
        writer.writerow(['Space cool demand', 'kWh/m2', space_cool_demand_total/total_floor_area])
        writer.writerow([])
        writer.writerow(['Electricity Summary'])
        writer.writerow(['','kWh','timestep','month','day','hour of day'])
        writer.writerow(['Peak half-hour consumption',
                         peak_elec_consumption,
                         index_peak_elec_consumption,
                         timestep_to_date[step_peak_elec_consumption]['month'],
                         timestep_to_date[step_peak_elec_consumption]['day'],
                         timestep_to_date[step_peak_elec_consumption]['hour']
                         ])
        writer.writerow(['','','Total'])
        writer.writerow(['Consumption','kWh',elec_consumed])
        writer.writerow(['Generation','kWh',elec_generated])
        writer.writerow([
            'Generation to consumption (immediate, excl. diverter)',
            'kWh',
            gen_to_consumption,
            ])
        writer.writerow(['Generation to storage', 'kWh', gen_to_storage])
        writer.writerow(['Generation to diverter', 'kWh', gen_to_diverter])
        writer.writerow(['Generation to grid (export)','kWh',generation_to_grid])
        writer.writerow(['Storage to consumption', 'kWh', storage_to_consumption])
        writer.writerow(['Grid to consumption (import)','kWh',grid_to_consumption])
        writer.writerow(['Net import','kWh',net_import])
        writer.writerow(['Storage round-trip efficiency', 'ratio', storage_eff])
        writer.writerow([])
        writer.writerow(['Delivered Energy Summary'])
        writer.writerow(delivered_energy_rows_title)
        writer.writerows(delivered_energy_rows)
        if dhw_cop_rows:
            writer.writerow([])
            writer.writerow(['Hot water system', 'Overall CoP'])
            writer.writerows(dhw_cop_rows)
        if heat_cop_rows:
            writer.writerow([])
            writer.writerow(['Space heating system', 'Overall CoP'])
            writer.writerows(heat_cop_rows)
        if cool_cop_rows:
            writer.writerow([])
            writer.writerow(['Space cooling system', 'Overall CoP'])
            writer.writerows(cool_cop_rows)


if __name__ == '__main__':
    parser = argparse.ArgumentParser(description='SAP 11')
    parser.add_argument(
        '--epw-file', '-w',
        action='store',
        default=None,
        help=('path to weather file in .epw format'),
        )
    parser.add_argument(
        '--CIBSE-weather-file',
        action='store',
        default=None,
        help=('path to CIBSE weather file in .csv format'),
        )
    parser.add_argument(
        'input_file',
        nargs='+',
        help=('path(s) to file(s) containing building specifications to run'),
        )
    parser.add_argument(
        '--parallel', '-p',
        action='store',
        type=int,
        default=0,
        help=('run calculations for different input files in parallel'
              '(specify no of files to run simultaneously)'),
        )
    parser.add_argument(
        '--preprocess-only',
        action='store_true',
        default=False,
        help='run prepocessing step only',
        )
    wrapper_options = parser.add_mutually_exclusive_group()
    wrapper_options.add_argument(
        '--future-homes-standard',
        action='store_true',
        default=False,
        help='use Future Homes Standard calculation assumptions',
        )
    wrapper_options.add_argument(
        '--future-homes-standard-FEE',
        action='store_true',
        default=False,
        help='use Future Homes Standard Fabric Energy Efficiency assumptions',
        )
    wrapper_options.add_argument(
        '--future-homes-standard-notA',
        action='store_true',
        default=False,
        help='use Future Homes Standard calculation assumptions for notional option A',
        )
    wrapper_options.add_argument(
        '--future-homes-standard-notB',
        action='store_true',
        default=False,
        help='use Future Homes Standard calculation assumptions for notional option B',
        )
    wrapper_options.add_argument(
        '--future-homes-standard-FEE-notA',
        action='store_true',
        default=False,
        help='use Future Homes Standard Fabric Energy Efficiency assumptions for notional option A',
        )
    wrapper_options.add_argument(
        '--future-homes-standard-FEE-notB',
        action='store_true',
        default=False,
        help='use Future Homes Standard Fabric Energy Efficiency assumptions for notional option B',
        )
    parser.add_argument(
        '--heat-balance',
        action='store_true',
        default=False,
        help='output heat balance for each zone',
        )
    parser.add_argument(
        '--detailed-output-heating-cooling',
        action='store_true',
        default=False,
        help=('output detailed calculation results for heating and cooling '
              'system objects (including HeatSourceWet objects) where the '
              'relevant objects have this functionality'
              )
        )
    parser.add_argument(
        '--no-fast-solver',
        action='store_true',
        default=False,
        help=('disable optimised solver (results may differ slightly due '
              'to reordering of floating-point ops); this option is '
              'provided to facilitate verification and debugging of the '
              'optimised version')
        )
    cli_args = parser.parse_args()

    inp_filenames = cli_args.input_file
    epw_filename = cli_args.epw_file
    cibse_weather_filename = cli_args.CIBSE_weather_file
    fhs_assumptions = cli_args.future_homes_standard
    fhs_FEE_assumptions = cli_args.future_homes_standard_FEE
    fhs_notA_assumptions = cli_args.future_homes_standard_notA
    fhs_notB_assumptions = cli_args.future_homes_standard_notB
    fhs_FEE_notA_assumptions = cli_args.future_homes_standard_FEE_notA
    fhs_FEE_notB_assumptions = cli_args.future_homes_standard_FEE_notB
    preproc_only = cli_args.preprocess_only
    heat_balance = cli_args.heat_balance
    detailed_output_heating_cooling = cli_args.detailed_output_heating_cooling
    use_fast_solver = not cli_args.no_fast_solver

    if epw_filename is not None:
        external_conditions_dict = weather_data_to_dict(epw_filename)
    elif cibse_weather_filename is not None:
        external_conditions_dict = CIBSE_weather_data_to_dict(cibse_weather_filename)
    
    else:
        external_conditions_dict = None

    if cli_args.parallel == 0:
        print('Running '+str(len(inp_filenames))+' cases in series')
        for inpfile in inp_filenames:
            run_project(
                inpfile,
                external_conditions_dict,
                preproc_only,
                fhs_assumptions,
                fhs_FEE_assumptions,
                fhs_notA_assumptions,
                fhs_notB_assumptions,
                fhs_FEE_notA_assumptions,
                fhs_FEE_notB_assumptions,
                heat_balance,
                detailed_output_heating_cooling,
                use_fast_solver,
                )
    else:
        import multiprocessing as mp
        print('Running '+str(len(inp_filenames))+' cases in parallel'
              ' ('+str(cli_args.parallel)+' at a time)')
        run_project_args = [
            ( inpfile,
              external_conditions_dict,
              preproc_only,
              fhs_assumptions,
              fhs_FEE_assumptions,
              heat_balance,
              detailed_output_heating_cooling,
              use_fast_solver,
            )
            for inpfile in inp_filenames
            ]
        with mp.Pool(processes=cli_args.parallel) as p:
            p.starmap(run_project, run_project_args)
<|MERGE_RESOLUTION|>--- conflicted
+++ resolved
@@ -99,13 +99,8 @@
     project = Project(project_dict, heat_balance, detailed_output_heating_cooling, use_fast_solver)
 
     # Calculate static parameters and output
-<<<<<<< HEAD
-    heat_trans_coeff, heat_loss_param = project.calc_HTC_HLP()
+    heat_trans_coeff, heat_loss_param, HTC_dict, HLP_dict = project.calc_HTC_HLP()
     heat_capacity_param = project.calc_HCP()
-=======
-    heat_trans_coeff, heat_loss_param, HTC_dict, HLP_dict = project.calc_HTC_HLP()
-    thermal_mass_param = project.calc_TMP()
->>>>>>> e5570663
     heat_loss_form_factor = project.calc_HLFF()
     write_static_output_file(
         output_file_static,
