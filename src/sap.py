#!/usr/bin/env python3

""" TODO Copyright & licensing notices

This module provides the entry point to the program and defines the command-line interface.
"""

# Standard library imports
import sys
import json
import csv
import os
import argparse

# Local imports
from core.project import Project
from read_weather_file import weather_data_to_dict

<<<<<<< HEAD
# TODO Rewrite this module with argparse library

inp_filename = sys.argv[1]
file_path = os.path.splitext(inp_filename)
output_file = file_path[0] + '_results.csv'

with open(inp_filename) as json_file:
    project_dict = json.load(json_file)

if len(sys.argv) > 2:
    project_dict["ExternalConditions"] = weather_data_to_dict(sys.argv[2])

project = Project(project_dict)
timestep_array, results_totals, results_end_user, \
    energy_import, energy_export, betafactor, \
    zone_dict, zone_list, hc_system_dict \
    = project.run()

with open(output_file, 'w') as f:
    writer = csv.writer(f)

    headings = ['Timestep']
    for totals_key in results_totals.keys():
        totals_header = str(totals_key)
        totals_header = totals_header + ' total'
        headings.append(totals_header)
        for end_user_key in results_end_user[totals_key].keys():
            headings.append(end_user_key)
        headings.append(str(totals_key) + ' import')
        headings.append(str(totals_key) + ' export')
        headings.append(str(totals_key) + ' beta factor')

    for zone in zone_list:
        for zone_outputs in zone_dict.keys():
            zone_headings = zone_outputs + ' ' + zone
            headings.append(zone_headings)

    for system in hc_system_dict:
        for hc_name in hc_system_dict[system].keys():
            if hc_name == None:
                hc_name = 'None'
                hc_system_headings = system + ' ' + hc_name
            else:
                hc_system_headings = system + ' ' + hc_name
            headings.append(hc_system_headings)

    writer.writerow(headings)

    for t_idx, timestep in enumerate(timestep_array):
        energy_use_row = []
        zone_row = []
        hc_system_row = []
        i = 0
        # Loop over end use totals
        for totals_key in results_totals:
            energy_use_row.append(results_totals[totals_key][t_idx])
            for end_user_key in results_end_user[totals_key]:
                energy_use_row.append(results_end_user[totals_key][end_user_key][t_idx])
            energy_use_row.append(energy_import[totals_key][t_idx])
            energy_use_row.append(energy_export[totals_key][t_idx])
            energy_use_row.append(betafactor[totals_key][t_idx])
            # Loop over results separated by zone
=======

def run_project(inp_filename, external_conditions_dict):
    file_path = os.path.splitext(inp_filename)
    output_file = file_path[0] + '_results.csv'

    with open(inp_filename) as json_file:
        project_dict = json.load(json_file)

    if external_conditions_dict is not None:
        project_dict["ExternalConditions"] = external_conditions_dict

    project = Project(project_dict)
    timestep_array, results_totals, results_end_user, zone_dict, zone_list, hc_system_dict = project.run()

    with open(output_file, 'w') as f:
        writer = csv.writer(f)

        headings = ['Timestep']
        for totals_key in results_totals.keys():
            totals_header = str(totals_key)
            totals_header = totals_header + ' total'
            headings.append(totals_header)
            for end_user_key in results_end_user[totals_key].keys():
                headings.append(end_user_key)

>>>>>>> bdf68f79
        for zone in zone_list:
            for zone_outputs in zone_dict.keys():
                zone_headings = zone_outputs + ' ' + zone
                headings.append(zone_headings)

        for system in hc_system_dict:
            for hc_name in hc_system_dict[system].keys():
                if hc_name == None:
                    hc_name = 'None'
                    hc_system_headings = system + ' ' + hc_name
                else:
                    hc_system_headings = system + ' ' + hc_name
                headings.append(hc_system_headings)

        writer.writerow(headings)

        for t_idx, timestep in enumerate(timestep_array):
            energy_use_row = []
            zone_row = []
            hc_system_row = []
            i = 0
            # Loop over end use totals
            for totals_key in results_totals:
                energy_use_row.append(results_totals[totals_key][t_idx])
                for end_user_key in results_end_user[totals_key]:
                    energy_use_row.append(results_end_user[totals_key][end_user_key][t_idx])
                # Loop over results separated by zone
            for zone in zone_list:
                for zone_outputs in zone_dict:
                    zone_row.append(zone_dict[zone_outputs][zone][t_idx])
                # Loop over heating and cooling system demand
            for system in hc_system_dict:
                for hc_name in hc_system_dict[system]:
                    hc_system_row.append(hc_system_dict[system][hc_name][t_idx])

            row = [t_idx] + energy_use_row + zone_row + hc_system_row
            writer.writerow(row)

if __name__ == '__main__':
    parser = argparse.ArgumentParser(description='SAP 11')
    parser.add_argument(
        '--epw-file', '-w',
        action='store',
        default=None,
        help=('path to weather file in .epw format'),
        )
    parser.add_argument(
        'input_file',
        nargs='+',
        help=('path(s) to file(s) containing building specifications to run'),
        )
    parser.add_argument(
        '--parallel', '-p',
        action='store_true',
        default=False,
        help='run calculations for different input files in parallel',
        )
    cli_args = parser.parse_args()

    inp_filenames = cli_args.input_file
    epw_filename = cli_args.epw_file

    if epw_filename is not None:
        external_conditions_dict = weather_data_to_dict(epw_filename)
    else:
        external_conditions_dict = None

    if not cli_args.parallel:
        print('Running '+str(len(inp_filenames))+' cases in series')
        for inpfile in inp_filenames:
            run_project(inpfile, external_conditions_dict)
    else:
        import multiprocessing as mp
        print('Running '+str(len(inp_filenames))+' cases in parallel')
        run_project_args = [(inpfile, external_conditions_dict) for inpfile in inp_filenames]
        with mp.Pool() as p:
            p.starmap(run_project, run_project_args)
<|MERGE_RESOLUTION|>--- conflicted
+++ resolved
@@ -16,70 +16,6 @@
 from core.project import Project
 from read_weather_file import weather_data_to_dict
 
-<<<<<<< HEAD
-# TODO Rewrite this module with argparse library
-
-inp_filename = sys.argv[1]
-file_path = os.path.splitext(inp_filename)
-output_file = file_path[0] + '_results.csv'
-
-with open(inp_filename) as json_file:
-    project_dict = json.load(json_file)
-
-if len(sys.argv) > 2:
-    project_dict["ExternalConditions"] = weather_data_to_dict(sys.argv[2])
-
-project = Project(project_dict)
-timestep_array, results_totals, results_end_user, \
-    energy_import, energy_export, betafactor, \
-    zone_dict, zone_list, hc_system_dict \
-    = project.run()
-
-with open(output_file, 'w') as f:
-    writer = csv.writer(f)
-
-    headings = ['Timestep']
-    for totals_key in results_totals.keys():
-        totals_header = str(totals_key)
-        totals_header = totals_header + ' total'
-        headings.append(totals_header)
-        for end_user_key in results_end_user[totals_key].keys():
-            headings.append(end_user_key)
-        headings.append(str(totals_key) + ' import')
-        headings.append(str(totals_key) + ' export')
-        headings.append(str(totals_key) + ' beta factor')
-
-    for zone in zone_list:
-        for zone_outputs in zone_dict.keys():
-            zone_headings = zone_outputs + ' ' + zone
-            headings.append(zone_headings)
-
-    for system in hc_system_dict:
-        for hc_name in hc_system_dict[system].keys():
-            if hc_name == None:
-                hc_name = 'None'
-                hc_system_headings = system + ' ' + hc_name
-            else:
-                hc_system_headings = system + ' ' + hc_name
-            headings.append(hc_system_headings)
-
-    writer.writerow(headings)
-
-    for t_idx, timestep in enumerate(timestep_array):
-        energy_use_row = []
-        zone_row = []
-        hc_system_row = []
-        i = 0
-        # Loop over end use totals
-        for totals_key in results_totals:
-            energy_use_row.append(results_totals[totals_key][t_idx])
-            for end_user_key in results_end_user[totals_key]:
-                energy_use_row.append(results_end_user[totals_key][end_user_key][t_idx])
-            energy_use_row.append(energy_import[totals_key][t_idx])
-            energy_use_row.append(energy_export[totals_key][t_idx])
-            energy_use_row.append(betafactor[totals_key][t_idx])
-            # Loop over results separated by zone
-=======
 
 def run_project(inp_filename, external_conditions_dict):
     file_path = os.path.splitext(inp_filename)
@@ -92,7 +28,10 @@
         project_dict["ExternalConditions"] = external_conditions_dict
 
     project = Project(project_dict)
-    timestep_array, results_totals, results_end_user, zone_dict, zone_list, hc_system_dict = project.run()
+    timestep_array, results_totals, results_end_user, \
+        energy_import, energy_export, betafactor, \
+        zone_dict, zone_list, hc_system_dict \
+        = project.run()
 
     with open(output_file, 'w') as f:
         writer = csv.writer(f)
@@ -104,8 +43,10 @@
             headings.append(totals_header)
             for end_user_key in results_end_user[totals_key].keys():
                 headings.append(end_user_key)
+            headings.append(str(totals_key) + ' import')
+            headings.append(str(totals_key) + ' export')
+            headings.append(str(totals_key) + ' beta factor')
 
->>>>>>> bdf68f79
         for zone in zone_list:
             for zone_outputs in zone_dict.keys():
                 zone_headings = zone_outputs + ' ' + zone
@@ -132,6 +73,9 @@
                 energy_use_row.append(results_totals[totals_key][t_idx])
                 for end_user_key in results_end_user[totals_key]:
                     energy_use_row.append(results_end_user[totals_key][end_user_key][t_idx])
+                energy_use_row.append(energy_import[totals_key][t_idx])
+                energy_use_row.append(energy_export[totals_key][t_idx])
+                energy_use_row.append(betafactor[totals_key][t_idx])
                 # Loop over results separated by zone
             for zone in zone_list:
                 for zone_outputs in zone_dict:
