--- conflicted
+++ resolved
@@ -152,12 +152,7 @@
             hw_system_row_duration.append(hot_water_dict['Hot water duration']['duration'][t_idx])
             pw_losses_row.append(hot_water_dict['Pipework losses']['pw_losses'][t_idx])
             hw_system_row_events.append(hot_water_dict['Hot Water Events']['no_events'][t_idx])
-<<<<<<< HEAD
-            ductwork_row.append(ductwork_gains)
-=======
             ductwork_row.append(ductwork_gains['ductwork_gains'][t_idx])
-            energy_shortfall.append(energy_shortfall_dict['energy_shortfall'][t_idx])
->>>>>>> afb7694f
 
             row = [t_idx] + energy_use_row + zone_row + hc_system_row + \
             hw_system_row + hw_system_row_energy + hw_system_row_duration + \
